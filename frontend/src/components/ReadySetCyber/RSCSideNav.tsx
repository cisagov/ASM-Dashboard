import React from 'react';
import { useAuthContext } from 'context';
import Box from '@mui/material/Box';
import List from '@mui/material/List';
import ListItem from '@mui/material/ListItem';
import Divider from '@mui/material/Divider';
import { RSCNavItem } from './RSCNavItem';
<<<<<<< HEAD
=======
import { ListItemButton } from '@mui/material';
>>>>>>> 81bfadef

interface Props {
  categories: Category[];
}

export interface Category {
  name: string;
}
<<<<<<< HEAD
export const RSCSideNav: React.FC<Props> = ({ categories }) => {
  const { id } = useParams<{ id: string }>();

  return (
    <div>
      <Box sx={{ width: '100%', maxWidth: 360, bgcolor: 'background.paper' }}>
        <List>
          <ListItem>Welcome User</ListItem>
          <Divider component="li" />
          {categories.map((category, index) => (
            <RSCNavItem key={index} name={category.name} />
          ))}
          <ListItem>Take Questionnaire Again</ListItem>
          <Divider component="li" />
          <ListItem>Logout</ListItem>
        </List>
      </Box>
    </div>
=======

export const RSCSideNav: React.FC<Props> = ({ categories }) => {
  const { user, logout } = useAuthContext();

  return (
    <Box
      sx={{
        width: '100%',
        maxWidth: 360,
        bgcolor: 'background.paper',
        position: 'fixed'
      }}
    >
      <List>
        <ListItem>Welcome, {user?.fullName ?? 'Guest'}</ListItem>
        <Divider component="li" />
        {categories.map((category, index) => (
          <RSCNavItem key={index} name={category.name} />
        ))}
        <ListItemButton>Take Questionnaire Again</ListItemButton>
        <Divider component="li" />
        <ListItemButton onClick={logout}>Logout</ListItemButton>
      </List>
    </Box>
>>>>>>> 81bfadef
  );
};<|MERGE_RESOLUTION|>--- conflicted
+++ resolved
@@ -5,10 +5,7 @@
 import ListItem from '@mui/material/ListItem';
 import Divider from '@mui/material/Divider';
 import { RSCNavItem } from './RSCNavItem';
-<<<<<<< HEAD
-=======
 import { ListItemButton } from '@mui/material';
->>>>>>> 81bfadef
 
 interface Props {
   categories: Category[];
@@ -17,26 +14,6 @@
 export interface Category {
   name: string;
 }
-<<<<<<< HEAD
-export const RSCSideNav: React.FC<Props> = ({ categories }) => {
-  const { id } = useParams<{ id: string }>();
-
-  return (
-    <div>
-      <Box sx={{ width: '100%', maxWidth: 360, bgcolor: 'background.paper' }}>
-        <List>
-          <ListItem>Welcome User</ListItem>
-          <Divider component="li" />
-          {categories.map((category, index) => (
-            <RSCNavItem key={index} name={category.name} />
-          ))}
-          <ListItem>Take Questionnaire Again</ListItem>
-          <Divider component="li" />
-          <ListItem>Logout</ListItem>
-        </List>
-      </Box>
-    </div>
-=======
 
 export const RSCSideNav: React.FC<Props> = ({ categories }) => {
   const { user, logout } = useAuthContext();
@@ -61,6 +38,5 @@
         <ListItemButton onClick={logout}>Logout</ListItemButton>
       </List>
     </Box>
->>>>>>> 81bfadef
   );
 };