--- conflicted
+++ resolved
@@ -1,17 +1,51 @@
 import React from 'react';
-import { AppBar } from '@mui/material';
-import { Toolbar } from '@mui/material';
-import { Typography } from '@mui/material';
 import { useHistory } from 'react-router-dom';
 import { ScrollTop } from './ScrollTop';
+import { useAuthContext } from 'context';
+import {
+  AppBar,
+  Toolbar,
+  Container,
+  Box,
+  Typography,
+  IconButton,
+  Menu,
+  MenuItem,
+  Tooltip
+} from '@mui/material';
+import AccountCircle from '@mui/icons-material/AccountCircle';
+import MenuIcon from '@mui/icons-material/Menu';
+import RSCLogo from 'components/ReadySetCyber/assets/ReadySetCyberLogo.png';
 
 export const RSCHeader: React.FC = () => {
   const history = useHistory();
-  const handleClick = () => {
+  const handleNavHome = () => {
     history.push('/readysetcyber');
   };
+  const { logout, user } = useAuthContext();
+
+  const [anchorEl, setAnchorEl] = React.useState<null | HTMLElement>(null);
+  const [anchorElNav, setAnchorElNav] = React.useState<null | HTMLElement>(
+    null
+  );
+
+  const handleOpenNavMenu = (event: React.MouseEvent<HTMLElement>) => {
+    setAnchorElNav(event.currentTarget);
+  };
+
+  const handleMenu = (event: React.MouseEvent<HTMLElement>) => {
+    setAnchorEl(event.currentTarget);
+  };
+
+  const handleCloseNavMenu = () => {
+    setAnchorElNav(null);
+  };
+
+  const handleClose = () => {
+    setAnchorEl(null);
+  };
+
   return (
-<<<<<<< HEAD
     <Box>
       <AppBar position="static" sx={{ bgcolor: 'white' }}>
         <Container maxWidth="xl">
@@ -150,20 +184,8 @@
             )}
           </Toolbar>
         </Container>
-=======
-    <>
-      <AppBar position="fixed">
-        <Toolbar>
-          <Typography variant="h6" onClick={handleClick}>
-            Ready Set Cyber
-          </Typography>
-        </Toolbar>
->>>>>>> 81bfadef
       </AppBar>
-      <Toolbar />{' '}
-      {/* Placeholder to prevent content from being hidden under the AppBar */}
-      <ScrollTop />
-    </>
+    </Box>
   );
 };
 
