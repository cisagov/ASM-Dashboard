import React from 'react';
import Box from '@mui/material/Box';
import Typography from '@mui/material/Typography';
import Button from '@mui/material/Button';

interface Props {
  categories: Category[];
}

export interface Category {
  entries: Entry[];
  name: string;
}

export interface Entry {
  question: Question;
  selection: string;
}

interface Question {
  description: string;
  longForm: string;
  name: string;
  number: string;
  resources: Resource[];
}

interface Resource {
  description: string;
  name: string;
  type: string;
  url: string;
}

export const RSCQuestion: React.FC<Props> = ({ categories }) => {
  return (
    <div>
      {categories.map((category, catIndex) => (
        <Box key={catIndex} sx={{ marginBottom: 4 }}>
          <Typography
            variant="h5"
            gutterBottom
            component="div"
            sx={{ marginTop: 2, color: '#1976d2' }}
<<<<<<< HEAD
=======
            id={category.name}
>>>>>>> 81bfadef
          >
            {category.name}
          </Typography>
          {category.entries.map((entry, entryIndex) => (
            <Box
              key={entryIndex}
              sx={{
                width: '100%',
                bgcolor: '#f0f0f0',
                padding: 2,
                borderRadius: 2,
                marginBottom: 2
              }}
            >
              <Typography variant="h6" gutterBottom>
                Question {entry.question.number}
              </Typography>
              <Typography variant="subtitle1" gutterBottom>
                {entry.question.longForm}
              </Typography>
              {entry.question.description && (
                <Typography variant="body2" sx={{ marginBottom: 2 }}>
                  {entry.question.description}
                </Typography>
              )}
              <Typography variant="subtitle2" gutterBottom>
                Response: {entry.selection}
              </Typography>
              {entry.question.resources.length > 0 && (
                <Box
                  sx={{
                    bgcolor: 'white',
                    borderRadius: 1,
                    padding: 2,
                    marginTop: 1
                  }}
                >
                  <Typography variant="h6" gutterBottom>
                    Recommended Resources
                  </Typography>
                  {entry.question.resources.map((resource, resIndex) => (
                    <Box
                      key={resIndex}
                      sx={{
                        borderBottom: '1px solid #ccc',
                        paddingBottom: 1,
                        marginBottom: 1
                      }}
                    >
                      <Typography variant="subtitle1">
                        {resource.type}
                      </Typography>
                      <Typography variant="subtitle2">
                        {resource.name}
                      </Typography>
                      <Typography variant="body2">
                        {resource.description}
                      </Typography>
                      <Button
                        variant="outlined"
                        color="primary"
                        href={resource.url}
                        target="_blank"
                      >
                        Visit Resource
                      </Button>
                    </Box>
                  ))}
                </Box>
              )}
            </Box>
          ))}
        </Box>
      ))}
    </div>
  );
};<|MERGE_RESOLUTION|>--- conflicted
+++ resolved
@@ -42,10 +42,7 @@
             gutterBottom
             component="div"
             sx={{ marginTop: 2, color: '#1976d2' }}
-<<<<<<< HEAD
-=======
             id={category.name}
->>>>>>> 81bfadef
           >
             {category.name}
           </Typography>
