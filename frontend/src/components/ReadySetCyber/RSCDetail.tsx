--- conflicted
+++ resolved
@@ -7,22 +7,9 @@
 import Button from '@mui/material/Button';
 import Typography from '@mui/material/Typography';
 import { RSCSideNav } from './RSCSideNav';
-<<<<<<< HEAD
-import { RSCResult } from './RSCResult';
-import { RSCQuestion } from './RSCQuestion';
-import { dummyResults } from './dummyData';
-import {
-  Accordion,
-  AccordionSummary,
-  AccordionDetails,
-  Typography
-} from '@mui/material';
-import ExpandMoreIcon from '@mui/icons-material/ExpandMore';
-import { RSCNextSteps } from './RSCNextSteps';
-=======
 import { Category, Entry, RSCQuestion } from './RSCQuestion';
 import { useAuthContext } from 'context';
->>>>>>> 3278b1da
+import { RSCNextSteps } from './RSCNextSteps';
 
 export const RSCDetail: React.FC = () => {
   const { apiGet } = useAuthContext();
@@ -62,14 +49,13 @@
         <Grid item xs={4}>
           <RSCSideNav categories={categories} />
         </Grid>
-<<<<<<< HEAD
-        <Grid item xs={12} sm={8}>
+        <Grid item xs={8}>
           <Stack spacing={2}>
             <Box sx={{ flexGrow: 1, padding: 2, backgroundColor: 'white' }}>
-              <Stack>
+              <Stack spacing={2}>
                 <Stack
                   direction="row"
-                  justifyContent={'space-between'}
+                  justifyContent="space-between"
                   alignItems="center"
                   padding={2}
                 >
@@ -81,10 +67,10 @@
                   </Button>
                 </Stack>
                 <Divider />
-                <h3>
+                <Typography variant="h6" component="h3" gutterBottom>
                   Thank you for completing the ReadySetCyber questionnaire!
-                </h3>
-                <p>
+                </Typography>
+                <Typography>
                   Below, you’ll find a full summary of your completed
                   ReadySetCyber questionnaire. Please note the areas where you
                   can improve your organization’s cybersecurity posture, along
@@ -94,80 +80,14 @@
                   also explore Crossfeed, CISA’s Attack Surface Management
                   platform, for free vulnerability scanning services to
                   kickstart or enhance your cybersecurity measures.
-                </p>
-                <Box>
-                  <RSCResult
-                    id={result.id}
-                    type={result.type}
-                    date={result.date}
-                    categories={[]}
-                    questions={[]}
-                  />
-                </Box>
-                <br />
-                <Accordion sx={{ display: { xs: 'block', sm: 'none' } }}>
-                  <AccordionSummary
-                    expandIcon={<ExpandMoreIcon />}
-                    aria-controls="panel1a-content"
-                    id="panel1a-header"
-                  >
-                    {' '}
-                    Categories
-                  </AccordionSummary>
-                  {categories.map((category) => (
-                    <AccordionDetails key={category.id}>
-                      {category.name}
-                    </AccordionDetails>
-                  ))}
-                </Accordion>
-                <br />
-                <Stack spacing={2}>
-                  {questions.map((question) => (
-                    <RSCQuestion key={question.id} question={question} />
-                  ))}
-                </Stack>
+                </Typography>
+                {categories.map((category, index) => (
+                  <RSCQuestion key={index} categories={[category]} />
+                ))}
               </Stack>
             </Box>
             <RSCNextSteps />
           </Stack>
-=======
-        <Grid item xs={8}>
-          <Box sx={{ flexGrow: 1, padding: 2, backgroundColor: 'white' }}>
-            <Stack spacing={2}>
-              <Stack
-                direction="row"
-                justifyContent="space-between"
-                alignItems="center"
-                padding={2}
-              >
-                <Typography variant="h5" component="div">
-                  Summary and Resources
-                </Typography>
-                <Button variant="contained" color="success">
-                  Download PDF
-                </Button>
-              </Stack>
-              <Divider />
-              <Typography variant="h6" component="h3" gutterBottom>
-                Thank you for completing the ReadySetCyber questionnaire!
-              </Typography>
-              <Typography>
-                Below, you’ll find a full summary of your completed
-                ReadySetCyber questionnaire. Please note the areas where you can
-                improve your organization’s cybersecurity posture, along with
-                the recommended resources to help you address these areas. To
-                take further action, contact your regional CISA Cybersecurity
-                Advisor (CSA) for personalized support. You can also explore
-                Crossfeed, CISA’s Attack Surface Management platform, for free
-                vulnerability scanning services to kickstart or enhance your
-                cybersecurity measures.
-              </Typography>
-              {categories.map((category, index) => (
-                <RSCQuestion key={index} categories={[category]} />
-              ))}
-            </Stack>
-          </Box>
->>>>>>> 3278b1da
         </Grid>
       </Grid>
     </Box>
