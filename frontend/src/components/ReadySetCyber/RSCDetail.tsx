--- conflicted
+++ resolved
@@ -7,22 +7,9 @@
 import Button from '@mui/material/Button';
 import Typography from '@mui/material/Typography';
 import { RSCSideNav } from './RSCSideNav';
-<<<<<<< HEAD
-import { RSCResult } from './RSCResult';
-import { RSCQuestion } from './RSCQuestion';
-import { dummyResults } from './dummyData';
-import {
-  Accordion,
-  AccordionSummary,
-  AccordionDetails,
-  Typography
-} from '@mui/material';
-import ExpandMoreIcon from '@mui/icons-material/ExpandMore';
-import { useReactToPrint } from 'react-to-print';
-=======
 import { Category, Entry, RSCQuestion } from './RSCQuestion';
 import { useAuthContext } from 'context';
->>>>>>> 372e467c
+import { useReactToPrint } from 'react-to-print';
 
 export const RSCDetail: React.FC = () => {
   const { apiGet } = useAuthContext();
@@ -75,11 +62,7 @@
         <Grid item xs={4}>
           <RSCSideNav categories={categories} />
         </Grid>
-<<<<<<< HEAD
         <Grid item xs={12} sm={8} ref={printRef}>
-=======
-        <Grid item xs={8}>
->>>>>>> 372e467c
           <Box sx={{ flexGrow: 1, padding: 2, backgroundColor: 'white' }}>
             <Stack spacing={2}>
               <Stack
