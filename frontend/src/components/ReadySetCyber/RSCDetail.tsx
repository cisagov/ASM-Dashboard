--- conflicted
+++ resolved
@@ -49,9 +49,6 @@
           <RSCSideNav categories={categories} />
         </Grid>
         <Grid item xs={8}>
-<<<<<<< HEAD
-          <Box sx={{ flexGrow: 1, padding: 2, backgroundColor: 'white' }}>
-=======
           <Box
             sx={{
               flexGrow: 1,
@@ -60,7 +57,6 @@
               position: 'relative'
             }}
           >
->>>>>>> 81bfadef
             <Stack spacing={2}>
               <Stack
                 direction="row"
