--- conflicted
+++ resolved
@@ -1,26 +1,14 @@
-<<<<<<< HEAD
-import React, { useEffect, useCallback, useState } from 'react';
-=======
 import React, { useEffect, useCallback } from 'react';
->>>>>>> 372e467c
 import Box from '@mui/material/Box';
 import Grid from '@mui/material/Grid';
 import Stack from '@mui/material/Stack';
 import Divider from '@mui/material/Divider';
-<<<<<<< HEAD
-import { RSCSideNav } from './RSCSideNav';
-=======
->>>>>>> 372e467c
 import { RSCDefaultSideNav } from './RSCDefaultSideNav';
 import { RSCResult } from './RSCResult';
 import { useAuthContext } from 'context';
 
 export const RSCDashboard: React.FC = () => {
-<<<<<<< HEAD
-  const { user, apiGet } = useAuthContext();
-=======
   const { apiGet } = useAuthContext();
->>>>>>> 372e467c
 
   const [results, setResults] = React.useState<
     {
@@ -44,11 +32,7 @@
 
   useEffect(() => {
     fetchResults();
-<<<<<<< HEAD
-  }, []);
-=======
   }, [fetchResults]);
->>>>>>> 372e467c
 
   return (
     <Box sx={{ flexGrow: 1, padding: 2 }}>
