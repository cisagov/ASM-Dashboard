<<<<<<< HEAD
import React, { useEffect, useCallback, useState } from 'react';
=======
import React, { useEffect, useCallback } from 'react';
>>>>>>> 81bfadef
import Box from '@mui/material/Box';
import Grid from '@mui/material/Grid';
import Stack from '@mui/material/Stack';
import Divider from '@mui/material/Divider';
<<<<<<< HEAD
import { RSCSideNav } from './RSCSideNav';
=======
>>>>>>> 81bfadef
import { RSCDefaultSideNav } from './RSCDefaultSideNav';
import { RSCResult } from './RSCResult';
import { useAuthContext } from 'context';

export const RSCDashboard: React.FC = () => {
<<<<<<< HEAD
  const { user, apiGet } = useAuthContext();

=======
  const { apiGet } = useAuthContext();
>>>>>>> 81bfadef
  const [results, setResults] = React.useState<
    {
      id: string;
      createdAt: string;
      updatedAt: string;
      rscID: string;
      type: string;
    }[]
  >([]);

  const fetchResults = useCallback(async () => {
    try {
      const data = await apiGet('/assessments');
      console.log(data);
      setResults(data);
    } catch (e) {
      console.error(e);
    }
  }, [apiGet]);

  useEffect(() => {
    fetchResults();
  }, []);

  return (
    <Box sx={{ flexGrow: 1, padding: 2 }}>
      <Grid container spacing={2}>
        <Grid item xs={4}>
          <RSCDefaultSideNav />
        </Grid>
        <Grid item xs={8}>
          <Box sx={{ flexGrow: 1, padding: 2, backgroundColor: 'white' }}>
            <Stack>
              <h2>Assessment Results</h2>
              <Divider />
              <h3>Thank you for completing the ReadySetCyber questionnaire!</h3>
              <p>
                Below, you’ll find a summary of all completed ReadySetCyber
                questionnaires. Selecting a result will allow you to review
                areas where you can improve your organization’s cybersecurity
                posture, along with recommended resources to help address those
                areas. To take further action, contact your regional CISA
                Cybersecurity Advisor (CSA) for personalized support. You can
                also explore Crossfeed, CISA’s Attack Surface Management
                platform, for free vulnerability scanning services to kickstart
                or enhance your cybersecurity measures.
              </p>
              <Stack spacing={2}>
                {results.map((result) => (
                  <RSCResult
                    key={result.id}
                    id={result.id}
                    type={result.type}
                    createdAt={result.createdAt}
                    updatedAt={result.updatedAt}
                    rscID={result.rscID}
                  />
                ))}
              </Stack>
            </Stack>
          </Box>
        </Grid>
      </Grid>
    </Box>
  );
};<|MERGE_RESOLUTION|>--- conflicted
+++ resolved
@@ -1,27 +1,15 @@
-<<<<<<< HEAD
-import React, { useEffect, useCallback, useState } from 'react';
-=======
 import React, { useEffect, useCallback } from 'react';
->>>>>>> 81bfadef
 import Box from '@mui/material/Box';
 import Grid from '@mui/material/Grid';
 import Stack from '@mui/material/Stack';
 import Divider from '@mui/material/Divider';
-<<<<<<< HEAD
 import { RSCSideNav } from './RSCSideNav';
-=======
->>>>>>> 81bfadef
 import { RSCDefaultSideNav } from './RSCDefaultSideNav';
 import { RSCResult } from './RSCResult';
 import { useAuthContext } from 'context';
 
 export const RSCDashboard: React.FC = () => {
-<<<<<<< HEAD
-  const { user, apiGet } = useAuthContext();
-
-=======
   const { apiGet } = useAuthContext();
->>>>>>> 81bfadef
   const [results, setResults] = React.useState<
     {
       id: string;
