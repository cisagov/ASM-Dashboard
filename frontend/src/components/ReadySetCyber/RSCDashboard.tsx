--- conflicted
+++ resolved
@@ -42,17 +42,10 @@
         <Grid item sm={4} sx={{ display: { xs: 'none', sm: 'grid' } }}>
           <RSCDefaultSideNav />
         </Grid>
-<<<<<<< HEAD
-        <Grid item xs={8}>
+        <Grid item xs={12} sm={8}>
           {results.length === 0 ? (
             <Box sx={{ flexGrow: 1, padding: 2, backgroundColor: 'white' }}>
               <h2>Welcome to ReadySetCyber Dashboard</h2>
-=======
-        <Grid item xs={12} sm={8}>
-          <Box sx={{ flexGrow: 1, padding: 2, backgroundColor: 'white' }}>
-            <Stack>
-              <h2>Assessment Results</h2>
->>>>>>> 82741a7d
               <Divider />
               <h3>Thank you for registering with RSC Dashboard!</h3>
               <p>
