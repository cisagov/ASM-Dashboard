import React, { useEffect, useCallback, useState } from 'react';
import Box from '@mui/material/Box';
import Grid from '@mui/material/Grid';
import Stack from '@mui/material/Stack';
import Divider from '@mui/material/Divider';
import { RSCDefaultSideNav } from './RSCDefaultSideNav';
import { RSCResult } from './RSCResult';
<<<<<<< HEAD
import { useAuthContext } from 'context';

export const RSCDashboard: React.FC = () => {
  const { user, apiGet } = useAuthContext();
=======
import { dummyResults } from './dummyData';
>>>>>>> 6c1166f6

  const [results, setResults] = React.useState<
    {
      id: string;
      createdAt: string;
      updatedAt: string;
      rscID: string;
      type: string;
    }[]
  >([]);

  const fetchResults = useCallback(async () => {
    try {
      const data = await apiGet('/assessments');
      console.log(data);
      setResults(data);
    } catch (e) {
      console.error(e);
    }
  }, [apiGet]);

  useEffect(() => {
    fetchResults();
  }, []);

  return (
    <Box sx={{ flexGrow: 1, padding: 2 }}>
      <Grid container spacing={2}>
<<<<<<< HEAD
        <Grid item xs={4}>
          <RSCDefaultSideNav />
=======
        <Grid item sm={4} sx={{ display: { xs: 'none', sm: 'grid' } }}>
          <RSCSideNav />
>>>>>>> 6c1166f6
        </Grid>
        <Grid item xs={12} sm={8}>
          <Box sx={{ flexGrow: 1, padding: 2, backgroundColor: 'white' }}>
            <Stack>
              <h2>Assessment Results</h2>
              <Divider />
              <h3>Thank you for completing the ReadySetCyber questionnaire!</h3>
              <p>
                Below, you’ll find a summary of all completed ReadySetCyber
                questionnaires. Selecting a result will allow you to review
                areas where you can improve your organization’s cybersecurity
                posture, along with recommended resources to help address those
                areas. To take further action, contact your regional CISA
                Cybersecurity Advisor (CSA) for personalized support. You can
                also explore Crossfeed, CISA’s Attack Surface Management
                platform, for free vulnerability scanning services to kickstart
                or enhance your cybersecurity measures.
              </p>
              <Stack spacing={2}>
                {results.map((result) => (
                  <RSCResult
                    key={result.id}
                    id={result.id}
                    type={result.type}
                    createdAt={result.createdAt}
                    updatedAt={result.updatedAt}
                    rscID={result.rscID}
                  />
                ))}
              </Stack>
              <Divider />
            </Stack>
          </Box>
        </Grid>
      </Grid>
    </Box>
  );
};<|MERGE_RESOLUTION|>--- conflicted
+++ resolved
@@ -5,14 +5,10 @@
 import Divider from '@mui/material/Divider';
 import { RSCDefaultSideNav } from './RSCDefaultSideNav';
 import { RSCResult } from './RSCResult';
-<<<<<<< HEAD
 import { useAuthContext } from 'context';
 
 export const RSCDashboard: React.FC = () => {
   const { user, apiGet } = useAuthContext();
-=======
-import { dummyResults } from './dummyData';
->>>>>>> 6c1166f6
 
   const [results, setResults] = React.useState<
     {
@@ -41,13 +37,8 @@
   return (
     <Box sx={{ flexGrow: 1, padding: 2 }}>
       <Grid container spacing={2}>
-<<<<<<< HEAD
         <Grid item xs={4}>
           <RSCDefaultSideNav />
-=======
-        <Grid item sm={4} sx={{ display: { xs: 'none', sm: 'grid' } }}>
-          <RSCSideNav />
->>>>>>> 6c1166f6
         </Grid>
         <Grid item xs={12} sm={8}>
           <Box sx={{ flexGrow: 1, padding: 2, backgroundColor: 'white' }}>
