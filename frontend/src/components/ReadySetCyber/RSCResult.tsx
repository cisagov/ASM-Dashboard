import React from 'react';
import Card from '@mui/material/Card';
import Box from '@mui/material/Box';
import Stack from '@mui/material/Stack';
import { ButtonBase, Typography } from '@mui/material';
import { useHistory } from 'react-router-dom';

interface Props {
  id: string;
  type: string;
  createdAt: string;
  updatedAt: string;
  rscID: string;
}

export const RSCResult: React.FC<Props> = (props) => {
  const { id, type, createdAt } = props;
  const history = useHistory();
  const handleClick = () => {
    history.push(`/readysetcyber/result/${id}`);
  };

  const formatDate = new Date(createdAt).toLocaleDateString();

  const removeUnderscores = (str: string) => {
    return str.replace(/_/g, ' ');
  };
  const capitalizeFirstLetterOfEachWord = (str: string) => {
    return str
      .split(' ')
      .map((word) => {
        return word.charAt(0).toUpperCase() + word.slice(1);
      })
      .join(' ');
  };
  const formatName = (str: string) => {
    return capitalizeFirstLetterOfEachWord(removeUnderscores(str));
  };

  return (
<<<<<<< HEAD
    <ButtonBase onClick={handleClick}>
      <Card
        style={{ outline: 'standard', cursor: 'pointer' }}
        sx={{ width: '100%' }}
      >
        <Box sx={{ width: '100%', bgcolor: 'background.paper', p: 2 }}>
          <Stack
            direction="row"
            justifyContent={'space-between'}
            alignItems="center"
          >
            <Typography variant="h5" component="div">
              {type}
            </Typography>
            <Typography variant="h5">{date}</Typography>
          </Stack>
        </Box>
      </Card>
    </ButtonBase>
=======
    <Card onClick={handleClick}>
      <Box sx={{ width: '100%', bgcolor: 'background.paper', p: 2 }}>
        <Stack
          direction="row"
          justifyContent={'space-between'}
          alignItems="center"
        >
          <Typography variant="h6" component="div">
            {formatName(type)}
          </Typography>
          <Typography variant="h6">Created: {formatDate}</Typography>
        </Stack>
      </Box>
    </Card>
>>>>>>> a662e2e1
  );
};<|MERGE_RESOLUTION|>--- conflicted
+++ resolved
@@ -38,7 +38,6 @@
   };
 
   return (
-<<<<<<< HEAD
     <ButtonBase onClick={handleClick}>
       <Card
         style={{ outline: 'standard', cursor: 'pointer' }}
@@ -50,29 +49,13 @@
             justifyContent={'space-between'}
             alignItems="center"
           >
-            <Typography variant="h5" component="div">
-              {type}
+            <Typography variant="h6" component="div">
+              {formatName(type)}
             </Typography>
-            <Typography variant="h5">{date}</Typography>
+            <Typography variant="h6">Created: {formatDate}</Typography>
           </Stack>
         </Box>
       </Card>
     </ButtonBase>
-=======
-    <Card onClick={handleClick}>
-      <Box sx={{ width: '100%', bgcolor: 'background.paper', p: 2 }}>
-        <Stack
-          direction="row"
-          justifyContent={'space-between'}
-          alignItems="center"
-        >
-          <Typography variant="h6" component="div">
-            {formatName(type)}
-          </Typography>
-          <Typography variant="h6">Created: {formatDate}</Typography>
-        </Stack>
-      </Box>
-    </Card>
->>>>>>> a662e2e1
   );
 };