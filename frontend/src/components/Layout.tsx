import React, {
  PropsWithChildren,
  useCallback,
  useEffect,
  useMemo,
  useState
} from 'react';
import { styled } from '@mui/material/styles';
import { useLocation } from 'react-router-dom';
import { Box, Drawer, ScopedCssBaseline, useMediaQuery } from '@mui/material';
import { Header, GovBanner } from 'components';
import { useUserActivityTimeout } from 'hooks/useUserActivityTimeout';
import { useAuthContext } from 'context/AuthContext';
import UserInactiveModal from './UserInactivityModal/UserInactivityModal';
import { CrossfeedFooter } from './Footer';
import { RSCFooter } from './ReadySetCyber/RSCFooter';
import { RSCHeader } from './ReadySetCyber/RSCHeader';
import { SkipToMainContent } from './SkipToMainContent/index';
import { matchPath } from 'utils/matchPath';
import { drawerWidth, FilterDrawerV2 } from './FilterDrawerV2';
import { usePersistentState } from 'hooks';
import { useTheme } from '@mui/system';
import { withSearch } from '@elastic/react-search-ui';
import { ContextType } from 'context';
import { useUserTypeFilters } from 'hooks/useUserTypeFilters';
import { useStaticsContext } from 'context/StaticsContext';

const GLOBAL_ADMIN = 3;
const REGIONAL_ADMIN = 2;
const STANDARD_USER = 1;

const Main = styled('main', { shouldForwardProp: (prop) => prop !== 'open' })<{
  open?: boolean;
  user?: boolean;
}>(({ theme, open, user }) => ({
  flexGrow: 1,
  height: 'calc(100vh - 24px)',
  maxHeight: 'calc(100vh - 24px)',
  overflow: 'scroll',
  '&::-webkit-scrollbar': {
    display: 'none'
  },
  transition: theme.transitions.create('margin', {
    easing: theme.transitions.easing.sharp,
    duration: theme.transitions.duration.leavingScreen
  }),
  [theme.breakpoints.up('lg')]: {
    marginLeft: `-${drawerWidth}px`
  },
  [theme.breakpoints.down('lg')]: {
    marginLeft: user ? 0 : `-${drawerWidth}px`
  },
  ...(open && {
    transition: theme.transitions.create('margin', {
      easing: theme.transitions.easing.easeOut,
      duration: theme.transitions.duration.enteringScreen
    }),
    [theme.breakpoints.up('lg')]: {
      marginLeft: 0
<<<<<<< HEAD
    },
    [theme.breakpoints.down('lg')]: {
      marginLeft: 0
=======
>>>>>>> 757f5564
    }
  })
}));

export const Layout: React.FC<PropsWithChildren<ContextType>> = ({
  children,
  filters,
  addFilter,
  removeFilter
}) => {
  const { logout, user } = useAuthContext();

  useEffect(() => {
    localStorage.setItem('es-search-filters', JSON.stringify(filters));
  }, [filters]);

  const { regions } = useStaticsContext();

  const theme = useTheme();
  const [isFilterDrawerOpen, setIsFilterDrawerOpen] = usePersistentState(
    'isFilterDrawerOpen',
    false
  );

  const userLevel = useMemo(() => {
    if (user && user.isRegistered) {
      if (user.userType === 'standard') {
        return STANDARD_USER;
      } else if (user.userType === 'globalAdmin') {
        return GLOBAL_ADMIN;
      } else if (
        user.userType === 'regionalAdmin' ||
        user.userType === 'globalView'
      ) {
        return REGIONAL_ADMIN;
      }
      return 0;
    }
    return 0;
  }, [user]);

  const [loggedIn, setLoggedIn] = useState<boolean>(
    user !== null && user !== undefined ? true : false
  );
  const { isTimedOut, resetTimeout } = useUserActivityTimeout(
    14 * 60 * 1000, // set to 14 minutes of inactivity to notify user
    loggedIn
  );

  const handleCountdownEnd = useCallback(
    (shouldLogout: boolean) => {
      if (shouldLogout) {
        logout();
      } else {
        resetTimeout();
      }
    },
    [logout, resetTimeout]
  );

  const { pathname } = useLocation();

  useEffect(() => {
    const pathsAllowed = ['/', '/inventory'];
    if (!matchPath(pathsAllowed, pathname)) {
      setIsFilterDrawerOpen(false);
    }
  }, [pathname, setIsFilterDrawerOpen]);

  useEffect(() => {
    // set logged in if use exists then set true, otherwise set false
    if (user) setLoggedIn(true);
    else setLoggedIn(false);
  }, [user]);

  const initialFiltersForUser = useUserTypeFilters(regions, user, userLevel);

  useEffect(() => {
    initialFiltersForUser.forEach((filter) => {
      filter.values.forEach((val) => {
        addFilter(filter.field, val, filter.type);
      });
    });
    // eslint-disable-next-line react-hooks/exhaustive-deps
  }, [regions, user]);

  const isMobile = useMediaQuery(theme.breakpoints.down('lg'));

  return (
    <StyledScopedCssBaseline classes={{ root: classes.overrides }}>
      <div className={classes.root}>
        <UserInactiveModal
          isOpen={isTimedOut}
          onCountdownEnd={handleCountdownEnd}
          countdown={60} // 60 second timer for user inactivity timeout
        />
        <div style={{ display: 'flex' }}>
          <GovBanner />
          <SkipToMainContent />
        </div>
        {!pathname.includes('/readysetcyber') ? (
          <>
            <div
              style={{
                display: 'flex',
                flexDirection: 'row',
                height: '100vh'
              }}
            >
<<<<<<< HEAD
              {userLevel > 0 &&
              matchPath(
                [
                  '/',
                  '/inventory',
                  '/inventory/domains',
                  '/inventory/vulnerabilities'
                ],
                pathname
              ) ? (
=======
              {userLevel > 0 ? (
>>>>>>> 757f5564
                <FilterDrawerV2
                  setIsFilterDrawerOpen={setIsFilterDrawerOpen}
                  isFilterDrawerOpen={isFilterDrawerOpen}
                  isMobile={isMobile}
                />
              ) : (
<<<<<<< HEAD
                <Drawer sx={{ width: drawerWidth }} variant="persistent">
                  <Box sx={{ width: drawerWidth }} />
=======
                <Drawer
                  variant="persistent"
                  id="dummy-drawer-does-not-offer-functionality"
                  sx={{ width: drawerWidth }}
                  PaperProps={{ style: { position: 'unset' } }}
                >
                  <Box width={drawerWidth} />
>>>>>>> 757f5564
                </Drawer>
              )}
              <Main open={isFilterDrawerOpen} user={!!user}>
                <Header
                  isFilterDrawerOpen={isFilterDrawerOpen}
                  setIsFilterDrawerOpen={setIsFilterDrawerOpen}
                />

                <Box
                  display="block"
                  position="relative"
                  flex="1"
                  height="calc(100vh - 64px - 72px - 24px)"
                  overflow="scroll"
                  sx={{
                    '&::-webkit-scrollbar': {
                      display: 'none'
                    }
                  }}
                  zIndex={16}
                >
                  {children}
                </Box>

<<<<<<< HEAD
                {/* <div className="main-content" id="main-content" tabIndex={-1} />
                {pathname === '/inventory' ? (
                  children
                ) : (
                  <div className={classes.content}>{children}</div>
                )} */}

=======
>>>>>>> 757f5564
                <CrossfeedFooter />
              </Main>
            </div>
          </>
        ) : (
          <>
            <RSCHeader />
            <div className={classes.content}>{children}</div>
            <RSCFooter />
          </>
        )}
      </div>
    </StyledScopedCssBaseline>
  );
};

export const LayoutWithSearch = withSearch(
  ({ addFilter, removeFilter, filters }: ContextType) => ({
    addFilter,
    removeFilter,
    filters
  })
)(Layout);

//Styling
const PREFIX = 'Layout';

const classes = {
  root: `${PREFIX}-root`,
  overrides: `${PREFIX}-overrides`,
  content: `${PREFIX}-content`
};

const StyledScopedCssBaseline = styled(ScopedCssBaseline)(({ theme }) => ({
  [`& .${classes.root}`]: {
    position: 'relative',
    height: '100vh',
    display: 'flex',
    flexFlow: 'column nowrap'
    // overflow: 'auto'
  },

  [`& .${classes.overrides}`]: {
    WebkitFontSmoothing: 'unset',
    MozOsxFontSmoothing: 'unset'
  },

  [`& .${classes.content}`]: {
    flex: '1',
    display: 'block',
    position: 'relative',
    height: 'calc(100vh - 24px)',
    overflow: 'scroll'
  }
}));<|MERGE_RESOLUTION|>--- conflicted
+++ resolved
@@ -57,12 +57,6 @@
     }),
     [theme.breakpoints.up('lg')]: {
       marginLeft: 0
-<<<<<<< HEAD
-    },
-    [theme.breakpoints.down('lg')]: {
-      marginLeft: 0
-=======
->>>>>>> 757f5564
     }
   })
 }));
@@ -172,30 +166,13 @@
                 height: '100vh'
               }}
             >
-<<<<<<< HEAD
-              {userLevel > 0 &&
-              matchPath(
-                [
-                  '/',
-                  '/inventory',
-                  '/inventory/domains',
-                  '/inventory/vulnerabilities'
-                ],
-                pathname
-              ) ? (
-=======
               {userLevel > 0 ? (
->>>>>>> 757f5564
                 <FilterDrawerV2
                   setIsFilterDrawerOpen={setIsFilterDrawerOpen}
                   isFilterDrawerOpen={isFilterDrawerOpen}
                   isMobile={isMobile}
                 />
               ) : (
-<<<<<<< HEAD
-                <Drawer sx={{ width: drawerWidth }} variant="persistent">
-                  <Box sx={{ width: drawerWidth }} />
-=======
                 <Drawer
                   variant="persistent"
                   id="dummy-drawer-does-not-offer-functionality"
@@ -203,7 +180,6 @@
                   PaperProps={{ style: { position: 'unset' } }}
                 >
                   <Box width={drawerWidth} />
->>>>>>> 757f5564
                 </Drawer>
               )}
               <Main open={isFilterDrawerOpen} user={!!user}>
@@ -228,16 +204,6 @@
                   {children}
                 </Box>
 
-<<<<<<< HEAD
-                {/* <div className="main-content" id="main-content" tabIndex={-1} />
-                {pathname === '/inventory' ? (
-                  children
-                ) : (
-                  <div className={classes.content}>{children}</div>
-                )} */}
-
-=======
->>>>>>> 757f5564
                 <CrossfeedFooter />
               </Main>
             </div>
