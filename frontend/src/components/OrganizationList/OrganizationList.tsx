--- conflicted
+++ resolved
@@ -1,7 +1,7 @@
 import React, { useCallback, useEffect, useState } from 'react';
 import EditNoteOutlinedIcon from '@mui/icons-material/EditNoteOutlined';
 import { Organization } from 'types';
-import { Alert, Box, Button, IconButton, Paper } from '@mui/material';
+import { Box, Button, IconButton, Paper } from '@mui/material';
 import { DataGrid, GridColDef, GridRenderCellParams } from '@mui/x-data-grid';
 import { useHistory } from 'react-router-dom';
 import { Add } from '@mui/icons-material';
@@ -108,8 +108,7 @@
 
   return (
     <Box mb={3}>
-<<<<<<< HEAD
-      <Paper elevation={0}>
+      <Paper elevation={2}>
         <DataGrid
           rows={organizations}
           columns={orgCols}
@@ -118,21 +117,6 @@
             toolbar: { children: addOrgButton }
           }}
         />
-=======
-      <Paper elevation={2}>
-        {organizations?.length === 0 ? (
-          <Alert severity="warning">Unable to load organizations.</Alert>
-        ) : (
-          <DataGrid
-            rows={organizations}
-            columns={orgCols}
-            slots={{ toolbar: CustomToolbar }}
-            slotProps={{
-              toolbar: { children: addOrgButton }
-            }}
-          />
-        )}
->>>>>>> 251178bd
       </Paper>
       <OrganizationForm
         onSubmit={onSubmit}
