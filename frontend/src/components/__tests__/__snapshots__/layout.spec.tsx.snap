// Jest Snapshot v1, https://goo.gl/fbAQLP

exports[`Layout component matches snapshot 1`] = `
<DocumentFragment>
  <div
    class="MuiScopedCssBaseline-root Layout-overrides css-qskzby-MuiScopedCssBaseline-root"
  >
    <div
      class="Layout-root"
    >
      <div
        style="display: flex;"
      >
        <div>
          GOV_BANNER
        </div>
        <div
          class="MuiBox-root css-1iuj5ih"
        >
          <button
            aria-label="Skip to main content"
            class="MuiButtonBase-root MuiButton-root MuiButton-text MuiButton-textPrimary MuiButton-sizeMedium MuiButton-textSizeMedium MuiButton-root MuiButton-text MuiButton-textPrimary MuiButton-sizeMedium MuiButton-textSizeMedium css-1a47txt-MuiButtonBase-root-MuiButton-root"
            data-mui-internal-clone-element="true"
            tabindex="0"
            type="button"
          >
            Skip to main content
            <span
              class="MuiTouchRipple-root css-8je8zh-MuiTouchRipple-root"
            />
          </button>
        </div>
      </div>
      <div
        style="display: flex; flex-direction: row; height: 100vh;"
      >
        <div
          class="MuiDrawer-root MuiDrawer-docked css-tmy8tc-MuiDrawer-docked"
        >
          <div
            class="MuiPaper-root MuiPaper-elevation MuiPaper-elevation0 MuiDrawer-paper MuiDrawer-paperAnchorLeft MuiDrawer-paperAnchorDockedLeft css-12i7wg6-MuiPaper-root-MuiDrawer-paper"
            style="visibility: hidden; position: unset; webkit-transform: translateX(-0px); transform: translateX(-0px);"
          >
            <div
              class="MuiBox-root css-1v5z18m"
              role="presentation"
            >
<<<<<<< HEAD
              <hr
                class="MuiDivider-root MuiDivider-fullWidth css-9mgopn-MuiDivider-root"
              />
              <div
                class="MuiPaper-root MuiPaper-elevation MuiPaper-rounded MuiPaper-elevation1 MuiAccordion-root MuiAccordion-rounded Mui-expanded MuiAccordion-gutters css-1elwnq4-MuiPaper-root-MuiAccordion-root"
              >
                <div
                  aria-expanded="true"
                  class="MuiButtonBase-root MuiAccordionSummary-root Mui-expanded MuiAccordionSummary-gutters css-sh22l5-MuiButtonBase-root-MuiAccordionSummary-root"
                  role="button"
                  tabindex="0"
                >
                  <div
                    class="MuiAccordionSummary-content Mui-expanded MuiAccordionSummary-contentGutters css-o4b71y-MuiAccordionSummary-content"
                  >
                    <p
                      class="MuiTypography-root MuiTypography-body1 css-ahj2mt-MuiTypography-root"
                    >
                      Region(s)
                    </p>
                  </div>
                  <div
                    class="MuiAccordionSummary-expandIconWrapper Mui-expanded css-yw020d-MuiAccordionSummary-expandIconWrapper"
                  >
                    <svg
                      aria-hidden="true"
                      class="MuiSvgIcon-root MuiSvgIcon-fontSizeMedium css-i4bv87-MuiSvgIcon-root"
                      data-testid="ExpandMoreIcon"
                      focusable="false"
                      viewBox="0 0 24 24"
                    >
                      <path
                        d="M16.59 8.59 12 13.17 7.41 8.59 6 10l6 6 6-6z"
                      />
                    </svg>
                  </div>
                </div>
                <div
                  class="MuiCollapse-root MuiCollapse-vertical MuiCollapse-entered css-pwcg7p-MuiCollapse-root"
                  style="min-height: 0px;"
                >
                  <div
                    class="MuiCollapse-wrapper MuiCollapse-vertical css-smkl36-MuiCollapse-wrapper"
                  >
                    <div
                      class="MuiCollapse-wrapperInner MuiCollapse-vertical css-9l5vo-MuiCollapse-wrapperInner"
                    >
                      <div
                        class="MuiAccordion-region"
                        role="region"
                      >
                        <div
                          class="MuiAccordionDetails-root css-15v22id-MuiAccordionDetails-root"
                        >
                          <ul
                            class="MuiList-root MuiList-padding css-h4y409-MuiList-root"
                          >
                            <li
                              class="MuiListItem-root MuiListItem-gutters MuiListItem-padding css-7h3vgg-MuiListItem-root"
                            >
                              <div
                                class="MuiFormGroup-root css-dmmspl-MuiFormGroup-root"
                              >
                                <label
                                  class="MuiFormControlLabel-root Mui-disabled MuiFormControlLabel-labelPlacementEnd css-lc0130-MuiFormControlLabel-root"
                                >
                                  <span
                                    aria-disabled="true"
                                    class="MuiButtonBase-root MuiCheckbox-root MuiCheckbox-colorPrimary MuiCheckbox-sizeMedium Mui-disabled PrivateSwitchBase-root MuiCheckbox-root MuiCheckbox-colorPrimary MuiCheckbox-sizeMedium Mui-checked Mui-disabled MuiCheckbox-root MuiCheckbox-colorPrimary MuiCheckbox-sizeMedium css-14343ou-MuiButtonBase-root-MuiCheckbox-root"
                                    tabindex="-1"
                                  >
                                    <input
                                      checked=""
                                      class="PrivateSwitchBase-input css-1m9pwf3"
                                      data-indeterminate="false"
                                      disabled=""
                                      type="checkbox"
                                    />
                                    <svg
                                      aria-hidden="true"
                                      class="MuiSvgIcon-root MuiSvgIcon-fontSizeMedium css-i4bv87-MuiSvgIcon-root"
                                      data-testid="CheckBoxIcon"
                                      focusable="false"
                                      viewBox="0 0 24 24"
                                    >
                                      <path
                                        d="M19 3H5c-1.11 0-2 .9-2 2v14c0 1.1.89 2 2 2h14c1.11 0 2-.9 2-2V5c0-1.1-.89-2-2-2zm-9 14l-5-5 1.41-1.41L10 14.17l7.59-7.59L19 8l-9 9z"
                                      />
                                    </svg>
                                  </span>
                                  <span
                                    class="MuiTypography-root MuiTypography-body1 MuiFormControlLabel-label Mui-disabled css-ahj2mt-MuiTypography-root"
                                  >
                                    Region 1234
                                  </span>
                                </label>
                              </div>
                            </li>
                          </ul>
                        </div>
                      </div>
                    </div>
                  </div>
                </div>
              </div>
=======
              <div
                class="MuiToolbar-root MuiToolbar-gutters MuiToolbar-regular css-y44dvl-MuiToolbar-root"
              >
                <div
                  class="MuiStack-root css-1sos3zc-MuiStack-root"
                >
                  <h3
                    class="MuiTypography-root MuiTypography-h6 css-2ulfj5-MuiTypography-root"
                  >
                    Filters
                  </h3>
                  <svg
                    aria-hidden="true"
                    class="MuiSvgIcon-root MuiSvgIcon-fontSizeMedium css-i4bv87-MuiSvgIcon-root"
                    data-testid="FilterAltIcon"
                    focusable="false"
                    viewBox="0 0 24 24"
                  >
                    <path
                      d="M4.25 5.61C6.27 8.2 10 13 10 13v6c0 .55.45 1 1 1h2c.55 0 1-.45 1-1v-6s3.72-4.8 5.74-7.39c.51-.66.04-1.61-.79-1.61H5.04c-.83 0-1.3.95-.79 1.61z"
                    />
                  </svg>
                </div>
              </div>
              <hr
                class="MuiDivider-root MuiDivider-fullWidth css-9mgopn-MuiDivider-root"
              />
>>>>>>> 757f5564
              <div
                class="MuiPaper-root MuiPaper-elevation MuiPaper-rounded MuiPaper-elevation1 MuiAccordion-root MuiAccordion-rounded Mui-expanded MuiAccordion-gutters css-1elwnq4-MuiPaper-root-MuiAccordion-root"
              >
                <div
                  aria-expanded="true"
                  class="MuiButtonBase-root MuiAccordionSummary-root Mui-expanded MuiAccordionSummary-gutters css-sh22l5-MuiButtonBase-root-MuiAccordionSummary-root"
                  role="button"
                  tabindex="0"
                >
                  <div
                    class="MuiAccordionSummary-content Mui-expanded MuiAccordionSummary-contentGutters css-o4b71y-MuiAccordionSummary-content"
                  >
                    <p
                      class="MuiTypography-root MuiTypography-body1 css-ahj2mt-MuiTypography-root"
                    >
<<<<<<< HEAD
                      Organization(s)
=======
                      Region(s)
>>>>>>> 757f5564
                    </p>
                  </div>
                  <div
                    class="MuiAccordionSummary-expandIconWrapper Mui-expanded css-yw020d-MuiAccordionSummary-expandIconWrapper"
                  >
                    <svg
                      aria-hidden="true"
                      class="MuiSvgIcon-root MuiSvgIcon-fontSizeMedium css-i4bv87-MuiSvgIcon-root"
                      data-testid="ExpandMoreIcon"
                      focusable="false"
                      viewBox="0 0 24 24"
                    >
                      <path
                        d="M16.59 8.59 12 13.17 7.41 8.59 6 10l6 6 6-6z"
                      />
                    </svg>
                  </div>
                </div>
                <div
                  class="MuiCollapse-root MuiCollapse-vertical MuiCollapse-entered css-pwcg7p-MuiCollapse-root"
                  style="min-height: 0px;"
<<<<<<< HEAD
                >
                  <div
=======
                >
                  <div
                    class="MuiCollapse-wrapper MuiCollapse-vertical css-smkl36-MuiCollapse-wrapper"
                  >
                    <div
                      class="MuiCollapse-wrapperInner MuiCollapse-vertical css-9l5vo-MuiCollapse-wrapperInner"
                    >
                      <div
                        class="MuiAccordion-region"
                        role="region"
                      >
                        <div
                          class="MuiAccordionDetails-root css-15v22id-MuiAccordionDetails-root"
                        >
                          <ul
                            class="MuiList-root MuiList-padding css-h4y409-MuiList-root"
                          >
                            <li
                              class="MuiListItem-root MuiListItem-gutters MuiListItem-padding css-7h3vgg-MuiListItem-root"
                            >
                              <div
                                class="MuiFormGroup-root css-dmmspl-MuiFormGroup-root"
                              >
                                <label
                                  class="MuiFormControlLabel-root Mui-disabled MuiFormControlLabel-labelPlacementEnd css-lc0130-MuiFormControlLabel-root"
                                >
                                  <span
                                    aria-disabled="true"
                                    class="MuiButtonBase-root MuiCheckbox-root MuiCheckbox-colorPrimary MuiCheckbox-sizeMedium Mui-disabled PrivateSwitchBase-root MuiCheckbox-root MuiCheckbox-colorPrimary MuiCheckbox-sizeMedium Mui-checked Mui-disabled MuiCheckbox-root MuiCheckbox-colorPrimary MuiCheckbox-sizeMedium css-14343ou-MuiButtonBase-root-MuiCheckbox-root"
                                    tabindex="-1"
                                  >
                                    <input
                                      checked=""
                                      class="PrivateSwitchBase-input css-1m9pwf3"
                                      data-indeterminate="false"
                                      disabled=""
                                      type="checkbox"
                                    />
                                    <svg
                                      aria-hidden="true"
                                      class="MuiSvgIcon-root MuiSvgIcon-fontSizeMedium css-i4bv87-MuiSvgIcon-root"
                                      data-testid="CheckBoxIcon"
                                      focusable="false"
                                      viewBox="0 0 24 24"
                                    >
                                      <path
                                        d="M19 3H5c-1.11 0-2 .9-2 2v14c0 1.1.89 2 2 2h14c1.11 0 2-.9 2-2V5c0-1.1-.89-2-2-2zm-9 14l-5-5 1.41-1.41L10 14.17l7.59-7.59L19 8l-9 9z"
                                      />
                                    </svg>
                                  </span>
                                  <span
                                    class="MuiTypography-root MuiTypography-body1 MuiFormControlLabel-label Mui-disabled css-ahj2mt-MuiTypography-root"
                                  >
                                    Region 1234
                                  </span>
                                </label>
                              </div>
                            </li>
                          </ul>
                        </div>
                      </div>
                    </div>
                  </div>
                </div>
              </div>
              <div
                class="MuiPaper-root MuiPaper-elevation MuiPaper-rounded MuiPaper-elevation1 MuiAccordion-root MuiAccordion-rounded Mui-expanded MuiAccordion-gutters css-1elwnq4-MuiPaper-root-MuiAccordion-root"
              >
                <div
                  aria-expanded="true"
                  class="MuiButtonBase-root MuiAccordionSummary-root Mui-expanded MuiAccordionSummary-gutters css-sh22l5-MuiButtonBase-root-MuiAccordionSummary-root"
                  role="button"
                  tabindex="0"
                >
                  <div
                    class="MuiAccordionSummary-content Mui-expanded MuiAccordionSummary-contentGutters css-o4b71y-MuiAccordionSummary-content"
                  >
                    <p
                      class="MuiTypography-root MuiTypography-body1 css-ahj2mt-MuiTypography-root"
                    >
                      Organization(s)
                    </p>
                  </div>
                  <div
                    class="MuiAccordionSummary-expandIconWrapper Mui-expanded css-yw020d-MuiAccordionSummary-expandIconWrapper"
                  >
                    <svg
                      aria-hidden="true"
                      class="MuiSvgIcon-root MuiSvgIcon-fontSizeMedium css-i4bv87-MuiSvgIcon-root"
                      data-testid="ExpandMoreIcon"
                      focusable="false"
                      viewBox="0 0 24 24"
                    >
                      <path
                        d="M16.59 8.59 12 13.17 7.41 8.59 6 10l6 6 6-6z"
                      />
                    </svg>
                  </div>
                </div>
                <div
                  class="MuiCollapse-root MuiCollapse-vertical MuiCollapse-entered css-pwcg7p-MuiCollapse-root"
                  style="min-height: 0px;"
                >
                  <div
>>>>>>> 757f5564
                    class="MuiCollapse-wrapper MuiCollapse-vertical css-smkl36-MuiCollapse-wrapper"
                  >
                    <div
                      class="MuiCollapse-wrapperInner MuiCollapse-vertical css-9l5vo-MuiCollapse-wrapperInner"
                    >
                      <div
                        class="MuiAccordion-region"
                        role="region"
                      >
                        <div
                          class="MuiAccordionDetails-root css-15v22id-MuiAccordionDetails-root"
                        >
                          <ul
                            class="MuiList-root MuiList-padding css-1lbrbe2-MuiList-root"
                          />
                          <br />
                        </div>
                      </div>
                    </div>
                  </div>
                </div>
              </div>
            </div>
          </div>
        </div>
        <main
          class="css-1ksfdcd"
        >
          <div>
            HEADER
          </div>
          <div
            class="MuiBox-root css-1ycota"
          />
          <div
            class="css-1ycjho2"
          >
            <div
              class="Footer-footerBox MuiBox-root css-0"
            >
              <div
                class="MuiGrid-root MuiGrid-container Footer-footerContainer css-11lq3yg-MuiGrid-root"
              >
                <div
                  class="MuiGrid-root MuiGrid-item MuiGrid-grid-xs-12 MuiGrid-grid-sm-2 Footer-footerLogo css-6vomyv-MuiGrid-root"
                >
                  <a
                    class="MuiTypography-root MuiTypography-inherit MuiLink-root MuiLink-underlineAlways css-smdm7r-MuiTypography-root-MuiLink-root"
                    href="/"
                  >
                    <img
                      alt="CyHy Dashboard Icon Navigate Home"
                      src="cyhydashboard.svg"
                    />
                  </a>
                </div>
                <div
                  class="MuiGrid-root MuiGrid-item MuiGrid-grid-xs-12 MuiGrid-grid-sm-2 Footer-footerNavItem css-6vomyv-MuiGrid-root"
                >
                  <a
                    class="MuiTypography-root MuiTypography-inherit MuiLink-root MuiLink-underlineAlways Footer-footerNavLink css-smdm7r-MuiTypography-root-MuiLink-root"
                    href="/"
                  >
                    Home
                  </a>
                </div>
                <div
                  class="MuiGrid-root MuiGrid-item MuiGrid-grid-xs-12 MuiGrid-grid-sm-2 Footer-footerNavItem css-6vomyv-MuiGrid-root"
                >
                  <p>
                    <a
                      class="MuiTypography-root MuiTypography-inherit MuiLink-root MuiLink-underlineAlways Footer-footerNavLink css-smdm7r-MuiTypography-root-MuiLink-root"
                      href="https://www.cisa.gov"
                      target="_blank"
                    >
                      CISA Homepage
                    </a>
                  </p>
                </div>
                <div
                  class="MuiGrid-root MuiGrid-item MuiGrid-grid-xs-12 MuiGrid-grid-sm-2 Footer-footerNavItem css-6vomyv-MuiGrid-root"
                >
                  <p>
                    <a
                      class="MuiTypography-root MuiTypography-inherit MuiLink-root MuiLink-underlineAlways Footer-footerNavLink css-smdm7r-MuiTypography-root-MuiLink-root"
                      href="mailto:vulnerability@cisa.dhs.gov"
                    >
                      Contact Us
                    </a>
                  </p>
                </div>
                <div
                  class="MuiGrid-root MuiGrid-item MuiGrid-grid-xs-12 MuiGrid-grid-sm-2 Footer-footerNavItem css-6vomyv-MuiGrid-root"
                >
                  <p>
                    <a
                      class="MuiTypography-root MuiTypography-inherit MuiLink-root MuiLink-underlineAlways Footer-footerNavLink css-smdm7r-MuiTypography-root-MuiLink-root"
                      href="/"
                    >
                      Logout
                    </a>
                  </p>
                </div>
              </div>
            </div>
          </div>
        </main>
      </div>
    </div>
  </div>
</DocumentFragment>
`;<|MERGE_RESOLUTION|>--- conflicted
+++ resolved
@@ -45,7 +45,30 @@
               class="MuiBox-root css-1v5z18m"
               role="presentation"
             >
-<<<<<<< HEAD
+              <div
+                class="MuiToolbar-root MuiToolbar-gutters MuiToolbar-regular css-y44dvl-MuiToolbar-root"
+              >
+                <div
+                  class="MuiStack-root css-1sos3zc-MuiStack-root"
+                >
+                  <h3
+                    class="MuiTypography-root MuiTypography-h6 css-2ulfj5-MuiTypography-root"
+                  >
+                    Filters
+                  </h3>
+                  <svg
+                    aria-hidden="true"
+                    class="MuiSvgIcon-root MuiSvgIcon-fontSizeMedium css-i4bv87-MuiSvgIcon-root"
+                    data-testid="FilterAltIcon"
+                    focusable="false"
+                    viewBox="0 0 24 24"
+                  >
+                    <path
+                      d="M4.25 5.61C6.27 8.2 10 13 10 13v6c0 .55.45 1 1 1h2c.55 0 1-.45 1-1v-6s3.72-4.8 5.74-7.39c.51-.66.04-1.61-.79-1.61H5.04c-.83 0-1.3.95-.79 1.61z"
+                    />
+                  </svg>
+                </div>
+              </div>
               <hr
                 class="MuiDivider-root MuiDivider-fullWidth css-9mgopn-MuiDivider-root"
               />
@@ -151,35 +174,6 @@
                   </div>
                 </div>
               </div>
-=======
-              <div
-                class="MuiToolbar-root MuiToolbar-gutters MuiToolbar-regular css-y44dvl-MuiToolbar-root"
-              >
-                <div
-                  class="MuiStack-root css-1sos3zc-MuiStack-root"
-                >
-                  <h3
-                    class="MuiTypography-root MuiTypography-h6 css-2ulfj5-MuiTypography-root"
-                  >
-                    Filters
-                  </h3>
-                  <svg
-                    aria-hidden="true"
-                    class="MuiSvgIcon-root MuiSvgIcon-fontSizeMedium css-i4bv87-MuiSvgIcon-root"
-                    data-testid="FilterAltIcon"
-                    focusable="false"
-                    viewBox="0 0 24 24"
-                  >
-                    <path
-                      d="M4.25 5.61C6.27 8.2 10 13 10 13v6c0 .55.45 1 1 1h2c.55 0 1-.45 1-1v-6s3.72-4.8 5.74-7.39c.51-.66.04-1.61-.79-1.61H5.04c-.83 0-1.3.95-.79 1.61z"
-                    />
-                  </svg>
-                </div>
-              </div>
-              <hr
-                class="MuiDivider-root MuiDivider-fullWidth css-9mgopn-MuiDivider-root"
-              />
->>>>>>> 757f5564
               <div
                 class="MuiPaper-root MuiPaper-elevation MuiPaper-rounded MuiPaper-elevation1 MuiAccordion-root MuiAccordion-rounded Mui-expanded MuiAccordion-gutters css-1elwnq4-MuiPaper-root-MuiAccordion-root"
               >
@@ -195,11 +189,7 @@
                     <p
                       class="MuiTypography-root MuiTypography-body1 css-ahj2mt-MuiTypography-root"
                     >
-<<<<<<< HEAD
                       Organization(s)
-=======
-                      Region(s)
->>>>>>> 757f5564
                     </p>
                   </div>
                   <div
@@ -221,115 +211,8 @@
                 <div
                   class="MuiCollapse-root MuiCollapse-vertical MuiCollapse-entered css-pwcg7p-MuiCollapse-root"
                   style="min-height: 0px;"
-<<<<<<< HEAD
-                >
-                  <div
-=======
-                >
-                  <div
-                    class="MuiCollapse-wrapper MuiCollapse-vertical css-smkl36-MuiCollapse-wrapper"
-                  >
-                    <div
-                      class="MuiCollapse-wrapperInner MuiCollapse-vertical css-9l5vo-MuiCollapse-wrapperInner"
-                    >
-                      <div
-                        class="MuiAccordion-region"
-                        role="region"
-                      >
-                        <div
-                          class="MuiAccordionDetails-root css-15v22id-MuiAccordionDetails-root"
-                        >
-                          <ul
-                            class="MuiList-root MuiList-padding css-h4y409-MuiList-root"
-                          >
-                            <li
-                              class="MuiListItem-root MuiListItem-gutters MuiListItem-padding css-7h3vgg-MuiListItem-root"
-                            >
-                              <div
-                                class="MuiFormGroup-root css-dmmspl-MuiFormGroup-root"
-                              >
-                                <label
-                                  class="MuiFormControlLabel-root Mui-disabled MuiFormControlLabel-labelPlacementEnd css-lc0130-MuiFormControlLabel-root"
-                                >
-                                  <span
-                                    aria-disabled="true"
-                                    class="MuiButtonBase-root MuiCheckbox-root MuiCheckbox-colorPrimary MuiCheckbox-sizeMedium Mui-disabled PrivateSwitchBase-root MuiCheckbox-root MuiCheckbox-colorPrimary MuiCheckbox-sizeMedium Mui-checked Mui-disabled MuiCheckbox-root MuiCheckbox-colorPrimary MuiCheckbox-sizeMedium css-14343ou-MuiButtonBase-root-MuiCheckbox-root"
-                                    tabindex="-1"
-                                  >
-                                    <input
-                                      checked=""
-                                      class="PrivateSwitchBase-input css-1m9pwf3"
-                                      data-indeterminate="false"
-                                      disabled=""
-                                      type="checkbox"
-                                    />
-                                    <svg
-                                      aria-hidden="true"
-                                      class="MuiSvgIcon-root MuiSvgIcon-fontSizeMedium css-i4bv87-MuiSvgIcon-root"
-                                      data-testid="CheckBoxIcon"
-                                      focusable="false"
-                                      viewBox="0 0 24 24"
-                                    >
-                                      <path
-                                        d="M19 3H5c-1.11 0-2 .9-2 2v14c0 1.1.89 2 2 2h14c1.11 0 2-.9 2-2V5c0-1.1-.89-2-2-2zm-9 14l-5-5 1.41-1.41L10 14.17l7.59-7.59L19 8l-9 9z"
-                                      />
-                                    </svg>
-                                  </span>
-                                  <span
-                                    class="MuiTypography-root MuiTypography-body1 MuiFormControlLabel-label Mui-disabled css-ahj2mt-MuiTypography-root"
-                                  >
-                                    Region 1234
-                                  </span>
-                                </label>
-                              </div>
-                            </li>
-                          </ul>
-                        </div>
-                      </div>
-                    </div>
-                  </div>
-                </div>
-              </div>
-              <div
-                class="MuiPaper-root MuiPaper-elevation MuiPaper-rounded MuiPaper-elevation1 MuiAccordion-root MuiAccordion-rounded Mui-expanded MuiAccordion-gutters css-1elwnq4-MuiPaper-root-MuiAccordion-root"
-              >
-                <div
-                  aria-expanded="true"
-                  class="MuiButtonBase-root MuiAccordionSummary-root Mui-expanded MuiAccordionSummary-gutters css-sh22l5-MuiButtonBase-root-MuiAccordionSummary-root"
-                  role="button"
-                  tabindex="0"
-                >
-                  <div
-                    class="MuiAccordionSummary-content Mui-expanded MuiAccordionSummary-contentGutters css-o4b71y-MuiAccordionSummary-content"
-                  >
-                    <p
-                      class="MuiTypography-root MuiTypography-body1 css-ahj2mt-MuiTypography-root"
-                    >
-                      Organization(s)
-                    </p>
-                  </div>
-                  <div
-                    class="MuiAccordionSummary-expandIconWrapper Mui-expanded css-yw020d-MuiAccordionSummary-expandIconWrapper"
-                  >
-                    <svg
-                      aria-hidden="true"
-                      class="MuiSvgIcon-root MuiSvgIcon-fontSizeMedium css-i4bv87-MuiSvgIcon-root"
-                      data-testid="ExpandMoreIcon"
-                      focusable="false"
-                      viewBox="0 0 24 24"
-                    >
-                      <path
-                        d="M16.59 8.59 12 13.17 7.41 8.59 6 10l6 6 6-6z"
-                      />
-                    </svg>
-                  </div>
-                </div>
-                <div
-                  class="MuiCollapse-root MuiCollapse-vertical MuiCollapse-entered css-pwcg7p-MuiCollapse-root"
-                  style="min-height: 0px;"
-                >
-                  <div
->>>>>>> 757f5564
+                >
+                  <div
                     class="MuiCollapse-wrapper MuiCollapse-vertical css-smkl36-MuiCollapse-wrapper"
                   >
                     <div
