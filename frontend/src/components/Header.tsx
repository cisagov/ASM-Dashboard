--- conflicted
+++ resolved
@@ -321,8 +321,6 @@
       <AppBar position="static" elevation={0}>
         <div className={classes.inner}>
           <Toolbar>
-<<<<<<< HEAD
-=======
             {matchPath(
               [
                 '/',
@@ -344,7 +342,6 @@
             ) : (
               <></>
             )}
->>>>>>> 11229b8a
             <img
               src={cisaLogo}
               className={classes.cisaLogo}
