--- conflicted
+++ resolved
@@ -3,7 +3,6 @@
 import { NavLink, Link, useHistory, useLocation } from 'react-router-dom';
 import {
   AppBar,
-  Autocomplete,
   Toolbar,
   IconButton,
   Drawer,
@@ -11,7 +10,11 @@
   List,
   TextField
 } from '@mui/material';
-import { Menu as MenuIcon } from '@mui/icons-material';
+import {
+  Menu as MenuIcon,
+  AccountCircle as UserIcon,
+  ArrowDropDown
+} from '@mui/icons-material';
 import { NavItem } from './NavItem';
 import { useRouteMatch } from 'react-router-dom';
 import { useAuthContext } from 'context';
@@ -19,6 +22,7 @@
 import { withSearch } from '@elastic/react-search-ui';
 import { ContextType } from 'context/SearchProvider';
 import { SearchBar } from 'components';
+import { Autocomplete } from '@mui/material';
 import { Organization, OrganizationTag } from 'types';
 
 const PREFIX = 'Header';
@@ -30,6 +34,7 @@
   spacing: `${PREFIX}-spacing`,
   activeMobileLink: `${PREFIX}-activeMobileLink`,
   link: `${PREFIX}-link`,
+  userLink: `${PREFIX}-userLink`,
   lgNav: `${PREFIX}-lgNav`,
   mobileNav: `${PREFIX}-mobileNav`,
   selectOrg: `${PREFIX}-selectOrg`,
@@ -83,6 +88,21 @@
     borderBottom: '2px solid transparent',
     fontWeight: 600
   },
+  [`.${classes.userLink}`]: {
+    [theme.breakpoints.down('md')]: {
+      display: 'flex'
+    },
+    [theme.breakpoints.up('lg')]: {
+      display: 'flex',
+      alignItems: 'center',
+      marginLeft: '1rem',
+      '& svg': {
+        marginRight: theme.spacing()
+      },
+      border: 'none',
+      textDecoration: 'none'
+    }
+  },
   [`.${classes.lgNav}`]: {
     display: 'flex',
     [theme.breakpoints.down('sm')]: {
@@ -122,9 +142,9 @@
   }
 }));
 
-const GLOBAL_ADMIN = 2;
+const GLOBAL_ADMIN = 3;
+const REGIONAL_ADMIN = 2;
 const STANDARD_USER = 1;
-const ALL_USERS = GLOBAL_ADMIN | STANDARD_USER;
 
 interface NavItemType {
   title: string | JSX.Element;
@@ -151,23 +171,25 @@
     apiGet
   } = useAuthContext();
   const [drawerOpen, setDrawerOpen] = useState(false);
-  let drawerItems = [];
   const [isMobile, setIsMobile] = useState(false);
   const [organizations, setOrganizations] = useState<
     (Organization | OrganizationTag)[]
   >([]);
   const [tags, setTags] = useState<OrganizationTag[]>([]);
 
+  let drawerItems: NavItemType[] = [];
   const toggleDrawer = (newOpen: boolean) => () => {
     setDrawerOpen(newOpen);
   };
 
   let userLevel = 0;
   if (user && user.isRegistered) {
-    if (user.userType === 'standard') {
+    if (user.userType === 'standard' || user.userType === 'globalView') {
       userLevel = STANDARD_USER;
-    } else {
+    } else if (user.userType === 'globalAdmin') {
       userLevel = GLOBAL_ADMIN;
+    } else if (user.userType === 'regionalAdmin') {
+      userLevel = REGIONAL_ADMIN;
     }
   }
 
@@ -195,84 +217,78 @@
     {
       title: 'Overview',
       path: '/',
-      users: ALL_USERS,
-      exact: true
+      users: STANDARD_USER,
+      exact: true,
+      onClick: toggleDrawer(false)
     },
     {
       title: 'Inventory',
       path: '/inventory',
-      users: ALL_USERS,
-      exact: false
+      users: STANDARD_USER,
+      exact: false,
+      onClick: toggleDrawer(false)
     },
     {
       title: 'Scans',
       path: '/scans',
       users: GLOBAL_ADMIN,
-      exact: true
-    }
-  ].filter(({ users }) => (users & userLevel) > 0);
-
-  const userItems: NavItemType[] = [
-    {
-      title: 'Manage Organizations',
-      path: '/organizations',
-      users: GLOBAL_ADMIN,
       exact: true,
       onClick: toggleDrawer(false)
-    },
-    {
-      title: 'Manage Users',
-      path: '/users',
-      users: GLOBAL_ADMIN,
-      exact: true,
-      onClick: toggleDrawer(false)
-    },
-    {
-      title: 'My Settings',
-      path: '/settings',
-      users: ALL_USERS,
-      exact: true,
-      onClick: toggleDrawer(false)
-    },
-    {
-      title: 'Logout',
-      path: '/',
-      users: ALL_USERS,
-      onClick: logout,
-      exact: true
-    }
-  ].filter(({ users }) => (users & userLevel) > 0);
+    }
+  ].filter(({ users }) => users <= userLevel);
+
+  const userMenu: NavItemType = {
+    title: (
+      <div className={classes.userLink}>
+        <UserIcon /> My Account <ArrowDropDown />
+      </div>
+    ),
+    path: '#',
+    exact: false,
+    nested: [
+      {
+        title: 'User Registration',
+        path: '/region-admin-dashboard',
+        users: REGIONAL_ADMIN,
+        exact: true
+      },
+      {
+        title: 'Manage Organizations',
+        path: '/organizations',
+        users: GLOBAL_ADMIN,
+        exact: true
+      },
+      {
+        title: 'Manage Users',
+        path: '/users',
+        users: GLOBAL_ADMIN,
+        exact: true
+      },
+      {
+        title: 'My Settings',
+        path: '/settings',
+        users: STANDARD_USER,
+        exact: true
+      },
+      {
+        title: 'Logout',
+        path: '/settings',
+        users: STANDARD_USER,
+        onClick: logout,
+        exact: true
+      }
+    ].filter(({ users }) => users <= userLevel)
+  };
+
+  const orgPageMatch = useRouteMatch('/organizations/:id');
 
   const desktopNavItems: JSX.Element[] = navItems.map((item) => (
     <NavItem key={item.title.toString()} {...item} />
   ));
 
-<<<<<<< HEAD
-  const orgPageMatch = useRouteMatch('/organizations/:id');
-
   const handleResize = () => {
-    if (window.innerWidth < 1110) {
+    if (window.innerWidth < 1330) {
       setIsMobile(true);
-=======
-  const userRegistrationNavItem = {
-    title: 'User Registration',
-    path: '/region-admin-dasboard',
-    users: ALL_USERS,
-    exact: true
-  };
-
-  const getConditionalNavItems = () => {
-    if (user?.userType === 'regionalAdmin') {
-      userMenu.nested?.unshift(userRegistrationNavItem);
-      userItemsSmall.unshift(userRegistrationNavItem);
-    }
-  };
-
-  const navItemsToUse = () => {
-    getConditionalNavItems();
-    if (isSmall) {
-      return userItemsSmall;
->>>>>>> ddcf403d
     } else {
       setIsMobile(false);
     }
@@ -282,11 +298,15 @@
     window.addEventListener('resize', handleResize);
   });
 
-  if (isMobile) {
-    drawerItems = [...navItems, ...userItems];
-  } else {
-    drawerItems = userItems;
+  if (isMobile && userMenu.nested) {
+    userMenu.nested.forEach((item) => {
+      if (item.title !== 'Logout') {
+        item.onClick = toggleDrawer(false);
+      }
+    });
+    drawerItems = [...navItems, ...userMenu.nested];
   }
+
   return (
     <Root>
       <AppBar position="static" elevation={0}>
@@ -397,16 +417,19 @@
                     )}
                   />
                 )}
-                <IconButton
-                  edge="start"
-                  className={classes.menuButton}
-                  aria-label="toggle mobile menu"
-                  color="inherit"
-                  onClick={toggleDrawer(true)}
-                >
-                  <MenuIcon />
-                </IconButton>
+                {!isMobile && <NavItem {...userMenu} />}
               </>
+            )}
+            {isMobile && (
+              <IconButton
+                edge="start"
+                className={classes.menuButton}
+                aria-label="toggle mobile menu"
+                color="inherit"
+                onClick={toggleDrawer(true)}
+              >
+                <MenuIcon />
+              </IconButton>
             )}
           </Toolbar>
         </div>
