--- conflicted
+++ resolved
@@ -343,10 +343,7 @@
             <React.Fragment key={title.toString()}>
               {path && (
                 <ListItem
-<<<<<<< HEAD
-=======
                   sx={{ color: 'white' }}
->>>>>>> 757f5564
                   exact
                   component={NavLink}
                   to={path}
