import React, { useCallback, useMemo, useState } from 'react';
import { useAuthContext } from 'context';
//Are we still using this?
// import  {OrganizationTag} from 'types';
import {
  Accordion,
  AccordionDetails,
  AccordionSummary,
  Autocomplete,
  Checkbox,
  Divider,
  FormControlLabel,
  FormGroup,
  List,
  ListItem,
  TextField,
  Typography
} from '@mui/material';
import { ExpandMore } from '@mui/icons-material';
import { debounce } from 'utils/debounce';
import { useStaticsContext } from 'context/StaticsContext';
import { REGIONAL_USER_CAN_SEARCH_OTHER_REGIONS } from 'hooks/useUserTypeFilters';

const GLOBAL_ADMIN = 3;
const REGIONAL_ADMIN = 2;
const STANDARD_USER = 1;

// Swap this value to allow regional admin to filter on regions that aren't their own
export const toggleRegionalUserType = true;

export const REGION_FILTER_KEY = 'organization.regionId';
export const ORGANIZATION_FILTER_KEY = 'organizationId';

export interface OrganizationShallow {
  regionId: string;
  name: string;
  id: string;
  rootDomains: string[];
}

interface OrganizationSearchProps {
  addFilter: (
    name: string,
    value: any,
    filterType: 'all' | 'any' | 'none'
  ) => void;
  removeFilter: (
    name: string,
    value: any,
    filterType: 'all' | 'any' | 'none'
  ) => void;
  filters: any[];
}

export const OrganizationSearch: React.FC<OrganizationSearchProps> = ({
  addFilter,
  removeFilter,
  filters
}) => {
  const { setShowMaps, user, apiPost } = useAuthContext();

  const { regions } = useStaticsContext();

  //Are we still using this?
  // const [tags, setTags] = useState<OrganizationTag[]>([]);
  const [searchTerm, setSearchTerm] = useState<string>('');
  const [orgResults, setOrgResults] = useState<OrganizationShallow[]>([]);

  let userLevel = 0;
  if (user && user.isRegistered) {
    if (user.userType === 'standard') {
      userLevel = STANDARD_USER;
    } else if (user.userType === 'globalAdmin') {
      userLevel = GLOBAL_ADMIN;
    } else if (
      user.userType === 'regionalAdmin' ||
      user.userType === 'globalView'
    ) {
      userLevel = REGIONAL_ADMIN;
    }
  }

  const searchOrganizations = useCallback(
    async (searchTerm: string, regions?: string[]) => {
      try {
        const results = await apiPost<{
          body: { hits: { hits: { _source: OrganizationShallow }[] } };
        }>('/search/organizations', {
          body: {
            searchTerm,
            regions
          }
        });
        const orgs = results.body.hits.hits.map((hit) => hit._source);
        setOrgResults(orgs);
      } catch (e) {
        console.log(e);
      }
    },
    [apiPost, setOrgResults]
  );

  const regionFilterValues = useMemo(() => {
    const regionFilter = filters.find(
      (filter) => filter.field === REGION_FILTER_KEY
    );
    if (regionFilter !== undefined) {
      return regionFilter.values as string[];
    }
    return null;
  }, [filters]);

  const handleCheckboxChange = (regionId: string) => {
    if (regionFilterValues?.includes(regionId)) {
      removeFilter(REGION_FILTER_KEY, regionId, 'any');
    } else {
      addFilter(REGION_FILTER_KEY, regionId, 'any');
    }
  };

  const handleTextChange = (e: React.ChangeEvent<HTMLInputElement>) => {
    const newSearchTerm = e.target.value;
    setSearchTerm(newSearchTerm);
  };

  const handleChange = (v: string) => {
    debounce(searchOrganizations(v) as any, 400);
  };

  // NEED TO REENABLE THIS
  // useEffect(() => {
  //   searchOrganizations(searchTerm, []);
  // }, [searchOrganizations, searchTerm, []]);

  const organizationsInFilters = useMemo(() => {
    const orgsFilter = filters.find(
      (filter) => filter.field === ORGANIZATION_FILTER_KEY
    );
    if (orgsFilter !== undefined) {
      return orgsFilter.values as OrganizationShallow[];
    } else {
      return null;
    }
  }, [filters]);

  const showUsersRegionDisabled = useMemo(() => {
    return (
      (userLevel === STANDARD_USER ||
        !REGIONAL_USER_CAN_SEARCH_OTHER_REGIONS) &&
      user?.regionId
    );
  }, [user?.regionId, userLevel]);

  const regionExistsInFilters = useCallback(
    (regionId: string) => {
      return regionFilterValues?.includes(regionId);
    },
    [regionFilterValues]
  );

  return (
    <>
      <Divider />
      <Accordion
        expanded={userLevel === STANDARD_USER ? true : undefined}
        defaultExpanded
      >
        <AccordionSummary expandIcon={<ExpandMore />}>
          <Typography>Region(s)</Typography>
        </AccordionSummary>
        <AccordionDetails>
          <List>
            {showUsersRegionDisabled && user?.regionId ? (
              <ListItem sx={{ padding: '0px' }} key={user?.regionId}>
                <FormGroup>
                  <FormControlLabel
                    control={<Checkbox />}
                    disabled={true}
                    label={`Region ${user?.regionId}`}
                    checked={true}
                    sx={{ padding: '0px' }}
                  />
                </FormGroup>
              </ListItem>
            ) : (
              regions.map((region) => {
                return (
                  <RegionItem
                    key={`region-item-${region}`}
                    handleChange={handleCheckboxChange}
                    regionId={region}
                    checked={regionExistsInFilters(region) ?? false}
                  />
                );
              })
            )}
          </List>
        </AccordionDetails>
      </Accordion>
      <Accordion
        defaultExpanded
        expanded={userLevel === STANDARD_USER ? true : undefined}
      >
        <AccordionSummary expandIcon={<ExpandMore />}>
          <Typography>Organization(s)</Typography>
        </AccordionSummary>
        <AccordionDetails>
          {/* Need to reconcile type issues caused by adding freeSolo prop */}
          {userLevel !== STANDARD_USER ? (
            <Autocomplete
              onInputChange={(_, v) => handleChange(v)}
              // freeSolo
              disableClearable
              options={orgResults}
              getOptionLabel={(option) => option.name}
              renderOption={(params, option) => {
                return (
                  <li {...params} key={option.id}>
                    {option.name}
                  </li>
                );
              }}
              isOptionEqualToValue={(option, value) =>
                option?.name === value?.name
              }
              onChange={(event, value) => {
                if (value) {
                  const exists = organizationsInFilters?.find(
                    (org) => org.id === value.id
                  );
                  if (exists) {
                    // setSelectedOrgs(selectedOrgs.filter((org) => org.id !== value.id))
                    removeFilter(ORGANIZATION_FILTER_KEY, value, 'any');
                  } else {
                    // setSelectedOrgs([...selectedOrgs, value])
                    addFilter(ORGANIZATION_FILTER_KEY, value, 'any');
                  }
                  setSearchTerm('');
                  if (value.name === 'Election') {
                    setShowMaps(true);
                  } else {
                    setShowMaps(false);
                  }
                } else {
                }
              }}
              renderInput={(params) => (
                <TextField
                  {...params}
                  label="Search Organizations"
                  value={searchTerm}
                  onChange={handleTextChange}
                />
              )}
            />
          ) : (
            <></>
          )}
<<<<<<< HEAD
          {organizationsInFilters?.map((org) => {
            return (
              <List key={org.id} sx={{ width: '100%' }}>
                <ListItem sx={{ padding: '0px' }}>
=======
          <List sx={{ width: '100%' }}>
            {organizations.map((org) => {
              return (
                <ListItem key={org.id} sx={{ padding: '0px' }}>
>>>>>>> 8d75f0a7
                  <FormGroup>
                    <FormControlLabel
                      sx={{ padding: '0px' }}
                      disabled={userLevel === STANDARD_USER}
                      label={org?.name}
                      control={<Checkbox />}
                      checked={true}
                      onChange={() => {
                        const exists = organizationsInFilters.find(
                          (organization) => organization.id === org.id
                        );
                        if (exists) {
                          removeFilter(ORGANIZATION_FILTER_KEY, org, 'any');
                        } else {
                          addFilter(ORGANIZATION_FILTER_KEY, org, 'any');
                        }
                      }}
                    />
                  </FormGroup>
                </ListItem>
              );
            })}
          </List>
          <br />
        </AccordionDetails>
      </Accordion>
    </>
  );
};

interface RegionItemProps {
  regionId: string;
  handleChange: (regionId: string) => void;
  checked: boolean;
}

const RegionItem: React.FC<RegionItemProps> = ({
  regionId: region,
  handleChange,
  checked
}) => {
  return (
    <ListItem sx={{ padding: '0px' }} key={`region-filter-item-${region}`}>
      <FormGroup>
        <FormControlLabel
          control={<Checkbox />}
          label={`Region ${region}`}
          checked={checked}
          onChange={() => {
            handleChange(region);
          }}
          sx={{ padding: '0px' }}
        />
      </FormGroup>
    </ListItem>
  );
};<|MERGE_RESOLUTION|>--- conflicted
+++ resolved
@@ -256,17 +256,10 @@
           ) : (
             <></>
           )}
-<<<<<<< HEAD
           {organizationsInFilters?.map((org) => {
             return (
               <List key={org.id} sx={{ width: '100%' }}>
                 <ListItem sx={{ padding: '0px' }}>
-=======
-          <List sx={{ width: '100%' }}>
-            {organizations.map((org) => {
-              return (
-                <ListItem key={org.id} sx={{ padding: '0px' }}>
->>>>>>> 8d75f0a7
                   <FormGroup>
                     <FormControlLabel
                       sx={{ padding: '0px' }}
@@ -287,9 +280,9 @@
                     />
                   </FormGroup>
                 </ListItem>
+              </List>
               );
             })}
-          </List>
           <br />
         </AccordionDetails>
       </Accordion>
