import React, { useCallback, useEffect, useState } from 'react';
import { useRouteMatch, useHistory } from 'react-router-dom';
import { useAuthContext } from 'context';
import { Organization, OrganizationTag } from 'types';
import {
  Accordion,
  AccordionDetails,
  AccordionSummary,
  Autocomplete,
  Checkbox,
  Divider,
  FormControlLabel,
  FormGroup,
  List,
  ListItem,
  TextField,
  Toolbar,
  Typography
} from '@mui/material';
import { ExpandMore } from '@mui/icons-material';
<<<<<<< HEAD
=======
import { debounce } from 'utils/debounce';
>>>>>>> 11229b8a

const GLOBAL_ADMIN = 3;
const REGIONAL_ADMIN = 2;
const STANDARD_USER = 1;

export const OrganizationSearch: React.FC = () => {
  const history = useHistory();
  const {
    currentOrganization,
    setOrganization,
    showAllOrganizations,
    setShowAllOrganizations,
    setShowMaps,
    user,
    apiGet,
    apiPost
  } = useAuthContext();

  const [organizations, setOrganizations] = useState<Organization[]>([]);
  const [tags, setTags] = useState<OrganizationTag[]>([]);
  const [searchTerm, setSearchTerm] = useState<string>('');
  const [orgResults, setOrgResults] = useState<Organization[]>([]);
  const [regionList, setRegionList] = useState<{ regionId: string }[]>([]);
  const [checkedRegions, setCheckedRegions] = useState<string[]>([]);

  let userLevel = 0;
  if (user && user.isRegistered) {
    if (user.userType === 'standard') {
      userLevel = STANDARD_USER;
    } else if (user.userType === 'globalAdmin') {
      userLevel = GLOBAL_ADMIN;
    } else if (
      user.userType === 'regionalAdmin' ||
      user.userType === 'globalView'
    ) {
      userLevel = REGIONAL_ADMIN;
    }
  }

<<<<<<< HEAD
  // const temp = useUserLevel();
  // console.log('RIGHT HERE', temp);

=======
>>>>>>> 11229b8a
  const fetchRegions = useCallback(async () => {
    try {
      const results = await apiGet('/regions');
      setRegionList(results);
      setCheckedRegions(
        results.map((region: { regionId: any }) => region.regionId).sort()
      );
    } catch (e) {
      console.log(e);
    }
  }, [apiGet, setRegionList]);

  const searchOrganizations = useCallback(
    async (searchTerm: string, regions?: string[]) => {
      try {
        const results = await apiPost<{
          body: { hits: { hits: { _source: Organization }[] } };
        }>('/search/organizations', {
          body: {
            searchTerm,
            regions
          }
        });
        const orgs = results.body.hits.hits.map((hit) => hit._source);
        setOrgResults(orgs);
      } catch (e) {
        console.log(e);
      }
    },
    [apiPost, setOrgResults]
  );

  const handleCheckboxChange = (regionId: string) => {
    if (checkedRegions.includes(regionId)) {
      setCheckedRegions(checkedRegions.filter((region) => region !== regionId));
    } else {
      setCheckedRegions([...checkedRegions, regionId]);
    }
    searchOrganizations(searchTerm, checkedRegions);
  };
  console.log('searchTerm', searchTerm);
  console.log('orgResults', orgResults);
  console.log('region List', regionList);
  console.log('checkedRegions', checkedRegions);
  // const temp = async (body: { searchTerm: string, regions: []}) => {
  //   const results = await apiPost()
  // }

  // const filterOrganizations = useCallback(
  //   async (regions: string[]) => {
  //     try {
  //       const results = await apiPost<{
  //         body: { hits: { hits: { _source: Organization }[] } };
  //       }>('/search/organizations', {
  //         regions
  //       });
  //       const orgs = results.body.hits.hits.map((hit) => hit._source);
  //       setOrgResults(orgs);
  //     } catch (e) {
  //       console.log(e);
  //     }
  //   },
  //   [apiPost, setOrgResults]
  // );

  // const fetchOrganizations = useCallback(async () => {
  //   try {
  //     const rows = await apiGet<Organization[]>('/v2/organizations/');
  //     let tags: OrganizationTag[] = [];
  //     if (userLevel === GLOBAL_ADMIN) {
  //       tags = await apiGet<OrganizationTag[]>('/organizations/tags');
  //       await setTags(tags as OrganizationTag[]);
  //     }
  //     await setOrganizations(rows);
  //   } catch (e) {
  //     console.log(e);
  //   }
  // }, [apiGet, setOrganizations, userLevel]);

  const handleChange = (v: string) => {
    debounce(searchOrganizations(v) as any, 400);
  };

  useEffect(() => {
    searchOrganizations(searchTerm, []);
    fetchRegions();
  }, [searchOrganizations, fetchRegions, searchTerm]);

  const orgPageMatch = useRouteMatch('/organizations/:id');

  // const organizationDropdownOptions: Array<{ name: string }> = useMemo(() => {
  //   if (userLevel === GLOBAL_ADMIN) {
  //     return [{ name: 'All Organizations' }].concat(organizations);
  //   }
  //   if (userLevel === REGIONAL_ADMIN) {
  //     return organizations.filter((item) => {
  //       return item.regionId === user?.regionId;
  //     });
  //   }
  //   return [];
  // }, [user, organizations, userLevel]);

  return (
    <>
      {userLevel === GLOBAL_ADMIN && (
        <Toolbar sx={{ justifyContent: 'center' }}>
          <Typography variant="h6">Region(s) & Organization(s)</Typography>
        </Toolbar>
      )}
      {userLevel === REGIONAL_ADMIN ||
        (userLevel === STANDARD_USER && (
          <Toolbar sx={{ justifyContent: 'center' }}>
            <Typography variant="h6">Organization(s)</Typography>
          </Toolbar>
        ))}
      <Divider />
      {userLevel === GLOBAL_ADMIN && (
        <Accordion defaultExpanded>
          <AccordionSummary expandIcon={<ExpandMore />}>
            <Typography>Region(s)</Typography>
          </AccordionSummary>
          <AccordionDetails>
            <List>
              {regionList
                .sort((a, b) => parseInt(a.regionId) - parseInt(b.regionId))
                .map((region) => (
                  <ListItem sx={{ padding: '0px' }} key={region.regionId}>
                    <FormGroup>
                      <FormControlLabel
                        control={<Checkbox />}
                        label={`Region ${region.regionId}`}
                        checked={checkedRegions.includes(region.regionId)}
                        onChange={() => handleCheckboxChange(region.regionId)}
                        sx={{ padding: '0px' }}
                      />
                    </FormGroup>
                  </ListItem>
                ))}
            </List>
          </AccordionDetails>
        </Accordion>
      )}
      {userLevel === GLOBAL_ADMIN || userLevel === REGIONAL_ADMIN ? (
        <Accordion defaultExpanded>
          <AccordionSummary expandIcon={<ExpandMore />}>
            <Typography>Organization(s)</Typography>
          </AccordionSummary>
          <AccordionDetails>
            {/* {organizations.length > 1 && (
              <Autocomplete
                isOptionEqualToValue={(option, value) =>
                  option?.name === value?.name
                }
                options={
                  userLevel === GLOBAL_ADMIN
                    ? [...tags, ...organizationDropdownOptions]
                    : organizationDropdownOptions
                }
                autoComplete={false}
                //   className={classes.selectOrg}
                classes={
                  {
                    // option: classes.option
                  }
                }
                value={
                  showAllOrganizations
                    ? { name: 'All Organizations' }
                    : currentOrganization ?? undefined
                }
                filterOptions={(options, state) => {
                  // If already selected, show all
                  if (
                    options.find(
                      (option) =>
                        option?.name.toLowerCase() ===
                        state.inputValue.toLowerCase()
                    )
                  ) {
                    return options;
                  }
                  return options.filter(
                    (option) =>
                      option?.name
                        .toLowerCase()
                        .includes(state.inputValue.toLowerCase())
                  );
                }}
                disableClearable
                blurOnSelect
                selectOnFocus
                getOptionLabel={(option) => option!.name}
                renderOption={(props, option) => (
                  <li {...props}>{option!.name}</li>
                )}
                onChange={(
                  event: any,
                  value: Organization | { name: string } | undefined
                ) => {
                  if (value && 'id' in value) {
                    console.log('value', value);
                    console.log('value.name', value.name);
                    setOrganization(value);
                    setShowAllOrganizations(false);
                    if (value.name === 'Election') {
                      setShowMaps(true);
                    } else {
                      setShowMaps(false);
                    }
                    // Check if we're on an organization page and, if so, update it to the new organization
                    if (orgPageMatch !== null) {
                      if (!tags.find((e) => e.id === value.id)) {
                        history.push(`/organizations/${value.id}`);
                      }
                    }
                  } else {
                    setShowAllOrganizations(true);
                    setShowMaps(false);
                  }
                }}
                renderInput={(params) => (
                  <TextField
                    {...params}
                    variant="outlined"
                    inputProps={{
                      ...params.inputProps,
                      id: 'autocomplete-input',
                      autoComplete: 'new-password' // disable autocomplete and autofill
                    }}
                  />
                )}
              />
            )} */}
            <br />
            <Autocomplete
              onInputChange={(_, v) => handleChange(v)}
              options={orgResults}
              getOptionLabel={(option) => option.name}
              isOptionEqualToValue={(option, value) =>
                option?.name === value?.name
              }
              onChange={(event, value) => {
                if (value) {
                  setOrganization(value);
                  setShowAllOrganizations(false);
                  if (value.name === 'Election') {
                    setShowMaps(true);
                  } else {
                    setShowMaps(false);
                  }
                  // Check if we're on an organization page and, if so, update it to the new organization
                  if (orgPageMatch !== null) {
                    if (!tags.find((e) => e.id === value.id)) {
                      history.push(`/organizations/${value.id}`);
                    }
                  }
                } else {
                  setShowAllOrganizations(true);
                  setShowMaps(false);
                }
              }}
              renderInput={(params) => (
                <TextField
                  {...params}
                  label="Search Organizations"
                  onChange={(e) => {
                    e.preventDefault();
                    setSearchTerm(params.inputProps.value?.toString() || '');
                  }}
                  onKeyDown={(e) => {
                    if (e.key === 'Enter') {
                      e.preventDefault();
                      searchOrganizations(searchTerm, checkedRegions);
                    }
                  }}
                />
              )}
            />
            {currentOrganization ? (
              <List sx={{ width: '100%' }}>
                <ListItem sx={{ padding: '0px' }}>
                  <FormGroup>
                    <FormControlLabel
                      sx={{ padding: '0px' }}
                      label={currentOrganization?.name}
                      control={<Checkbox />}
                      checked={!showAllOrganizations}
                      onChange={() => {
                        setShowAllOrganizations(true);
                        setOrganization(null);
                        setShowMaps(false);
                      }}
                    />
                  </FormGroup>
                </ListItem>
              </List>
            ) : (
              <></>
            )}
            <br />
            {orgResults.length > 0 ? (
              <List sx={{ width: '100%' }}>
                {orgResults.map((org) => (
                  <ListItem key={org.id} sx={{ padding: '0px' }}>
                    <FormGroup>
                      <FormControlLabel
                        sx={{ padding: '0px' }}
                        label={org.name}
                        control={<Checkbox />}
                        checked={currentOrganization?.id === org.id}
                        onChange={() => {
                          setOrganization(org);
                          setShowAllOrganizations(false);
                          if (org.name === 'Election') {
                            setShowMaps(true);
                          } else {
                            setShowMaps(false);
                          }
                        }}
                      />
                    </FormGroup>
                  </ListItem>
                ))}
              </List>
            ) : (
              <></>
            )}
          </AccordionDetails>
        </Accordion>
      ) : null}
    </>
  );
};<|MERGE_RESOLUTION|>--- conflicted
+++ resolved
@@ -18,10 +18,7 @@
   Typography
 } from '@mui/material';
 import { ExpandMore } from '@mui/icons-material';
-<<<<<<< HEAD
-=======
 import { debounce } from 'utils/debounce';
->>>>>>> 11229b8a
 
 const GLOBAL_ADMIN = 3;
 const REGIONAL_ADMIN = 2;
@@ -61,12 +58,6 @@
     }
   }
 
-<<<<<<< HEAD
-  // const temp = useUserLevel();
-  // console.log('RIGHT HERE', temp);
-
-=======
->>>>>>> 11229b8a
   const fetchRegions = useCallback(async () => {
     try {
       const results = await apiGet('/regions');
@@ -132,19 +123,22 @@
   //   [apiPost, setOrgResults]
   // );
 
-  // const fetchOrganizations = useCallback(async () => {
-  //   try {
-  //     const rows = await apiGet<Organization[]>('/v2/organizations/');
-  //     let tags: OrganizationTag[] = [];
-  //     if (userLevel === GLOBAL_ADMIN) {
-  //       tags = await apiGet<OrganizationTag[]>('/organizations/tags');
-  //       await setTags(tags as OrganizationTag[]);
-  //     }
-  //     await setOrganizations(rows);
-  //   } catch (e) {
-  //     console.log(e);
-  //   }
-  // }, [apiGet, setOrganizations, userLevel]);
+  // console.log('filterOrganizations', filterOrganizations);
+  // console.log('regionOrgs', orgResults);
+
+  const fetchOrganizations = useCallback(async () => {
+    try {
+      const rows = await apiGet<Organization[]>('/v2/organizations/');
+      let tags: OrganizationTag[] = [];
+      if (userLevel === GLOBAL_ADMIN) {
+        tags = await apiGet<OrganizationTag[]>('/organizations/tags');
+        await setTags(tags as OrganizationTag[]);
+      }
+      await setOrganizations(rows);
+    } catch (e) {
+      console.log(e);
+    }
+  }, [apiGet, setOrganizations, userLevel]);
 
   const handleChange = (v: string) => {
     debounce(searchOrganizations(v) as any, 400);
