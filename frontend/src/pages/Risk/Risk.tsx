import React, { useCallback, useState, useEffect } from 'react';
import classes from './Risk.module.scss';
import { Card, CardContent, Grid, Paper, Typography } from '@mui/material';
import VulnerabilityCard from './VulnerabilityCard';
import TopVulnerablePorts from './TopVulnerablePorts';
import TopVulnerableDomains from './TopVulnerableDomains';
import VulnerabilityBarChart from './VulnerabilityBarChart';
import * as RiskStyles from './style';
import { getSeverityColor, offsets, severities } from './utils';
import { useAuthContext } from 'context';
import { geoCentroid } from 'd3-geo';
import {
  ComposableMap,
  Geographies,
  Geography,
  ZoomableGroup,
  Marker,
  Annotation
} from 'react-simple-maps';
import { scaleLinear } from 'd3-scale';
import { Vulnerability } from 'types';
import { Stats } from 'types/stats';
import { UpdateStateForm } from 'components/Register';

export interface Point {
  id: string;
  label: string;
  value: number;
}

interface ApiResponse {
  result: Stats;
}

interface VulnerabilityCount extends Vulnerability {
  count: number;
}

export interface VulnSeverities {
  label: string;
  sevList: string[];
  disable?: boolean;
  amount?: number;
}

// Color Scale used for map
let colorScale = scaleLinear<string>()
  .domain([0, 1])
  .range(['#c7e8ff', '#135787']);

const Risk: React.FC = (props) => {
  const { currentOrganization, showAllOrganizations, showMaps, user, apiPost } =
    useAuthContext();

  const [stats, setStats] = useState<Stats | undefined>(undefined);
  const [isUpdateStateFormOpen, setIsUpdateStateFormOpen] = useState(false);

  const RiskRoot = RiskStyles.RiskRoot;
  const { cardRoot, content, contentWrapper, header, panel } =
    RiskStyles.classesRisk;

  const geoStateUrl = 'https://cdn.jsdelivr.net/npm/us-atlas@3/states-10m.json';

  // const allColors = ['rgb(0, 111, 162)', 'rgb(0, 185, 227)'];

  const fetchStats = useCallback(
    async (orgId?: string) => {
      const { result } = await apiPost<ApiResponse>('/stats', {
        body: {
          filters:
            (!orgId && showAllOrganizations) || !currentOrganization
              ? {}
              : orgId || 'rootDomains' in currentOrganization
              ? {
                  organization: orgId ? orgId : currentOrganization?.id
                }
              : { tag: currentOrganization.id }
        }
      });
      const max = Math.max(...result.vulnerabilities.byOrg.map((p) => p.value));
      colorScale = scaleLinear<string>()
        .domain([0, Math.log(max)])
        .range(['#c7e8ff', '#135787']);
      setStats(result);
    },
    [showAllOrganizations, apiPost, currentOrganization]
  );

  useEffect(() => {
    fetchStats();
  }, [fetchStats]);

  useEffect(() => {
    if (user) {
      if (!user.state || user.state === '') {
        setIsUpdateStateFormOpen(true);
      }
    }
  }, [user]);

  const MapCard = ({
    title,
    geoUrl,
    findFn
  }: {
    title: string;
    geoUrl: string;
    findFn: (geo: any) => Point | undefined;
    type: string;
  }) => (
    <Paper elevation={0} className={cardRoot}>
      <div className={classes.chart}>
        <div className={header}>
          <h2>{title}</h2>
        </div>
        <ComposableMap
          data-tip="hello world"
          projection="geoAlbersUsa"
          style={{
            width: '90%',
            display: 'block',
            margin: 'auto'
          }}
        >
          <ZoomableGroup zoom={1}>
            <Geographies geography={geoUrl}>
              {({ geographies }) =>
                geographies.map((geo) => {
                  const cur = findFn(geo) as
                    | (Point & {
                        orgId: string;
                      })
                    | undefined;
                  const centroid = geoCentroid(geo);
                  const name: string = geo.properties.name;
                  return (
                    <React.Fragment key={geo.rsmKey}>
                      <Geography
                        geography={geo}
                        fill={colorScale(cur ? Math.log(cur.value) : 0)}
                        onClick={() => {
                          if (cur) fetchStats(cur.orgId);
                        }}
                      />
                      <g>
                        {centroid[0] > -160 &&
                          centroid[0] < -67 &&
                          (Object.keys(offsets).indexOf(name) === -1 ? (
                            <Marker coordinates={centroid}>
                              <text y="2" fontSize={14} textAnchor="middle">
                                {cur ? cur.value : 0}
                              </text>
                            </Marker>
                          ) : (
                            <Annotation
                              subject={centroid}
                              dx={offsets[name][0]}
                              dy={offsets[name][1]}
                              connectorProps={{}}
                            >
                              <text
                                x={4}
                                fontSize={14}
                                alignmentBaseline="middle"
                              >
                                {cur ? cur.value : 0}
                              </text>
                            </Annotation>
                          ))}
                      </g>
                    </React.Fragment>
                  );
                })
              }
            </Geographies>
          </ZoomableGroup>
        </ComposableMap>
      </div>
    </Paper>
  );

  const latestVulnsGrouped: {
    [key: string]: VulnerabilityCount;
  } = {};
  if (stats) {
    for (const vuln of stats.vulnerabilities.latestVulnerabilities) {
      if (vuln.title in latestVulnsGrouped)
        latestVulnsGrouped[vuln.title].count++;
      else {
        latestVulnsGrouped[vuln.title] = { ...vuln, count: 1 };
      }
    }
  }

  const latestVulnsGroupedArr = Object.values(latestVulnsGrouped).sort(
    (a, b) => new Date(b.createdAt).getTime() - new Date(a.createdAt).getTime()
  );

  if (stats) {
    for (const sev of severities) {
      sev.disable = !stats.domains.numVulnerabilities.some((i) =>
        sev.sevList.includes(i.id.split('|')[1])
      );
    }
  }

  if (isUpdateStateFormOpen) {
    return (
      <UpdateStateForm
        open={isUpdateStateFormOpen}
        userId={user?.id ?? ''}
        onClose={() => setIsUpdateStateFormOpen(false)}
      />
    );
  }

  if (user?.invitePending) {
    return (
      <div
        style={{
          display: 'flex',
          justifyContent: 'center',
          alignItems: 'center',
          height: '100vh'
        }}
      >
        <Card style={{ maxWidth: 400, textAlign: 'center' }}>
          <CardContent>
            <Typography variant="h5" component="h2">
              REQUEST SENT
            </Typography>
            <Typography variant="body1">
              Thank you for requesting a CyHy Dashboard account, you will
              receive notification once this request is approved.
            </Typography>
          </CardContent>
        </Card>
      </div>
    );
  }

  return (
<<<<<<< HEAD
    <RiskRoot className={classes.root}>
      <div id="wrapper" className={contentWrapper}>
        {stats && (
          <div className={content}>
            <div className={panel}>
              <VulnerabilityCard
                title={'Latest Vulnerabilities'}
                data={latestVulnsGroupedArr}
                showLatest={true}
                showCommon={false}
              ></VulnerabilityCard>
              {stats.domains.services.length > 0 && (
                <VulnerabilityBarChart
                  title={'Most Common Services'}
                  data={stats.domains.services}
                  // colors={allColors}
                  colors={getServicesColor}
                  type={'services'}
                />
              )}
              {stats.domains.ports.length > 0 && (
                <TopVulnerablePorts
                  data={stats.domains.ports.slice(0, 5).reverse()}
                />
              )}
              {stats.vulnerabilities.severity.length > 0 && (
                <VulnerabilityBarChart
                  title={'Severity Levels'}
                  data={stats.vulnerabilities.severity}
                  colors={getSeverityColor}
                  type={'vulns'}
                />
              )}
            </div>

            <div className={panel}>
              <Paper elevation={0} className={cardRoot}>
                <div>
                  {stats.domains.numVulnerabilities.length > 0 && (
                    <TopVulnerableDomains
                      data={stats.domains.numVulnerabilities}
                    />
                  )}
                </div>
              </Paper>

              <VulnerabilityCard
                title={'Most Common Vulnerabilities'}
                data={stats.vulnerabilities.mostCommonVulnerabilities}
                showLatest={false}
                showCommon={true}
              ></VulnerabilityCard>

              <div id="mapWrapper">
                {(user?.userType === 'globalView' ||
                  user?.userType === 'globalAdmin') &&
                  showMaps && (
                    <>
                      <MapCard
                        title={'State Vulnerabilities'}
                        geoUrl={geoStateUrl}
                        findFn={(geo) =>
                          stats?.vulnerabilities.byOrg.find(
                            (p) => p.label === geo.properties.name
                          )
                        }
                        type={'state'}
                      ></MapCard>
                      <MapCard
                        title={'County Vulnerabilities'}
                        geoUrl={geoStateUrl}
                        findFn={(geo) =>
                          stats?.vulnerabilities.byOrg.find(
                            (p) => p.label === geo.properties.name + ' Counties'
                          )
                        }
                        type={'county'}
                      ></MapCard>
                    </>
                  )}
              </div>
            </div>
=======
    <Grid container>
      <Grid item sm={0.5} lg={1} xl={2} display={{ xs: 'none', sm: 'block' }} />
      <Grid item sm={11} lg={10} xl={8} sx={{ maxWidth: '1500px' }}>
        <RiskRoot className={classes.root}>
          <div id="wrapper" className={contentWrapper}>
            {stats && (
              <Grid container>
                <Grid item xs={12} sm={12} md={12} lg={6} xl={6} mb={-4}>
                  <div className={content}>
                    <div className={panel}>
                      <VulnerabilityCard
                        title={'Latest Vulnerabilities'}
                        data={latestVulnsGroupedArr}
                        showLatest={true}
                        showCommon={false}
                      ></VulnerabilityCard>
                      {stats.domains.ports.length > 0 && (
                        <TopVulnerablePorts
                          data={stats.domains.ports.slice(0, 5).reverse()}
                        />
                      )}
                      {stats.vulnerabilities.severity.length > 0 && (
                        <VulnerabilityPieChart
                          title={'Severity Levels'}
                          data={stats.vulnerabilities.severity}
                          colors={getSeverityColor}
                          type={'vulns'}
                        />
                      )}
                    </div>
                  </div>
                </Grid>
                <Grid item xs={12} sm={12} md={12} lg={6} xl={6}>
                  <div className={content}>
                    <div className={panel}>
                      <Paper elevation={0} className={cardRoot}>
                        {stats.domains.numVulnerabilities.length > 0 && (
                          <TopVulnerableDomains
                            data={stats.domains.numVulnerabilities}
                          />
                        )}
                      </Paper>
                      <VulnerabilityCard
                        title={'Most Common Vulnerabilities'}
                        data={stats.vulnerabilities.mostCommonVulnerabilities}
                        showLatest={false}
                        showCommon={true}
                      ></VulnerabilityCard>
                      <div id="mapWrapper">
                        {(user?.userType === 'globalView' ||
                          user?.userType === 'globalAdmin') &&
                          showMaps && (
                            <>
                              <MapCard
                                title={'State Vulnerabilities'}
                                geoUrl={geoStateUrl}
                                findFn={(geo) =>
                                  stats?.vulnerabilities.byOrg.find(
                                    (p) => p.label === geo.properties.name
                                  )
                                }
                                type={'state'}
                              ></MapCard>
                              <MapCard
                                title={'County Vulnerabilities'}
                                geoUrl={geoStateUrl}
                                findFn={(geo) =>
                                  stats?.vulnerabilities.byOrg.find(
                                    (p) =>
                                      p.label ===
                                      geo.properties.name + ' Counties'
                                  )
                                }
                                type={'county'}
                              ></MapCard>
                            </>
                          )}
                      </div>
                    </div>
                  </div>
                </Grid>
              </Grid>
            )}
>>>>>>> c5a440a4
          </div>
        </RiskRoot>
      </Grid>
      <Grid item sm={0.5} lg={1} xl={2} display={{ xs: 'none', sm: 'block' }} />
    </Grid>
  );
};

export default Risk;<|MERGE_RESOLUTION|>--- conflicted
+++ resolved
@@ -240,90 +240,6 @@
   }
 
   return (
-<<<<<<< HEAD
-    <RiskRoot className={classes.root}>
-      <div id="wrapper" className={contentWrapper}>
-        {stats && (
-          <div className={content}>
-            <div className={panel}>
-              <VulnerabilityCard
-                title={'Latest Vulnerabilities'}
-                data={latestVulnsGroupedArr}
-                showLatest={true}
-                showCommon={false}
-              ></VulnerabilityCard>
-              {stats.domains.services.length > 0 && (
-                <VulnerabilityBarChart
-                  title={'Most Common Services'}
-                  data={stats.domains.services}
-                  // colors={allColors}
-                  colors={getServicesColor}
-                  type={'services'}
-                />
-              )}
-              {stats.domains.ports.length > 0 && (
-                <TopVulnerablePorts
-                  data={stats.domains.ports.slice(0, 5).reverse()}
-                />
-              )}
-              {stats.vulnerabilities.severity.length > 0 && (
-                <VulnerabilityBarChart
-                  title={'Severity Levels'}
-                  data={stats.vulnerabilities.severity}
-                  colors={getSeverityColor}
-                  type={'vulns'}
-                />
-              )}
-            </div>
-
-            <div className={panel}>
-              <Paper elevation={0} className={cardRoot}>
-                <div>
-                  {stats.domains.numVulnerabilities.length > 0 && (
-                    <TopVulnerableDomains
-                      data={stats.domains.numVulnerabilities}
-                    />
-                  )}
-                </div>
-              </Paper>
-
-              <VulnerabilityCard
-                title={'Most Common Vulnerabilities'}
-                data={stats.vulnerabilities.mostCommonVulnerabilities}
-                showLatest={false}
-                showCommon={true}
-              ></VulnerabilityCard>
-
-              <div id="mapWrapper">
-                {(user?.userType === 'globalView' ||
-                  user?.userType === 'globalAdmin') &&
-                  showMaps && (
-                    <>
-                      <MapCard
-                        title={'State Vulnerabilities'}
-                        geoUrl={geoStateUrl}
-                        findFn={(geo) =>
-                          stats?.vulnerabilities.byOrg.find(
-                            (p) => p.label === geo.properties.name
-                          )
-                        }
-                        type={'state'}
-                      ></MapCard>
-                      <MapCard
-                        title={'County Vulnerabilities'}
-                        geoUrl={geoStateUrl}
-                        findFn={(geo) =>
-                          stats?.vulnerabilities.byOrg.find(
-                            (p) => p.label === geo.properties.name + ' Counties'
-                          )
-                        }
-                        type={'county'}
-                      ></MapCard>
-                    </>
-                  )}
-              </div>
-            </div>
-=======
     <Grid container>
       <Grid item sm={0.5} lg={1} xl={2} display={{ xs: 'none', sm: 'block' }} />
       <Grid item sm={11} lg={10} xl={8} sx={{ maxWidth: '1500px' }}>
@@ -346,7 +262,7 @@
                         />
                       )}
                       {stats.vulnerabilities.severity.length > 0 && (
-                        <VulnerabilityPieChart
+                        <VulnerabilityBarChart
                           title={'Severity Levels'}
                           data={stats.vulnerabilities.severity}
                           colors={getSeverityColor}
@@ -407,7 +323,6 @@
                 </Grid>
               </Grid>
             )}
->>>>>>> c5a440a4
           </div>
         </RiskRoot>
       </Grid>
