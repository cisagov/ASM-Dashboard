import React, { useCallback, useEffect, useState } from 'react';
import {
  Alert,
  Button as MuiButton,
  Dialog as MuiDialog,
  DialogActions,
  DialogContent,
  DialogTitle,
  FormControlLabel,
  IconButton,
  MenuItem,
  Paper,
  Radio,
  RadioGroup,
  Select,
  TextField,
  Typography
} from '@mui/material';
import { SelectChangeEvent } from '@mui/material/Select';
import { DataGrid, GridColDef, GridRenderCellParams } from '@mui/x-data-grid';
import { Add, CheckCircleOutline, Edit, Delete } from '@mui/icons-material';
import CustomToolbar from 'components/DataGrid/CustomToolbar';
import ConfirmDialog from 'components/Dialog/ConfirmDialog';
import InfoDialog from 'components/Dialog/InfoDialog';
import { ImportExport } from 'components';
import { initializeUser, Organization, User } from 'types';
import { useAuthContext } from 'context';
import { STATE_OPTIONS } from '../../constants/constants';
<<<<<<< HEAD
import { formatDistanceToNow, parseISO } from 'date-fns';
import { Box, Stack } from '@mui/system';
=======
import { parseISO, format } from 'date-fns';
>>>>>>> 28789cf5

type ErrorStates = {
  getUsersError: string;
  getAddUserError: string;
  getDeleteError: string;
  getUpdateUserError: string;
};

export interface ApiResponse {
  result: User[];
  count: number;
  url?: string;
}

interface UserType extends User {
  lastLoggedInString?: string | null | undefined;
  dateToUSigned?: string | null | undefined;
  orgs?: string | null | undefined;
  fullName: string;
}

type UserFormValues = {
  id?: string;
  firstName: string;
  lastName: string;
  email: string;
  organization?: Organization;
  userType:
    | 'standard'
    | 'globalView'
    | 'globalAdmin'
    | 'regionalAdmin'
    | 'readySetCyber';
  state: string;
};

const initialUserFormValues: UserFormValues = {
  firstName: '',
  lastName: '',
  email: '',
  userType: 'standard',
  state: ''
};

type CloseReason = 'backdropClick' | 'escapeKeyDown' | 'closeButtonClick';

export const Users: React.FC = () => {
  const { user, apiDelete, apiGet, apiPost, apiPut } = useAuthContext();
  const [selectedRow, setSelectedRow] = useState<UserType>(initializeUser);
  const [users, setUsers] = useState<UserType[]>([]);
  const [newUserDialogOpen, setNewUserDialogOpen] = useState(false);
  const [editUserDialogOpen, setEditUserDialogOpen] = useState(false);
  const [deleteUserDialogOpen, setDeleteUserDialogOpen] = useState(false);
  const [infoDialogOpen, setInfoDialogOpen] = useState(false);
  const [infoDialogContent, setInfoDialogContent] = useState<string>('');
  const [formDisabled, setFormDisabled] = useState(true);
  const [formErrors, setFormErrors] = useState({
    firstName: false,
    lastName: false,
    email: false,
    userType: false,
    state: false
  });
  const [errorStates, setErrorStates] = useState<ErrorStates>({
    getUsersError: '',
    getAddUserError: '',
    getDeleteError: '',
    getUpdateUserError: ''
  });
  const [values, setValues] = useState<UserFormValues>(initialUserFormValues);

  const fetchUsers = useCallback(async () => {
    try {
      const rows = await apiGet<UserType[]>(`/users/`);
      rows.forEach((row) => {
        row.lastLoggedInString = row.lastLoggedIn
          ? format(parseISO(row.lastLoggedIn), "MM-dd-yyyy 'at' hh:mm a")
          : 'None';
        row.dateToUSigned = row.dateAcceptedTerms
          ? format(parseISO(row.dateAcceptedTerms), "MM-dd-yyyy 'at' hh:mm a")
          : 'None';
        row.orgs = row.roles
          ? row.roles
              .filter((role) => role.approved)
              .map((role) => role.organization.name)
              .join(', ')
          : 'None';
        row.fullName = `${row.firstName} ${row.lastName}`;
      });
      if (user?.userType === 'globalAdmin') {
        setUsers(rows);
      } else if (user?.userType === 'regionalAdmin' && user?.regionId) {
        setUsers(rows.filter((row) => row.regionId === user.regionId));
      } else if (user) {
        setUsers([user]);
      }
      setErrorStates((prev) => ({ ...prev, getUsersError: '' }));
    } catch (e: any) {
      setErrorStates((prev) => ({ ...prev, getUsersError: e.message }));
    }
  }, [apiGet, user]);

  useEffect(() => {
    fetchUsers();
  }, [fetchUsers]);

  const validateForm = (values: UserFormValues) => {
    const nameRegex = /^[A-Za-z\s]+$/;
    const emailRegex = /^[^\s@]+@[^\s@]+\.[^\s@]+$/;
    const newFormErrors = {
      firstName:
        values.firstName.trim() === '' || !nameRegex.test(values.firstName),
      lastName:
        values.lastName.trim() === '' || !nameRegex.test(values.lastName),
      email: !emailRegex.test(values.email),
      userType: values.userType.trim() === '',
      state: values.state.trim() === ''
    };
    setFormErrors(newFormErrors);
    return !Object.values(newFormErrors).some((error) => error);
  };

  const validateField = (name: string, value: string) => {
    const nameRegex = /^[A-Za-z\s]+$/;
    const emailRegex = /^[^\s@]+@[^\s@]+\.[^\s@]+$/;
    switch (name) {
      case 'firstName':
      case 'lastName':
        return value.trim() === '' || !nameRegex.test(value);
      case 'email':
        return !emailRegex.test(value);
      default:
        return value.trim() === '';
    }
  };

  const isFormValid = () => {
    return (
      !Object.values(formErrors).some((error) => error) &&
      Object.values(values)
        .filter((value) => typeof value === 'string')
        .every((value) => (value as string).trim() !== '')
    );
  };

  const userCols: GridColDef[] = [
    { field: 'fullName', headerName: 'Name', minWidth: 100, flex: 1 },
    { field: 'email', headerName: 'Email', minWidth: 100, flex: 1.75 },
    { field: 'regionId', headerName: 'Region', minWidth: 100, flex: 0.5 },
    {
      field: 'orgs',
      headerName: 'Organizations',
      minWidth: 100,
      flex: 1
    },
    { field: 'userType', headerName: 'User Type', minWidth: 100, flex: 0.75 },
    {
      field: 'dateToUSigned',
      headerName: 'Date ToU Signed',
      minWidth: 100,
      flex: 0.75
    },
    {
      field: 'acceptedTermsVersion',
      headerName: 'ToU Version',
      minWidth: 100,
      flex: 0.5
    },
    {
      field: 'lastLoggedInString',
      headerName: 'Last Logged In',
      minWidth: 100,
      flex: 1
    },
    {
      field: 'edit',
      headerName: 'Edit',
      minWidth: 50,
      flex: 0.4,
      renderCell: (cellValues: GridRenderCellParams) => {
        const ariaLabel = `Edit user ${cellValues.row.email}`;
        const descriptionId = `edit-description-${cellValues.row.id}`;
        return (
          <>
            <span id={descriptionId} style={{ display: 'none' }}>
              {`Edit details for user ${cellValues.row.email}`}
            </span>
            <IconButton
              color="primary"
              aria-label={ariaLabel}
              aria-describedby={descriptionId}
              onClick={() => {
                setSelectedRow(cellValues.row);
                setValues({
                  id: cellValues.row.id,
                  firstName: cellValues.row.firstName,
                  lastName: cellValues.row.lastName,
                  email: cellValues.row.email,
                  userType: cellValues.row.userType,
                  state: cellValues.row.state
                });
                setEditUserDialogOpen(true);
              }}
            >
              <Edit />
            </IconButton>
          </>
        );
      }
    },
    {
      field: 'delete',
      headerName: 'Delete',
      minWidth: 50,
      flex: 0.4,
      renderCell: (cellValues: GridRenderCellParams) => {
        const ariaLabel = `Delete user ${cellValues.row.fullName}`;
        const descriptionId = `delete-description-${cellValues.row.id}`;
        return (
          <>
            <span id={descriptionId} style={{ display: 'none' }}>
              {`Delete user ${cellValues.row.email}`}
            </span>
            <IconButton
              color="primary"
              aria-label={ariaLabel}
              aria-describedby={descriptionId}
              onClick={() => {
                setSelectedRow(cellValues.row);
                setDeleteUserDialogOpen(true);
              }}
            >
              <Delete />
            </IconButton>
          </>
        );
      }
    }
  ];

  const addUserButton = user?.userType === 'globalAdmin' && (
    <MuiButton
      size="small"
      sx={{ '& .MuiButton-startIcon': { mr: '2px', mb: '2px' } }}
      startIcon={<Add />}
      onClick={() => setNewUserDialogOpen(true)}
    >
      Invite New User
    </MuiButton>
  );

  const onResetForm = () => {
    console.log('formDisabled: ', formDisabled);
    setFormDisabled(false);
    setEditUserDialogOpen(false);
    setNewUserDialogOpen(false);
    setDeleteUserDialogOpen(false);
    setInfoDialogOpen(false);
    setValues(initialUserFormValues);
    setFormErrors({
      firstName: false,
      lastName: false,
      email: false,
      userType: false,
      state: false
    });
  };

  const handleCloseAddUserDialog = (value: CloseReason) => {
    if (value === 'backdropClick' || value === 'escapeKeyDown') {
      return;
    }
    onResetForm();
  };

  const deleteRow = async (row: UserType) => {
    try {
      await apiDelete(`/users/${row.id}`, { body: {} });
      setUsers(users.filter((user) => user.id !== row.id));
      setErrorStates({ ...errorStates, getDeleteError: '' });
      setInfoDialogContent('This user has been successfully removed.');
      setInfoDialogOpen(true);
    } catch (e: any) {
      setErrorStates({ ...errorStates, getDeleteError: e.message });
      setInfoDialogContent(
        'This user has been not been removed. Check the console log for more details.'
      );
      console.log(e);
    }
  };

  const onCreateUserSubmit = async (e: any) => {
    e.preventDefault();
    if (!validateForm(values)) {
      return;
    }
    const body: UserFormValues = {
      firstName: values.firstName,
      lastName: values.lastName,
      email: values.email,
      userType: values.userType,
      state: values.state
    };
    try {
      const user = await apiPost('/users/', {
        body
      });
      user.fullName = `${user.firstName} ${user.lastName}`;
      setUsers(users.concat(user));
      setErrorStates({ ...errorStates, getAddUserError: '' });
      handleCloseAddUserDialog('closeButtonClick');
      setInfoDialogContent('This user has been successfully added.');
      setInfoDialogOpen(true);
    } catch (e: any) {
      setErrorStates({ ...errorStates, getAddUserError: e.message });
      setInfoDialogContent(
        'This user has been not been added. Check the console log for more details.'
      );
      console.log(e);
      setValues(initialUserFormValues);
    }
  };

  const handleEditUserSubmit = async () => {
    if (!validateForm(values)) {
      return;
    }
    const body: UserFormValues = {
      firstName: values.firstName,
      lastName: values.lastName,
      email: values.email,
      userType: values.userType,
      state: values.state
    };
    try {
      await apiPut(`/v2/users/${values.id}`, { body });
      const updatedUsers = users.map((user) =>
        user.id === values.id
          ? {
              ...user,
              ...values,
              fullName: `${values.firstName} ${values.lastName}`
            }
          : user
      ) as UserType[];
      setUsers(updatedUsers);
      setErrorStates({ ...errorStates, getUpdateUserError: '' });
      setEditUserDialogOpen(false);
      setInfoDialogContent('This user has been successfully updated.');
      setInfoDialogOpen(true);
    } catch (e: any) {
      setErrorStates({ ...errorStates, getUpdateUserError: e.message });
      setInfoDialogContent(
        'This user has not been updated. Check the console log for more details.'
      );
      console.log(e);
    }
  };

  const onTextChange: React.ChangeEventHandler<
    HTMLInputElement | HTMLSelectElement | HTMLTextAreaElement
  > = (e) => {
    const { name, value } = e.target;
    onChange(name, value);
    const fieldError = validateField(name, value);
    setFormErrors((prevErrors) => ({
      ...prevErrors,
      [name]: fieldError
    }));
    setFormDisabled(!isFormValid());
  };

  const onChange = (name: string, value: any) => {
    setValues((values) => ({
      ...values,
      [name]: value
    }));
    setFormDisabled(false);
  };

  const handleChange = (event: SelectChangeEvent) => {
    setValues((values) => ({
      ...values,
      [event.target.name]: event.target.value
    }));
    setFormDisabled(!isFormValid());
  };

  const textFieldStyling = {
    '& .MuiOutlinedInput-root': {
      '&.Mui-focused fieldset': {
        borderRadius: '0px'
      }
    }
  };

  const confirmDeleteUserDialog = (
    <ConfirmDialog
      isOpen={deleteUserDialogOpen}
      onConfirm={() => {
        deleteRow(selectedRow);
      }}
      onCancel={onResetForm}
      title={'Are you sure you want to delete this user?'}
      content={
        <>
          <Typography mb={3}>
            This request will permanently remove <b>{selectedRow?.fullName}</b>{' '}
            from Cyhy Dashboard and cannot be undone.
          </Typography>
          {errorStates.getDeleteError && (
            <Alert severity="error">
              Error removing user: {errorStates.getDeleteError}. See the network
              tab for more details.
            </Alert>
          )}
        </>
      }
      screenWidth="xs"
    />
  );

  const formContents = (
    <DialogContent>
      <Typography mt={1}>First Name</Typography>
      <TextField
        sx={textFieldStyling}
        placeholder="Enter a First Name"
        size="small"
        margin="dense"
        id="firstName"
        inputProps={{ maxLength: 250 }}
        name="firstName"
        error={formErrors.firstName}
        helperText={
          formErrors.firstName &&
          'First Name is required and cannot contain numbers'
        }
        type="text"
        fullWidth
        value={values.firstName}
        onChange={onTextChange}
        disabled={!(user?.userType === 'globalAdmin')}
      />
      <Typography mt={1}>Last Name</Typography>
      <TextField
        sx={textFieldStyling}
        placeholder="Enter a Last Name"
        size="small"
        margin="dense"
        id="lastName"
        inputProps={{ maxLength: 250 }}
        name="lastName"
        error={formErrors.lastName}
        helperText={
          formErrors.lastName &&
          'Last Name is required and cannot contain numbers'
        }
        type="text"
        fullWidth
        value={values.lastName}
        onChange={onTextChange}
        disabled={!(user?.userType === 'globalAdmin')}
      />
      <Typography mt={1}>Email</Typography>
      <TextField
        sx={textFieldStyling}
        placeholder="Enter an Email"
        size="small"
        margin="dense"
        id="email"
        inputProps={{ maxLength: 250 }}
        name="email"
        error={formErrors.email}
        helperText={
          formErrors.email &&
          'Email is required and must be in the correct format'
        }
        type="text"
        fullWidth
        value={values.email}
        disabled
      />
      <Typography mt={1}>State</Typography>
      <Select
        displayEmpty
        size="small"
        id="state"
        value={values.state === null ? '' : values.state}
        name="state"
        error={formErrors.state}
        onChange={handleChange}
        fullWidth
        renderValue={
          values.state !== ''
            ? undefined
            : () => <Typography color="#bdbdbd">Select a State</Typography>
        }
        disabled={!(user?.userType === 'globalAdmin')}
      >
        {STATE_OPTIONS.map((state: string, index: number) => (
          <MenuItem key={index} value={state}>
            {state}
          </MenuItem>
        ))}
      </Select>
      {formErrors.state && (
        <Typography pl={2} variant="caption" color="error.main">
          State is required
        </Typography>
      )}
      <Typography mt={2}>User Type</Typography>
      <RadioGroup
        aria-label="User Type"
        name="userType"
        value={values.userType}
        onChange={onTextChange}
      >
        <FormControlLabel
          value="standard"
          control={<Radio color="primary" />}
          label="Standard"
        />
        <FormControlLabel
          value="globalView"
          control={<Radio color="primary" />}
          label="Global View"
        />
        <FormControlLabel
          value="regionalAdmin"
          control={<Radio color="primary" />}
          label="Regional Administrator"
        />
        <FormControlLabel
          value="globalAdmin"
          control={<Radio color="primary" />}
          label="Global Administrator"
        />
      </RadioGroup>
      {formErrors.userType && (
        <Typography pl={2} variant="caption" color="error.main">
          User Type is required
        </Typography>
      )}
      {errorStates.getAddUserError && (
        <Alert severity="error">
          Error adding user to the database: {errorStates.getAddUserError}. See
          the network tab for more details.
        </Alert>
      )}
    </DialogContent>
  );

  const confirmEditNotificationDialog = (
    <ConfirmDialog
      isOpen={editUserDialogOpen}
      onConfirm={handleEditUserSubmit}
      onCancel={onResetForm}
      title={'Update User'}
      content={formContents}
      disabled={!isFormValid()}
    />
  );

  return (
    <Box mt={3} display="flex" justifyContent="center">
      <Stack spacing={2} sx={{ width: '70%' }}>
        <Typography
          fontSize={34}
          fontWeight="medium"
          letterSpacing={0}
          my={3}
          variant="h1"
        >
          Users
        </Typography>
        <Paper elevation={0}>
          <DataGrid
            rows={users}
            columns={userCols}
            slots={{ toolbar: CustomToolbar }}
            slotProps={{
              toolbar: { children: addUserButton }
            }}
          />
        </Paper>
        {confirmDeleteUserDialog}
        <MuiDialog
          open={newUserDialogOpen}
          onClose={(_, reason) => handleCloseAddUserDialog(reason)}
          fullWidth
          maxWidth="xs"
        >
          <DialogTitle>Invite a User</DialogTitle>
          {formContents}
          <DialogActions>
            <MuiButton
              variant="outlined"
              onClick={() => {
                setNewUserDialogOpen(false);
                setFormErrors({
                  firstName: false,
                  lastName: false,
                  email: false,
                  userType: false,
                  state: false
                });
                setValues(initialUserFormValues);
              }}
            >
              Cancel
            </MuiButton>
            <MuiButton
              variant="contained"
              type="submit"
              onClick={onCreateUserSubmit}
              disabled={!isFormValid()}
            >
              Invite User
            </MuiButton>
          </DialogActions>
        </MuiDialog>
        {user?.userType === 'globalAdmin' && (
          <>
            <ImportExport<
              | User
              | {
                  roles: string;
                }
            >
              name="users"
              fieldsToImport={[
                'firstName',
                'lastName',
                'email',
                'roles',
                'userType',
                'state'
              ]}
              onImport={async (results) => {
                const createdUsers = [];
                for (const result of results) {
                  const parsedRoles: {
                    organization: string;
                    role: string;
                  }[] = JSON.parse(result.roles as string);
                  const body: any = result;
                  if (parsedRoles.length > 0) {
                    body.organization = parsedRoles[0].organization;
                    body.organizationAdmin = parsedRoles[0].role === 'admin';
                  }
                  try {
                    createdUsers.push(
                      await apiPost('/users', {
                        body
                      })
                    );
                  } catch (e) {
                    console.error(e);
                  }
                }
                setUsers(users.concat(...createdUsers));
              }}
            />
          </>
        )}
        {confirmEditNotificationDialog}
        <InfoDialog
          isOpen={infoDialogOpen}
          handleClick={() => {
            onResetForm();
            window.location.reload();
          }}
          icon={
            <CheckCircleOutline color="success" sx={{ fontSize: '80px' }} />
          }
          title={<Typography variant="h4">Success </Typography>}
          content={<Typography variant="body1">{infoDialogContent}</Typography>}
        />
      </Stack>
    </Box>
  );
};

export default Users;<|MERGE_RESOLUTION|>--- conflicted
+++ resolved
@@ -26,12 +26,8 @@
 import { initializeUser, Organization, User } from 'types';
 import { useAuthContext } from 'context';
 import { STATE_OPTIONS } from '../../constants/constants';
-<<<<<<< HEAD
-import { formatDistanceToNow, parseISO } from 'date-fns';
 import { Box, Stack } from '@mui/system';
-=======
 import { parseISO, format } from 'date-fns';
->>>>>>> 28789cf5
 
 type ErrorStates = {
   getUsersError: string;
