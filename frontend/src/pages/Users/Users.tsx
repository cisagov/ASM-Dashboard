--- conflicted
+++ resolved
@@ -92,11 +92,7 @@
         row.fullName = `${row.firstName} ${row.lastName}`;
       });
       setUsers(rows);
-<<<<<<< HEAD
       setApiErrorStates((prev) => ({ ...prev, getUsersError: '' }));
-=======
-      setErrorStates((prev) => ({ ...prev, getUsersError: '' }));
->>>>>>> 0c0bf1e4
     } catch (e: any) {
       setLoadingError(true);
       setApiErrorStates((prev) => ({ ...prev, getUsersError: e.message }));
@@ -112,7 +108,7 @@
   const userCols: GridColDef[] = [
     { field: 'fullName', headerName: 'Name', minWidth: 100, flex: 1 },
     { field: 'email', headerName: 'Email', minWidth: 100, flex: 1.5 },
-    { field: 'regionId', headerName: 'Region', minWidth: 100, flex: 0.4 },
+    { field: 'regionId', headerName: 'Region', minWidth: 50, flex: 0.4 },
     {
       field: 'orgs',
       headerName: 'Organizations',
@@ -129,7 +125,7 @@
     {
       field: 'acceptedTermsVersion',
       headerName: 'ToU Version',
-      minWidth: 100,
+      minWidth: 50,
       flex: 0.5
     },
     {
@@ -137,12 +133,7 @@
       headerName: 'Last Logged In',
       minWidth: 100,
       flex: 1
-    }
-  ];
-
-  // Admin Columns are meant for CRUD operations. These will only be visible to Global Admins and
-  // are pushed onto the grid conditionally based on the user's userType.
-  const adminCols: GridColDef[] = [
+    },
     {
       field: 'edit',
       headerName: 'View/Edit',
@@ -214,18 +205,8 @@
           </>
         );
       }
-<<<<<<< HEAD
     });
   }
-=======
-    }
-  ];
-
-  if (user?.userType === 'globalAdmin') {
-    userCols.push(...adminCols);
-  }
-
->>>>>>> 0c0bf1e4
   const addUserButton = user?.userType === 'globalAdmin' && (
     <Button
       size="small"
