import React, { useCallback, useEffect, useState } from 'react';
import {
  Alert,
  Button as MuiButton,
  Dialog as MuiDialog,
  DialogActions,
  DialogContent,
  DialogTitle,
  FormControlLabel,
  IconButton,
  MenuItem,
  Paper,
  Radio,
  RadioGroup,
  Select,
  TextField,
  Typography,
  Stack,
  Button
} from '@mui/material';
import { SelectChangeEvent } from '@mui/material/Select';
import { DataGrid, GridColDef, GridRenderCellParams } from '@mui/x-data-grid';
import { Add, CheckCircleOutline, Edit, Delete } from '@mui/icons-material';
import CustomToolbar from 'components/DataGrid/CustomToolbar';
import ConfirmDialog from 'components/Dialog/ConfirmDialog';
import InfoDialog from 'components/Dialog/InfoDialog';
import { ImportExport } from 'components';
import { initializeUser, Organization, User } from 'types';
import { useAuthContext } from 'context';
import { STATE_OPTIONS } from '../../constants/constants';
import { Box, Stack } from '@mui/system';
import { parseISO, format } from 'date-fns';

type ErrorStates = {
  getUsersError: string;
  getAddUserError: string;
  getDeleteError: string;
  getUpdateUserError: string;
};

export interface ApiResponse {
  result: User[];
  count: number;
  url?: string;
}

interface UserType extends User {
  lastLoggedInString?: string | null | undefined;
  dateToUSigned?: string | null | undefined;
  orgs?: string | null | undefined;
  fullName: string;
}

type UserFormValues = {
  id?: string;
  firstName: string;
  lastName: string;
  email: string;
  organization?: Organization;
  userType:
    | 'standard'
    | 'globalView'
    | 'globalAdmin'
    | 'regionalAdmin'
    | 'readySetCyber';
  state: string;
};

const initialUserFormValues: UserFormValues = {
  firstName: '',
  lastName: '',
  email: '',
  userType: 'standard',
  state: ''
};

type CloseReason = 'backdropClick' | 'escapeKeyDown' | 'closeButtonClick';

export const Users: React.FC = () => {
  const { user, apiDelete, apiGet, apiPost, apiPut } = useAuthContext();
  const [selectedRow, setSelectedRow] = useState<UserType>(initializeUser);
  const [users, setUsers] = useState<UserType[]>([]);
  const [newUserDialogOpen, setNewUserDialogOpen] = useState(false);
  const [editUserDialogOpen, setEditUserDialogOpen] = useState(false);
  const [deleteUserDialogOpen, setDeleteUserDialogOpen] = useState(false);
  const [infoDialogOpen, setInfoDialogOpen] = useState(false);
  const [infoDialogContent, setInfoDialogContent] = useState<string>('');
  const [formDisabled, setFormDisabled] = useState(true);
  const [loadingError, setLoadingError] = useState(false);
  const [isLoading, setIsLoading] = useState(false);
  const [formErrors, setFormErrors] = useState({
    firstName: false,
    lastName: false,
    email: false,
    userType: false,
    state: false
  });
  const [errorStates, setErrorStates] = useState<ErrorStates>({
    getUsersError: '',
    getAddUserError: '',
    getDeleteError: '',
    getUpdateUserError: ''
  });
  const [values, setValues] = useState<UserFormValues>(initialUserFormValues);

  const fetchUsers = useCallback(async () => {
    setIsLoading(true);
    try {
      const rows = await apiGet<UserType[]>(`/users/`);
      rows.forEach((row) => {
        row.lastLoggedInString = row.lastLoggedIn
          ? format(parseISO(row.lastLoggedIn), "MM-dd-yyyy 'at' hh:mm a")
          : 'None';
        row.dateToUSigned = row.dateAcceptedTerms
          ? format(parseISO(row.dateAcceptedTerms), "MM-dd-yyyy 'at' hh:mm a")
          : 'None';
        row.orgs = row.roles
          ? row.roles
              .filter((role) => role.approved)
              .map((role) => role.organization.name)
              .join(', ')
          : 'None';
        row.fullName = `${row.firstName} ${row.lastName}`;
      });
      if (user?.userType === 'globalAdmin') {
        setUsers(rows);
      } else if (user?.userType === 'regionalAdmin' && user?.regionId) {
        setUsers(rows.filter((row) => row.regionId === user.regionId));
      } else if (user) {
        setUsers([user]);
      }
      setErrorStates((prev) => ({ ...prev, getUsersError: '' }));
    } catch (e: any) {
      setLoadingError(true);
      setErrorStates((prev) => ({ ...prev, getUsersError: e.message }));
    } finally {
      setIsLoading(false);
    }
  }, [apiGet, user]);

  useEffect(() => {
    fetchUsers();
  }, [fetchUsers]);

  const validateForm = (values: UserFormValues) => {
    const nameRegex = /^[A-Za-z\s]+$/;
    const emailRegex = /^[^\s@]+@[^\s@]+\.[^\s@]+$/;
    const newFormErrors = {
      firstName:
        values.firstName.trim() === '' || !nameRegex.test(values.firstName),
      lastName:
        values.lastName.trim() === '' || !nameRegex.test(values.lastName),
      email: !emailRegex.test(values.email),
      userType: values.userType.trim() === '',
      state: values.state.trim() === ''
    };
    setFormErrors(newFormErrors);
    return !Object.values(newFormErrors).some((error) => error);
  };

  const validateField = (name: string, value: string) => {
    const nameRegex = /^[A-Za-z\s]+$/;
    const emailRegex = /^[^\s@]+@[^\s@]+\.[^\s@]+$/;
    switch (name) {
      case 'firstName':
      case 'lastName':
        return value.trim() === '' || !nameRegex.test(value);
      case 'email':
        return !emailRegex.test(value);
      default:
        return value.trim() === '';
    }
  };

  const isFormValid = () => {
    return (
      !Object.values(formErrors).some((error) => error) &&
      Object.values(values)
        .filter((value) => typeof value === 'string')
        .every((value) => (value as string).trim() !== '')
    );
  };

  const userCols: GridColDef[] = [
    { field: 'fullName', headerName: 'Name', minWidth: 100, flex: 1 },
    { field: 'email', headerName: 'Email', minWidth: 100, flex: 1.75 },
    { field: 'regionId', headerName: 'Region', minWidth: 100, flex: 0.5 },
    {
      field: 'orgs',
      headerName: 'Organizations',
      minWidth: 100,
      flex: 1
    },
    { field: 'userType', headerName: 'User Type', minWidth: 100, flex: 0.75 },
    {
      field: 'dateToUSigned',
      headerName: 'Date ToU Signed',
      minWidth: 100,
      flex: 0.75
    },
    {
      field: 'acceptedTermsVersion',
      headerName: 'ToU Version',
      minWidth: 100,
      flex: 0.5
    },
    {
      field: 'lastLoggedInString',
      headerName: 'Last Logged In',
      minWidth: 100,
      flex: 1
    },
    {
      field: 'edit',
      headerName: 'Edit',
      minWidth: 50,
      flex: 0.4,
      renderCell: (cellValues: GridRenderCellParams) => {
        const ariaLabel = `Edit user ${cellValues.row.email}`;
        const descriptionId = `edit-description-${cellValues.row.id}`;
        return (
          <>
            <span id={descriptionId} style={{ display: 'none' }}>
              {`Edit details for user ${cellValues.row.email}`}
            </span>
            <IconButton
              color="primary"
              aria-label={ariaLabel}
              aria-describedby={descriptionId}
              onClick={() => {
                setSelectedRow(cellValues.row);
                setValues({
                  id: cellValues.row.id,
                  firstName: cellValues.row.firstName,
                  lastName: cellValues.row.lastName,
                  email: cellValues.row.email,
                  userType: cellValues.row.userType,
                  state: cellValues.row.state
                });
                setEditUserDialogOpen(true);
              }}
            >
              <Edit />
            </IconButton>
          </>
        );
      }
    },
    {
      field: 'delete',
      headerName: 'Delete',
      minWidth: 50,
      flex: 0.4,
      renderCell: (cellValues: GridRenderCellParams) => {
        const ariaLabel = `Delete user ${cellValues.row.fullName}`;
        const descriptionId = `delete-description-${cellValues.row.id}`;
        return (
          <>
            <span id={descriptionId} style={{ display: 'none' }}>
              {`Delete user ${cellValues.row.email}`}
            </span>
            <IconButton
              color="primary"
              aria-label={ariaLabel}
              aria-describedby={descriptionId}
              onClick={() => {
                setSelectedRow(cellValues.row);
                setDeleteUserDialogOpen(true);
              }}
            >
              <Delete />
            </IconButton>
          </>
        );
      }
    }
  ];

  const addUserButton = user?.userType === 'globalAdmin' && (
    <MuiButton
      size="small"
      sx={{ '& .MuiButton-startIcon': { mr: '2px', mb: '2px' } }}
      startIcon={<Add />}
      onClick={() => setNewUserDialogOpen(true)}
    >
      Invite New User
    </MuiButton>
  );

  const onResetForm = () => {
    console.log('formDisabled: ', formDisabled);
    setFormDisabled(false);
    setEditUserDialogOpen(false);
    setNewUserDialogOpen(false);
    setDeleteUserDialogOpen(false);
    setInfoDialogOpen(false);
    setValues(initialUserFormValues);
    setFormErrors({
      firstName: false,
      lastName: false,
      email: false,
      userType: false,
      state: false
    });
  };

  const handleCloseAddUserDialog = (value: CloseReason) => {
    if (value === 'backdropClick' || value === 'escapeKeyDown') {
      return;
    }
    onResetForm();
  };

  const deleteRow = async (row: UserType) => {
    try {
      await apiDelete(`/users/${row.id}`, { body: {} });
      setUsers(users.filter((user) => user.id !== row.id));
      setErrorStates({ ...errorStates, getDeleteError: '' });
      setInfoDialogContent('This user has been successfully removed.');
      setInfoDialogOpen(true);
    } catch (e: any) {
      setErrorStates({ ...errorStates, getDeleteError: e.message });
      setInfoDialogContent(
        'This user has been not been removed. Check the console log for more details.'
      );
      console.log(e);
    }
  };

  const onCreateUserSubmit = async (e: any) => {
    e.preventDefault();
    if (!validateForm(values)) {
      return;
    }
    const body: UserFormValues = {
      firstName: values.firstName,
      lastName: values.lastName,
      email: values.email,
      userType: values.userType,
      state: values.state
    };
    try {
      const user = await apiPost('/users/', {
        body
      });
      user.fullName = `${user.firstName} ${user.lastName}`;
      setUsers(users.concat(user));
      setErrorStates({ ...errorStates, getAddUserError: '' });
      handleCloseAddUserDialog('closeButtonClick');
      setInfoDialogContent('This user has been successfully added.');
      setInfoDialogOpen(true);
    } catch (e: any) {
      setErrorStates({ ...errorStates, getAddUserError: e.message });
      setInfoDialogContent(
        'This user has been not been added. Check the console log for more details.'
      );
      console.log(e);
      setValues(initialUserFormValues);
    }
  };

  const handleEditUserSubmit = async () => {
    if (!validateForm(values)) {
      return;
    }
    const body: UserFormValues = {
      firstName: values.firstName,
      lastName: values.lastName,
      email: values.email,
      userType: values.userType,
      state: values.state
    };
    try {
      await apiPut(`/v2/users/${values.id}`, { body });
      const updatedUsers = users.map((user) =>
        user.id === values.id
          ? {
              ...user,
              ...values,
              fullName: `${values.firstName} ${values.lastName}`
            }
          : user
      ) as UserType[];
      setUsers(updatedUsers);
      setErrorStates({ ...errorStates, getUpdateUserError: '' });
      setEditUserDialogOpen(false);
      setInfoDialogContent('This user has been successfully updated.');
      setInfoDialogOpen(true);
    } catch (e: any) {
      setErrorStates({ ...errorStates, getUpdateUserError: e.message });
      setInfoDialogContent(
        'This user has not been updated. Check the console log for more details.'
      );
      console.log(e);
    }
  };

  const onTextChange: React.ChangeEventHandler<
    HTMLInputElement | HTMLSelectElement | HTMLTextAreaElement
  > = (e) => {
    const { name, value } = e.target;
    onChange(name, value);
    const fieldError = validateField(name, value);
    setFormErrors((prevErrors) => ({
      ...prevErrors,
      [name]: fieldError
    }));
    setFormDisabled(!isFormValid());
  };

  const onChange = (name: string, value: any) => {
    setValues((values) => ({
      ...values,
      [name]: value
    }));
    setFormDisabled(false);
  };

  const handleChange = (event: SelectChangeEvent) => {
    setValues((values) => ({
      ...values,
      [event.target.name]: event.target.value
    }));
    setFormDisabled(!isFormValid());
  };

  const textFieldStyling = {
    '& .MuiOutlinedInput-root': {
      '&.Mui-focused fieldset': {
        borderRadius: '0px'
      }
    }
  };

  const confirmDeleteUserDialog = (
    <ConfirmDialog
      isOpen={deleteUserDialogOpen}
      onConfirm={() => {
        deleteRow(selectedRow);
      }}
      onCancel={onResetForm}
      title={'Are you sure you want to delete this user?'}
      content={
        <>
          <Typography mb={3}>
            This request will permanently remove <b>{selectedRow?.fullName}</b>{' '}
            from Cyhy Dashboard and cannot be undone.
          </Typography>
          {errorStates.getDeleteError && (
            <Alert severity="error">
              Error removing user: {errorStates.getDeleteError}. See the network
              tab for more details.
            </Alert>
          )}
        </>
      }
      screenWidth="xs"
    />
  );

  const formContents = (
    <DialogContent>
      <Typography mt={1}>First Name</Typography>
      <TextField
        sx={textFieldStyling}
        placeholder="Enter a First Name"
        size="small"
        margin="dense"
        id="firstName"
        inputProps={{ maxLength: 250 }}
        name="firstName"
        error={formErrors.firstName}
        helperText={
          formErrors.firstName &&
          'First Name is required and cannot contain numbers'
        }
        type="text"
        fullWidth
        value={values.firstName}
        onChange={onTextChange}
        disabled={!(user?.userType === 'globalAdmin')}
      />
      <Typography mt={1}>Last Name</Typography>
      <TextField
        sx={textFieldStyling}
        placeholder="Enter a Last Name"
        size="small"
        margin="dense"
        id="lastName"
        inputProps={{ maxLength: 250 }}
        name="lastName"
        error={formErrors.lastName}
        helperText={
          formErrors.lastName &&
          'Last Name is required and cannot contain numbers'
        }
        type="text"
        fullWidth
        value={values.lastName}
        onChange={onTextChange}
        disabled={!(user?.userType === 'globalAdmin')}
      />
      <Typography mt={1}>Email</Typography>
      <TextField
        sx={textFieldStyling}
        placeholder="Enter an Email"
        size="small"
        margin="dense"
        id="email"
        inputProps={{ maxLength: 250 }}
        name="email"
        error={formErrors.email}
        helperText={
          formErrors.email &&
          'Email is required and must be in the correct format'
        }
        type="text"
        fullWidth
        value={values.email}
        disabled
      />
      <Typography mt={1}>State</Typography>
      <Select
        displayEmpty
        size="small"
        id="state"
        value={values.state === null ? '' : values.state}
        name="state"
        error={formErrors.state}
        onChange={handleChange}
        fullWidth
        renderValue={
          values.state !== ''
            ? undefined
            : () => <Typography color="#bdbdbd">Select a State</Typography>
        }
        disabled={!(user?.userType === 'globalAdmin')}
      >
        {STATE_OPTIONS.map((state: string, index: number) => (
          <MenuItem key={index} value={state}>
            {state}
          </MenuItem>
        ))}
      </Select>
      {formErrors.state && (
        <Typography pl={2} variant="caption" color="error.main">
          State is required
        </Typography>
      )}
      <Typography mt={2}>User Type</Typography>
      <RadioGroup
        aria-label="User Type"
        name="userType"
        value={values.userType}
        onChange={onTextChange}
      >
        <FormControlLabel
          value="standard"
          control={<Radio color="primary" />}
          label="Standard"
        />
        <FormControlLabel
          value="globalView"
          control={<Radio color="primary" />}
          label="Global View"
        />
        <FormControlLabel
          value="regionalAdmin"
          control={<Radio color="primary" />}
          label="Regional Administrator"
        />
        <FormControlLabel
          value="globalAdmin"
          control={<Radio color="primary" />}
          label="Global Administrator"
        />
      </RadioGroup>
      {formErrors.userType && (
        <Typography pl={2} variant="caption" color="error.main">
          User Type is required
        </Typography>
      )}
      {errorStates.getAddUserError && (
        <Alert severity="error">
          Error adding user to the database: {errorStates.getAddUserError}. See
          the network tab for more details.
        </Alert>
      )}
    </DialogContent>
  );

  const confirmEditNotificationDialog = (
    <ConfirmDialog
      isOpen={editUserDialogOpen}
      onConfirm={handleEditUserSubmit}
      onCancel={onResetForm}
      title={'Update User'}
      content={formContents}
      disabled={!isFormValid()}
    />
  );

  return (
<<<<<<< HEAD
    <div className={classes.root}>
      {isLoading ? (
        <Paper elevation={2}>
          <Alert severity="info">Loading Users...</Alert>
        </Paper>
      ) : isLoading === false && loadingError === true ? (
        <Stack spacing={2}>
          <Paper elevation={2}>
            <Alert severity="warning">Error Loading Users.</Alert>
          </Paper>
          <Stack direction="row" spacing={2} justifyContent="end">
            <Button
              onClick={onCreateUserSubmit}
              variant="contained"
              color="primary"
              sx={{ width: 'fit-content' }}
            >
              Retry
            </Button>
          </Stack>
        </Stack>
      ) : isLoading === false && loadingError === false ? (
        <>
          <Typography
            fontSize={34}
            fontWeight="medium"
            letterSpacing={0}
            my={3}
            variant="h1"
          >
            Users
          </Typography>
          <Paper elevation={0}>
            <DataGrid
              rows={users}
              columns={userCols}
              slots={{ toolbar: CustomToolbar }}
              slotProps={{
                toolbar: { children: addUserButton }
              }}
            />
          </Paper>
        </>
      ) : null}
      {confirmDeleteUserDialog}
      <MuiDialog
        open={newUserDialogOpen}
        onClose={(_, reason) => handleCloseAddUserDialog(reason)}
        fullWidth
        maxWidth="xs"
      >
        <DialogTitle>Invite a User</DialogTitle>
        {formContents}
        <DialogActions>
          <MuiButton
            variant="outlined"
            onClick={() => {
              setNewUserDialogOpen(false);
              setFormErrors({
                firstName: false,
                lastName: false,
                email: false,
                userType: false,
                state: false
              });
              setValues(initialUserFormValues);
=======
    <Box mt={3} display="flex" justifyContent="center">
      <Stack spacing={2} sx={{ width: '70%' }}>
        <Typography
          fontSize={34}
          fontWeight="medium"
          letterSpacing={0}
          my={3}
          variant="h1"
        >
          Users
        </Typography>
        <Paper elevation={0}>
          <DataGrid
            rows={users}
            columns={userCols}
            slots={{ toolbar: CustomToolbar }}
            slotProps={{
              toolbar: { children: addUserButton }
>>>>>>> 251178bd
            }}
          />
        </Paper>
        {confirmDeleteUserDialog}
        <MuiDialog
          open={newUserDialogOpen}
          onClose={(_, reason) => handleCloseAddUserDialog(reason)}
          fullWidth
          maxWidth="xs"
        >
          <DialogTitle>Invite a User</DialogTitle>
          {formContents}
          <DialogActions>
            <MuiButton
              variant="outlined"
              onClick={() => {
                setNewUserDialogOpen(false);
                setFormErrors({
                  firstName: false,
                  lastName: false,
                  email: false,
                  userType: false,
                  state: false
                });
                setValues(initialUserFormValues);
              }}
            >
              Cancel
            </MuiButton>
            <MuiButton
              variant="contained"
              type="submit"
              onClick={onCreateUserSubmit}
              disabled={!isFormValid()}
            >
              Invite User
            </MuiButton>
          </DialogActions>
        </MuiDialog>
        {user?.userType === 'globalAdmin' && (
          <>
            <ImportExport<
              | User
              | {
                  roles: string;
                }
            >
              name="users"
              fieldsToImport={[
                'firstName',
                'lastName',
                'email',
                'roles',
                'userType',
                'state'
              ]}
              onImport={async (results) => {
                const createdUsers = [];
                for (const result of results) {
                  const parsedRoles: {
                    organization: string;
                    role: string;
                  }[] = JSON.parse(result.roles as string);
                  const body: any = result;
                  if (parsedRoles.length > 0) {
                    body.organization = parsedRoles[0].organization;
                    body.organizationAdmin = parsedRoles[0].role === 'admin';
                  }
                  try {
                    createdUsers.push(
                      await apiPost('/users', {
                        body
                      })
                    );
                  } catch (e) {
                    console.error(e);
                  }
                }
                setUsers(users.concat(...createdUsers));
              }}
            />
          </>
        )}
        {confirmEditNotificationDialog}
        <InfoDialog
          isOpen={infoDialogOpen}
          handleClick={() => {
            onResetForm();
            window.location.reload();
          }}
          icon={
            <CheckCircleOutline color="success" sx={{ fontSize: '80px' }} />
          }
          title={<Typography variant="h4">Success </Typography>}
          content={<Typography variant="body1">{infoDialogContent}</Typography>}
        />
      </Stack>
    </Box>
  );
};

export default Users;<|MERGE_RESOLUTION|>--- conflicted
+++ resolved
@@ -2,6 +2,7 @@
 import {
   Alert,
   Button as MuiButton,
+  Box,
   Dialog as MuiDialog,
   DialogActions,
   DialogContent,
@@ -28,7 +29,6 @@
 import { initializeUser, Organization, User } from 'types';
 import { useAuthContext } from 'context';
 import { STATE_OPTIONS } from '../../constants/constants';
-import { Box, Stack } from '@mui/system';
 import { parseISO, format } from 'date-fns';
 
 type ErrorStates = {
@@ -601,96 +601,51 @@
   );
 
   return (
-<<<<<<< HEAD
-    <div className={classes.root}>
-      {isLoading ? (
-        <Paper elevation={2}>
-          <Alert severity="info">Loading Users...</Alert>
-        </Paper>
-      ) : isLoading === false && loadingError === true ? (
-        <Stack spacing={2}>
-          <Paper elevation={2}>
-            <Alert severity="warning">Error Loading Users.</Alert>
-          </Paper>
-          <Stack direction="row" spacing={2} justifyContent="end">
-            <Button
-              onClick={onCreateUserSubmit}
-              variant="contained"
-              color="primary"
-              sx={{ width: 'fit-content' }}
-            >
-              Retry
-            </Button>
-          </Stack>
-        </Stack>
-      ) : isLoading === false && loadingError === false ? (
-        <>
-          <Typography
-            fontSize={34}
-            fontWeight="medium"
-            letterSpacing={0}
-            my={3}
-            variant="h1"
-          >
-            Users
-          </Typography>
-          <Paper elevation={0}>
-            <DataGrid
-              rows={users}
-              columns={userCols}
-              slots={{ toolbar: CustomToolbar }}
-              slotProps={{
-                toolbar: { children: addUserButton }
-              }}
-            />
-          </Paper>
-        </>
-      ) : null}
-      {confirmDeleteUserDialog}
-      <MuiDialog
-        open={newUserDialogOpen}
-        onClose={(_, reason) => handleCloseAddUserDialog(reason)}
-        fullWidth
-        maxWidth="xs"
-      >
-        <DialogTitle>Invite a User</DialogTitle>
-        {formContents}
-        <DialogActions>
-          <MuiButton
-            variant="outlined"
-            onClick={() => {
-              setNewUserDialogOpen(false);
-              setFormErrors({
-                firstName: false,
-                lastName: false,
-                email: false,
-                userType: false,
-                state: false
-              });
-              setValues(initialUserFormValues);
-=======
     <Box mt={3} display="flex" justifyContent="center">
       <Stack spacing={2} sx={{ width: '70%' }}>
-        <Typography
-          fontSize={34}
-          fontWeight="medium"
-          letterSpacing={0}
-          my={3}
-          variant="h1"
-        >
-          Users
-        </Typography>
-        <Paper elevation={0}>
-          <DataGrid
-            rows={users}
-            columns={userCols}
-            slots={{ toolbar: CustomToolbar }}
-            slotProps={{
-              toolbar: { children: addUserButton }
->>>>>>> 251178bd
-            }}
-          />
-        </Paper>
+        {isLoading ? (
+          <Paper elevation={2}>
+            <Alert severity="info">Loading Users...</Alert>
+          </Paper>
+        ) : isLoading === false && loadingError === true ? (
+          <Stack spacing={2}>
+            <Paper elevation={2}>
+              <Alert severity="warning">Error Loading Users.</Alert>
+            </Paper>
+            <Stack direction="row" spacing={2} justifyContent="end">
+              <Button
+                onClick={onCreateUserSubmit}
+                variant="contained"
+                color="primary"
+                sx={{ width: 'fit-content' }}
+              >
+                Retry
+              </Button>
+            </Stack>
+          </Stack>
+        ) : isLoading === false && loadingError === false ? (
+          <>
+            <Typography
+              fontSize={34}
+              fontWeight="medium"
+              letterSpacing={0}
+              my={3}
+              variant="h1"
+            >
+              Users
+            </Typography>
+            <Paper elevation={0}>
+              <DataGrid
+                rows={users}
+                columns={userCols}
+                slots={{ toolbar: CustomToolbar }}
+                slotProps={{
+                  toolbar: { children: addUserButton }
+                }}
+              />
+            </Paper>
+          </>
+        ) : null}
         {confirmDeleteUserDialog}
         <MuiDialog
           open={newUserDialogOpen}
