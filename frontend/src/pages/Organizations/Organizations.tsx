import React, { useCallback, useState } from 'react';
import { ImportExport } from 'components';
import { Organization } from 'types';
import { useAuthContext } from 'context';
import { OrganizationList } from 'components/OrganizationList';
<<<<<<< HEAD
import { Alert, Button, Paper, Stack, Typography } from '@mui/material';

const PREFIX = 'Organizations';

const classes = {
  header: `${PREFIX}-header`,
  headerLabel: `${PREFIX}-headerLabel`
};

const Root = styled('div')(({ theme }) => ({
  [`& .${classes.header}`]: {
    background: '#F9F9F9'
  },

  [`& .${classes.headerLabel}`]: {
    margin: 0,
    paddingTop: '1.5rem',
    paddingBottom: '1rem',
    marginLeft: '15%',
    fontWeight: 500,
    fontStyle: 'normal',
    fontSize: '24px',
    color: '#07648D'
  }
}));
=======
import { Typography } from '@mui/material';
import { Box, Stack } from '@mui/system';
>>>>>>> 251178bd

export const Organizations: React.FC = () => {
  const { user, apiGet, apiPost } = useAuthContext();
  const [organizations, setOrganizations] = useState<Organization[]>([]);
  const [loadingError, setLoadingError] = useState(false);
  const [isLoading, setIsLoading] = useState(false);

  const fetchOrganizations = useCallback(async () => {
    setIsLoading(true);
    try {
      const rows = await apiGet<Organization[]>('/v2/organizations/');
      setOrganizations(rows);
    } catch (e) {
      console.error(e);
      setLoadingError(true);
    } finally {
      setIsLoading(false);
    }
  }, [apiGet]);

  React.useEffect(() => {
    fetchOrganizations();
  }, [apiGet, fetchOrganizations]);

  return (
<<<<<<< HEAD
    <Root>
      <div className={oldClasses.root}>
        <>
          <Typography
            fontSize={34}
            fontWeight="medium"
            letterSpacing={0}
            my={3}
            variant="h1"
          >
            Organizations
          </Typography>
          {isLoading ? (
            <Paper elevation={2}>
              <Alert severity="info">Loading Organizations...</Alert>
            </Paper>
          ) : isLoading === false && loadingError === true ? (
            <Stack spacing={2}>
              <Paper elevation={2}>
                <Alert severity="warning">Error Loading Organizations!!!</Alert>
              </Paper>
              <Stack direction="row" spacing={2} justifyContent="end">
                <Button
                  onClick={fetchOrganizations}
                  variant="contained"
                  color="primary"
                  sx={{ width: 'fit-content' }}
                >
                  Retry
                </Button>
              </Stack>
            </Stack>
          ) : isLoading === false && loadingError === false ? (
            <OrganizationList></OrganizationList>
          ) : null}
        </>
=======
    <Box mb={3} mt={3} display="flex" justifyContent="center">
      <Stack spacing={2} sx={{ width: '70%' }}>
        <Typography
          fontSize={34}
          fontWeight="medium"
          letterSpacing={0}
          my={3}
          variant="h1"
        >
          Organizations
        </Typography>
        <OrganizationList></OrganizationList>
>>>>>>> 251178bd
        {user?.userType === 'globalAdmin' && (
          <>
            <ImportExport<Organization>
              name="organizations"
              fieldsToImport={[
                'name',
                'acronym',
                'rootDomains',
                'ipBlocks',
                'isPassive',
                'tags',
                'country',
                'state',
                'stateFips',
                'stateName',
                'county',
                'countyFips'
              ]}
              onImport={async (results) => {
                // TODO: use a batch call here instead.
                const createdOrganizations = [];
                for (const result of results) {
                  try {
                    createdOrganizations.push(
                      await apiPost('/organizations_upsert/', {
                        body: {
                          ...result,
                          // These fields are initially parsed as strings, so they need
                          // to be converted to arrays.
                          ipBlocks: (
                            (result.ipBlocks as unknown as string) || ''
                          ).split(','),
                          rootDomains: (
                            (result.rootDomains as unknown as string) || ''
                          ).split(','),
                          tags: ((result.tags as unknown as string) || '')
                            .split(',')
                            .map((tag) => ({
                              name: tag
                            }))
                        }
                      })
                    );
                  } catch (e: any) {
                    console.error('Error uploading Entry: ' + e);
                  }
                }
                setOrganizations(organizations.concat(...createdOrganizations));
                window.location.reload();
              }}
            />
          </>
        )}
      </Stack>
    </Box>
  );
};

export default Organizations;<|MERGE_RESOLUTION|>--- conflicted
+++ resolved
@@ -3,36 +3,7 @@
 import { Organization } from 'types';
 import { useAuthContext } from 'context';
 import { OrganizationList } from 'components/OrganizationList';
-<<<<<<< HEAD
-import { Alert, Button, Paper, Stack, Typography } from '@mui/material';
-
-const PREFIX = 'Organizations';
-
-const classes = {
-  header: `${PREFIX}-header`,
-  headerLabel: `${PREFIX}-headerLabel`
-};
-
-const Root = styled('div')(({ theme }) => ({
-  [`& .${classes.header}`]: {
-    background: '#F9F9F9'
-  },
-
-  [`& .${classes.headerLabel}`]: {
-    margin: 0,
-    paddingTop: '1.5rem',
-    paddingBottom: '1rem',
-    marginLeft: '15%',
-    fontWeight: 500,
-    fontStyle: 'normal',
-    fontSize: '24px',
-    color: '#07648D'
-  }
-}));
-=======
-import { Typography } from '@mui/material';
-import { Box, Stack } from '@mui/system';
->>>>>>> 251178bd
+import { Alert, Box, Button, Paper, Stack, Typography } from '@mui/material';
 
 export const Organizations: React.FC = () => {
   const { user, apiGet, apiPost } = useAuthContext();
@@ -58,44 +29,6 @@
   }, [apiGet, fetchOrganizations]);
 
   return (
-<<<<<<< HEAD
-    <Root>
-      <div className={oldClasses.root}>
-        <>
-          <Typography
-            fontSize={34}
-            fontWeight="medium"
-            letterSpacing={0}
-            my={3}
-            variant="h1"
-          >
-            Organizations
-          </Typography>
-          {isLoading ? (
-            <Paper elevation={2}>
-              <Alert severity="info">Loading Organizations...</Alert>
-            </Paper>
-          ) : isLoading === false && loadingError === true ? (
-            <Stack spacing={2}>
-              <Paper elevation={2}>
-                <Alert severity="warning">Error Loading Organizations!!!</Alert>
-              </Paper>
-              <Stack direction="row" spacing={2} justifyContent="end">
-                <Button
-                  onClick={fetchOrganizations}
-                  variant="contained"
-                  color="primary"
-                  sx={{ width: 'fit-content' }}
-                >
-                  Retry
-                </Button>
-              </Stack>
-            </Stack>
-          ) : isLoading === false && loadingError === false ? (
-            <OrganizationList></OrganizationList>
-          ) : null}
-        </>
-=======
     <Box mb={3} mt={3} display="flex" justifyContent="center">
       <Stack spacing={2} sx={{ width: '70%' }}>
         <Typography
@@ -107,8 +40,29 @@
         >
           Organizations
         </Typography>
-        <OrganizationList></OrganizationList>
->>>>>>> 251178bd
+        {isLoading ? (
+          <Paper elevation={2}>
+            <Alert severity="info">Loading Organizations...</Alert>
+          </Paper>
+        ) : isLoading === false && loadingError === true ? (
+          <Stack spacing={2}>
+            <Paper elevation={2}>
+              <Alert severity="warning">Error Loading Organizations!!!</Alert>
+            </Paper>
+            <Stack direction="row" spacing={2} justifyContent="end">
+              <Button
+                onClick={fetchOrganizations}
+                variant="contained"
+                color="primary"
+                sx={{ width: 'fit-content' }}
+              >
+                Retry
+              </Button>
+            </Stack>
+          </Stack>
+        ) : isLoading === false && loadingError === false ? (
+          <OrganizationList></OrganizationList>
+        ) : null}
         {user?.userType === 'globalAdmin' && (
           <>
             <ImportExport<Organization>
