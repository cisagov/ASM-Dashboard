import React, { useState, useCallback, useEffect } from 'react';
import { useHistory, useLocation } from 'react-router-dom';
import { Query } from 'types';
import { useAuthContext } from 'context';
import { Vulnerability } from 'types';
import { Subnav } from 'components';
import {
  Alert,
  Box,
  Button,
  IconButton,
  MenuItem,
  Menu,
  Paper,
  Stack,
  Typography
} from '@mui/material';
import {
  DataGrid,
  GridColDef,
  GridFilterItem,
  GridRenderCellParams
} from '@mui/x-data-grid';
import CustomToolbar from 'components/DataGrid/CustomToolbar';
import OpenInNewIcon from '@mui/icons-material/OpenInNew';
import ExpandMoreIcon from '@mui/icons-material/ExpandMore';
import { getSeverityColor } from 'pages/Risk/utils';
import { differenceInCalendarDays, parseISO } from 'date-fns';
import { truncateString } from 'utils/dataTransformUtils';

export interface ApiResponse {
  result: Vulnerability[];
  count: number;
  url?: string;
}

const PAGE_SIZE = 15;

export const stateMap: { [key: string]: string } = {
  unconfirmed: 'Unconfirmed',
  exploitable: 'Exploitable',
  'false-positive': 'False Positive',
  'accepted-risk': 'Accepted Risk',
  remediated: 'Remediated'
};

export interface VulnerabilityRow {
  id: string;
  title: string;
  severity: string;
  kev: string;
  domain: string;
  domainId: string;
  product: string;
  createdAt: string;
  state: string;
}

interface LocationState {
  domain: any;
  title: string;
}

export const Vulnerabilities: React.FC<{ groupBy?: string }> = ({
  groupBy = undefined
}: {
  children?: React.ReactNode;
  groupBy?: string;
}) => {
  const { currentOrganization, apiPost, apiPut, showAllOrganizations } =
    useAuthContext();
  const [vulnerabilities, setVulnerabilities] = useState<Vulnerability[]>([]);
  const [totalResults, setTotalResults] = useState(0);
  const [loadingError, setLoadingError] = useState(false);
  const [isLoading, setIsLoading] = useState(false);

  const updateVulnerability = useCallback(
    async (index: number, body: { [key: string]: string }) => {
      setIsLoading(true);
      try {
        const res = await apiPut<Vulnerability>(
          '/vulnerabilities/' + vulnerabilities[index].id,
          {
            body: body
          }
        );
        const vulnCopy = [...vulnerabilities];
        vulnCopy[index].state = res.state;
        vulnCopy[index].substate = res.substate;
        vulnCopy[index].actions = res.actions;
        setVulnerabilities(vulnCopy);
      } catch (e) {
        console.error(e);
      }
    },
    [setVulnerabilities, apiPut, vulnerabilities]
  );

  const vulnerabilitiesSearch = useCallback(
    async ({
      filters,
      page,
      pageSize = PAGE_SIZE,
      doExport = false,
      groupBy = undefined
    }: {
      filters: GridFilterItem[];
      page: number;
      pageSize?: number;
      doExport?: boolean;
      groupBy?: string;
    }): Promise<ApiResponse | undefined> => {
      try {
        const tableFilters: {
          [key: string]: string | boolean | undefined;
        } = filters
          .filter((f) => Boolean(f.value))
          .reduce(
            (accum, next) => ({
              ...accum,
              [next.field]: next.value
            }),
            {}
          );
        // If not open or closed, substitute for appropriate substate
        if (
          tableFilters['state'] &&
          !['open', 'closed'].includes(tableFilters['state'] as string)
        ) {
          const substate = (tableFilters['state'] as string)
            .match(/\((.*)\)/)
            ?.pop();
          if (substate)
            tableFilters['substate'] = substate.toLowerCase().replace(' ', '-');
          delete tableFilters['state'];
        }
        if (!showAllOrganizations && currentOrganization) {
          if ('rootDomains' in currentOrganization)
            tableFilters['organization'] = currentOrganization.id;
          else tableFilters['tag'] = currentOrganization.id;
        }
        if (tableFilters['isKev']) {
          // Convert string to boolean filter.
          tableFilters['isKev'] = tableFilters['isKev'] === 'true';
        }
        return await apiPost<ApiResponse>(
          doExport ? '/vulnerabilities/export' : '/vulnerabilities/search',
          {
            body: {
              page,
              filters: tableFilters,
              pageSize,
              groupBy
            }
          }
        );
      } catch (e) {
        console.error(e);
        setLoadingError(true);
        return;
      }
    },
    [apiPost, currentOrganization, showAllOrganizations]
  );

  const fetchVulnerabilities = useCallback(
    async (query: Query<Vulnerability>) => {
      try {
        const resp = await vulnerabilitiesSearch({
          filters: query.filters,
          page: query.page,
          pageSize: query.pageSize ?? PAGE_SIZE,
          groupBy
        });
        if (!resp) return;
        const { result, count } = resp;
        if (result.length === 0) return;
        setVulnerabilities(result);
        setTotalResults(count);
        setPaginationModel((prevState) => ({
          ...prevState,
          page: query.page - 1,
          pageSize: query.pageSize ?? PAGE_SIZE,
          pageCount: Math.ceil(count / (query.pageSize ?? PAGE_SIZE)),
          filters: query.filters
        }));
      } catch (e) {
        console.error(e);
        setLoadingError(true);
      } finally {
        setIsLoading(false);
      }
    },
    [vulnerabilitiesSearch, groupBy]
  );

  const history = useHistory();
  const location = useLocation();
  const state = location.state as LocationState;
  const [initialFilters, setInitialFilters] = useState<GridFilterItem[]>(
    state?.title
      ? [
          {
            field: 'title',
            value: state.title,
            operator: 'contains'
          }
        ]
      : state?.domain
      ? [
          {
            field: 'domain',
            value: state.domain,
            operator: 'contains'
          }
        ]
      : []
  );
  const [filters, setFilters] = useState(initialFilters);

  const [paginationModel, setPaginationModel] = useState({
    page: 0,
    pageSize: PAGE_SIZE,
    pageCount: 0,
    filters: filters
  });

  const [filterModel, setFilterModel] = useState({
    items: filters.map((filter) => ({
      id: filter.id,
      field: filter.field,
      value: filter.value,
      operator: filter.operator
    }))
  });
  const [anchorEl, setAnchorEl] = useState<null | HTMLElement>(null);

  const resetVulnerabilities = useCallback(() => {
    setInitialFilters([]);
    fetchVulnerabilities({
      page: 1,
      pageSize: PAGE_SIZE,
      filters: []
    });
  }, [fetchVulnerabilities]);

  useEffect(() => {
    setIsLoading(true);
    fetchVulnerabilities({
      page: 1,
      pageSize: PAGE_SIZE,
      filters: initialFilters
    });
  }, [fetchVulnerabilities, initialFilters]);

  const vulRows: VulnerabilityRow[] = vulnerabilities.map((vuln) => ({
    id: vuln.id,
    title: vuln.title,
    severity: vuln.severity ?? 'N/A',
    kev: vuln.isKev ? 'Yes' : 'No',
    domain: vuln.domain.name,
    domainId: vuln.domain.id,
    product: vuln.cpe ?? 'N/A',
    createdAt: `${differenceInCalendarDays(
      Date.now(),
      parseISO(vuln.createdAt)
    )} days`,
    state: vuln.state + (vuln.substate ? ` (${vuln.substate})` : '')
  }));

  const vulCols: GridColDef[] = [
    {
      field: 'title',
      headerName: 'Vulnerability',
      minWidth: 100,
      flex: 1.2,
      renderCell: (cellValues: GridRenderCellParams) => {
        if (cellValues.row.title.startsWith('CVE')) {
          return (
            <Button
              aria-label={`View NIST entry for ${cellValues.row.title}`}
              tabIndex={cellValues.tabIndex}
              color="primary"
              style={{ textDecorationLine: 'underline' }}
              endIcon={<OpenInNewIcon />}
              onClick={() =>
                window.open(
                  'https://nvd.nist.gov/vuln/detail/' + cellValues.row.title
                )
              }
            >
              {cellValues.row.title}
            </Button>
          );
        }
        return (
          <Typography pl={1}>{truncateString(cellValues.row.title)}</Typography>
        );
      }
    },
    {
      field: 'severity',
      headerName: 'Severity',
      minWidth: 100,
      flex: 0.5,
      sortComparator: (v1, v2, cellParams1, cellParams2) => {
        const severityLevels: Record<string, number> = {
          Low: 1,
          Medium: 2,
          High: 3,
          Critical: 4
        };
        return (
          severityLevels[cellParams1.value] - severityLevels[cellParams2.value]
        );
      },
      renderCell: (cellValues: GridRenderCellParams) => {
        const severityLevels: Record<string, number> = {
          Low: 1,
          Medium: 2,
          High: 3,
          Critical: 4
        };
        return (
          <Stack>
            <div>{cellValues.row.severity}</div>
            <div style={{ display: 'none' }}>
              ({severityLevels[cellValues.row.severity]})
            </div>
            <Box
              style={{
                height: '.5em',
                width: '5em',
                backgroundColor: getSeverityColor({
                  id: cellValues.row.severity ?? ''
                })
              }}
            ></Box>
          </Stack>
        );
      }
    },
    {
      field: 'kev',
      headerName: 'KEV',
      minWidth: 50,
      flex: 0.3
    },
    {
      field: 'domain',
      headerName: 'Domain',
      minWidth: 100,
      flex: 1.5,
      renderCell: (cellValues: GridRenderCellParams) => {
        return (
          <Button
            aria-label={`View details for ${cellValues.row.domain}`}
            tabIndex={cellValues.tabIndex}
            color="primary"
            style={{ textDecorationLine: 'underline' }}
            sx={{ justifyContent: 'flex-start' }}
            endIcon={<OpenInNewIcon />}
            onClick={() =>
              history.push('/inventory/domain/' + cellValues.row.domainId)
            }
          >
            {cellValues.row.domain}
          </Button>
        );
      }
    },
    {
      field: 'product',
      headerName: 'Product',
      minWidth: 100,
      flex: 1
    },
    {
      field: 'createdAt',
      headerName: 'Days Open',
      minWidth: 100,
      flex: 0.5
    },
    {
      field: 'state',
      headerName: 'Status',
      minWidth: 100,
      flex: 1,
      renderCell: (cellValues: GridRenderCellParams) => {
        const open = Boolean(anchorEl);
        const handleClick = (event: React.MouseEvent<HTMLButtonElement>) => {
          setAnchorEl(event.currentTarget);
        };
        const handleClose = () => {
          setAnchorEl(null);
        };
        const handleUpdate = (substate: string) => {
          const index = vulnerabilities.findIndex(
            (vuln) => vuln.id === cellValues.row.id
          );
          updateVulnerability(index, {
            substate: substate
          });
        };

        return (
          <div>
            <Button
              id="basic-button"
              style={{ textDecorationLine: 'underline' }}
              aria-controls={open ? 'basic-menu' : undefined}
              aria-haspopup="true"
              aria-expanded={open ? 'true' : undefined}
              tabIndex={cellValues.tabIndex}
              endIcon={<ExpandMoreIcon />}
              onClick={handleClick}
            >
              {cellValues.row.state}
            </Button>
            <Menu
              id="basic-menu"
              anchorEl={anchorEl}
              open={open}
              onClose={handleClose}
              MenuListProps={{
                'aria-labelledby': 'basic-button'
              }}
            >
              {Object.keys(stateMap).map((substate) => (
                <MenuItem
                  key={substate}
                  onClick={() => {
                    handleUpdate(substate);
                    handleClose();
                  }}
                >
                  {substate === 'unconfirmed' || substate === 'exploitable'
                    ? 'Open'
                    : 'Closed'}
                  {` (${substate})`}
                </MenuItem>
              ))}
            </Menu>
          </div>
        );
      }
    },
    {
      field: 'viewDetails',
      headerName: 'Details',
      minWidth: 75,
      flex: 0.5,
      renderCell: (cellValues: GridRenderCellParams) => {
        return (
          <IconButton
            aria-label={`View details for ${cellValues.row.title}`}
            tabIndex={cellValues.tabIndex}
            color="primary"
            onClick={() =>
              history.push('/inventory/vulnerability/' + cellValues.row.id)
            }
          >
            <OpenInNewIcon />
          </IconButton>
        );
      }
    }
  ];

  return (
    <Box>
      <Subnav
        items={[
          { title: 'Search Results', path: '/inventory', exact: true },
          { title: 'All Domains', path: '/inventory/domains' },
          { title: 'All Vulnerabilities', path: '/inventory/vulnerabilities' }
        ]}
      ></Subnav>
      <br></br>
<<<<<<< HEAD
      {initialFilters.length > 0 && (
        <Box mt={3} display="flex" justifyContent="center">
          <Paper elevation={2} sx={{ width: '90%', px: 1 }}>
            <Typography>
              Displaying {state.title} vulnerabilities.{' '}
              <Button onClick={resetVulnerabilities}>
                Reset Vulnerabilities
              </Button>
            </Typography>
          </Paper>
        </Box>
      )}
=======
>>>>>>> 5a002178
      <Box mb={3} mt={3} display="flex" justifyContent="center">
        {isLoading ? (
          <Paper elevation={2}>
            <Alert severity="info">Loading Vulnerabilities..</Alert>
          </Paper>
        ) : isLoading === false && loadingError === true ? (
          <Stack direction="row" spacing={2}>
            <Paper elevation={2}>
              <Alert severity="warning">Error Loading Vulnerabilities!</Alert>
            </Paper>
            <Button
              onClick={resetVulnerabilities}
              variant="contained"
              color="primary"
              sx={{ width: 'fit-content' }}
            >
              Retry
            </Button>
          </Stack>
        ) : isLoading === false && loadingError === false ? (
          <Paper elevation={2} sx={{ width: '90%' }}>
            <DataGrid
              rows={vulRows}
              rowCount={totalResults}
              columns={vulCols}
              slots={{ toolbar: CustomToolbar }}
              paginationMode="server"
              paginationModel={paginationModel}
              onPaginationModelChange={(model) => {
                fetchVulnerabilities({
                  page: model.page + 1,
                  pageSize: model.pageSize,
                  filters: paginationModel.filters
                });
              }}
              filterMode="server"
              filterModel={filterModel}
              onFilterModelChange={(model) => {
                const filters = model.items.map((item) => ({
                  id: item.id,
                  field: item.field,
                  value: item.value,
                  operator: item.operator
                }));
                setFilters(filters);
                setFilterModel((prevFilterModel) => ({
                  ...prevFilterModel,
                  items: filters
                }));
                fetchVulnerabilities({
                  page: paginationModel.page + 1,
                  pageSize: paginationModel.pageSize,
                  filters: filters
                });
              }}
              pageSizeOptions={[15, 30, 50, 100]}
            />
          </Paper>
        ) : null}
      </Box>
    </Box>
  );
};

export default Vulnerabilities;<|MERGE_RESOLUTION|>--- conflicted
+++ resolved
@@ -477,21 +477,6 @@
         ]}
       ></Subnav>
       <br></br>
-<<<<<<< HEAD
-      {initialFilters.length > 0 && (
-        <Box mt={3} display="flex" justifyContent="center">
-          <Paper elevation={2} sx={{ width: '90%', px: 1 }}>
-            <Typography>
-              Displaying {state.title} vulnerabilities.{' '}
-              <Button onClick={resetVulnerabilities}>
-                Reset Vulnerabilities
-              </Button>
-            </Typography>
-          </Paper>
-        </Box>
-      )}
-=======
->>>>>>> 5a002178
       <Box mb={3} mt={3} display="flex" justifyContent="center">
         {isLoading ? (
           <Paper elevation={2}>
