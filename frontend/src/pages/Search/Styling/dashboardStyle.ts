--- conflicted
+++ resolved
@@ -27,15 +27,8 @@
     display: 'flex',
     flexFlow: 'column nowrap',
     alignItems: 'stretch',
-<<<<<<< HEAD
-    // justifyContent: 'center',
-    margin: '0'
-    // height: 'calc(100% - 72px)'
-    // overflowY: 'hidden'
-=======
     margin: '0',
     height: '100%'
->>>>>>> 757f5564
   },
 
   [`& .${classes.contentWrapper}`]: {
