--- conflicted
+++ resolved
@@ -15,11 +15,7 @@
   [key: string]: {
     labelAccessor: (t: any) => any;
     filterValueAccssor: (t: any) => any;
-<<<<<<< HEAD
-    overrideRemove?: (t: any) => void;
-=======
     trimAfter?: number;
->>>>>>> 7177cf21
   };
 }
 
