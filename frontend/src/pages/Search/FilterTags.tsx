import React, { useMemo } from 'react';
import { classes, Root } from './Styling/filterTagsStyle';
import { ContextType } from '../../context/SearchProvider';
import { Chip } from '@mui/material';
import { REGIONAL_ADMIN, useUserLevel } from 'hooks/useUserLevel';
import { STANDARD_USER } from 'context/userStateUtils';
import { REGIONAL_USER_CAN_SEARCH_OTHER_REGIONS } from 'hooks/useUserTypeFilters';

interface Props {
  filters: ContextType['filters'];
  removeFilter: ContextType['removeFilter'];
}

interface FieldToLabelMap {
  [key: string]: {
    labelAccessor: (t: any) => any;
    filterValueAccssor: (t: any) => any;
    trimAfter?: number;
  };
}

type EllipsisPastIndex<T> = (source: T[], index: number | null) => T[];

const ellipsisPastIndex: EllipsisPastIndex<string> = (source, index) => {
  const DEFAULT_INDEX = 3;
  if (index === null || index === 0) {
    return source.slice(0, DEFAULT_INDEX);
  } else if (source.length > index + 1) {
    const remainder = source.length - index - 1;
    return [...source.slice(0, index + 1), `...+${remainder}`];
  } else {
    return source;
  }
};

const FIELD_TO_LABEL_MAP: FieldToLabelMap = {
  'organization.regionId': {
    labelAccessor: (t) => {
      return 'Region';
    },
    filterValueAccssor: (t) => {
      return t;
    },
    trimAfter: 10
<<<<<<< HEAD
=======
  },
  'vulnerabilities.severity': {
    labelAccessor: (t) => {
      return 'Severity';
    },
    filterValueAccssor(t) {
      return t;
    }
  },
  ip: {
    labelAccessor: (t) => {
      return 'IP';
    },
    filterValueAccssor(t) {
      return t;
    }
  },
  name: {
    labelAccessor: (t) => {
      return 'Name';
    },
    filterValueAccssor(t) {
      return t;
    }
  },
  fromRootDomain: {
    labelAccessor: (t) => {
      return 'Root Domain(s)';
    },
    filterValueAccssor(t) {
      return t;
    }
>>>>>>> 0f5cb909
  },
  organizationId: {
    labelAccessor: (t) => {
      return 'Organization';
    },
    filterValueAccssor: (t) => {
      return t.name;
    },
    trimAfter: 2
<<<<<<< HEAD
=======
  },
  query: {
    labelAccessor: (t) => {
      return 'Query';
    },
    filterValueAccssor(t) {
      return t;
    }
>>>>>>> 0f5cb909
  },
  'services.port': {
    labelAccessor: (t) => {
      return 'Port';
    },
    filterValueAccssor(t) {
      return t;
    },
    trimAfter: 6
  },
  'vulnerabilities.cve': {
    labelAccessor: (t) => {
      return 'CVE';
    },
    filterValueAccssor(t) {
      return t;
    },
    trimAfter: 3
  }
};

type FlatFilters = {
  field: string;
  label: string;
  onClear?: () => void;
  value: any;
  values: any[];
  type: 'all' | 'none' | 'any';
}[];

export const FilterTags: React.FC<Props> = ({ filters, removeFilter }) => {
  const { userLevel } = useUserLevel();

  const disabledFilters = useMemo(() => {
    if (userLevel === STANDARD_USER) {
      return ['Region', 'Organization'];
    }
    if (userLevel === REGIONAL_ADMIN) {
      return REGIONAL_USER_CAN_SEARCH_OTHER_REGIONS ? [] : ['Region'];
    }
  }, [userLevel]);

  const filtersByColumn: FlatFilters = useMemo(() => {
    return filters.reduce((acc, nextFilter) => {
      const fieldAccessors = FIELD_TO_LABEL_MAP[nextFilter.field] ?? null;
      const value = fieldAccessors
        ? ellipsisPastIndex(
            nextFilter.values.map((item: any) =>
              fieldAccessors.filterValueAccssor(item)
            ),
            fieldAccessors.trimAfter ? fieldAccessors.trimAfter - 1 : null
          ).join(', ')
        : nextFilter.values.join(', ');
      const label = fieldAccessors
        ? fieldAccessors.labelAccessor(nextFilter)
        : nextFilter.field.split('.').pop();
      return [
        ...acc,
        {
          ...nextFilter,
          value: value,
          label: label
        }
      ];
    }, []);
  }, [filters]);

  return (
    <Root>
      {filtersByColumn.map((filter, idx) => (
        <Chip
          key={idx}
          disabled={disabledFilters?.includes(filter.label)}
          color={'primary'}
          classes={{ root: classes.chip }}
          label={
            <>
              <strong>{filter.label}:</strong> {filter.value}
            </>
          }
          onDelete={() => {
            if (filter.onClear) {
              console.log('custom clear');
              filter.onClear();
              return;
            }
            filter.values.forEach((val) => {
              removeFilter(filter.field, val, filter.type);
            });
          }}
        />
      ))}
    </Root>
  );
};<|MERGE_RESOLUTION|>--- conflicted
+++ resolved
@@ -42,8 +42,6 @@
       return t;
     },
     trimAfter: 10
-<<<<<<< HEAD
-=======
   },
   'vulnerabilities.severity': {
     labelAccessor: (t) => {
@@ -76,7 +74,6 @@
     filterValueAccssor(t) {
       return t;
     }
->>>>>>> 0f5cb909
   },
   organizationId: {
     labelAccessor: (t) => {
@@ -86,8 +83,6 @@
       return t.name;
     },
     trimAfter: 2
-<<<<<<< HEAD
-=======
   },
   query: {
     labelAccessor: (t) => {
@@ -96,7 +91,6 @@
     filterValueAccssor(t) {
       return t;
     }
->>>>>>> 0f5cb909
   },
   'services.port': {
     labelAccessor: (t) => {
