import React, { useMemo } from 'react';
import { classes, Root } from './Styling/filterTagsStyle';
import { ContextType } from '../../context/SearchProvider';
import { Chip } from '@mui/material';
import { REGIONAL_ADMIN, useUserLevel } from 'hooks/useUserLevel';
import { STANDARD_USER } from 'context/userStateUtils';
import { REGIONAL_USER_CAN_SEARCH_OTHER_REGIONS } from 'hooks/useUserTypeFilters';

interface Props {
  filters: ContextType['filters'];
  removeFilter: ContextType['removeFilter'];
}

interface FieldToLabelMap {
  [key: string]: {
    labelAccessor: (t: any) => any;
    filterValueAccssor: (t: any) => any;
  };
}

const FIELD_TO_LABEL_MAP: FieldToLabelMap = {
  'organization.regionId': {
    labelAccessor: (t) => {
      return 'Region';
    },
    filterValueAccssor: (t) => {
      return t;
    }
  },
  organizationId: {
    labelAccessor: (t) => {
      return 'Organization';
    },
    filterValueAccssor: (t) => {
      return t.name;
    }
<<<<<<< HEAD
=======
  },
  'services.port': {
    labelAccessor: (t) => {
      return 'Port';
    },
    filterValueAccssor(t) {
      return t;
    }
  },
  'vulnerabilities.cve': {
    labelAccessor: (t) => {
      return 'CVE';
    },
    filterValueAccssor(t) {
      return t;
    }
>>>>>>> 757f5564
  }
};

type FlatFilters = {
  field: string;
  label: string;
  value: any;
  values: any[];
  type: 'all' | 'none' | 'any';
}[];

<<<<<<< HEAD
export const FilterTags: React.FC<Props> = (props) => {
  const { filters, removeFilter } = props;
=======
export const FilterTags: React.FC<Props> = ({ filters, removeFilter }) => {
  const { userLevel } = useUserLevel();

  const disabledFilters = useMemo(() => {
    if (userLevel === STANDARD_USER) {
      return ['Region', 'Organization'];
    }
    if (userLevel === REGIONAL_ADMIN) {
      return REGIONAL_USER_CAN_SEARCH_OTHER_REGIONS ? [] : ['Region'];
    }
  }, [userLevel]);
>>>>>>> 757f5564

  const filtersByColumn: FlatFilters = useMemo(() => {
    return filters.reduce((acc, nextFilter) => {
      const fieldAccessors = FIELD_TO_LABEL_MAP[nextFilter.field] ?? null;
      const value = fieldAccessors
        ? nextFilter.values
            .map((item: any) => fieldAccessors.filterValueAccssor(item))
            .join(', ')
        : nextFilter.values.join(', ');
      const label = fieldAccessors
        ? fieldAccessors.labelAccessor(nextFilter)
        : nextFilter.field.split('.').pop();
      return [
        ...acc,
        {
          ...nextFilter,
          value: value,
          label: label
        }
      ];
    }, []);
  }, [filters]);

  return (
    <Root
      sx={{
        marginTop: 1
      }}
    >
      {filtersByColumn.map((filter, idx) => (
        <Chip
          key={idx}
          disabled={disabledFilters?.includes(filter.label)}
          color={'primary'}
          classes={{ root: classes.chip }}
          label={
            <>
              <strong>{filter.label}:</strong> {filter.value}
            </>
          }
          onDelete={() => {
            filter.values.forEach((val) => {
              removeFilter(filter.field, val, filter.type);
            });
          }}
        />
      ))}
    </Root>
  );
};<|MERGE_RESOLUTION|>--- conflicted
+++ resolved
@@ -34,8 +34,6 @@
     filterValueAccssor: (t) => {
       return t.name;
     }
-<<<<<<< HEAD
-=======
   },
   'services.port': {
     labelAccessor: (t) => {
@@ -52,7 +50,6 @@
     filterValueAccssor(t) {
       return t;
     }
->>>>>>> 757f5564
   }
 };
 
@@ -64,10 +61,6 @@
   type: 'all' | 'none' | 'any';
 }[];
 
-<<<<<<< HEAD
-export const FilterTags: React.FC<Props> = (props) => {
-  const { filters, removeFilter } = props;
-=======
 export const FilterTags: React.FC<Props> = ({ filters, removeFilter }) => {
   const { userLevel } = useUserLevel();
 
@@ -79,7 +72,6 @@
       return REGIONAL_USER_CAN_SEARCH_OTHER_REGIONS ? [] : ['Region'];
     }
   }, [userLevel]);
->>>>>>> 757f5564
 
   const filtersByColumn: FlatFilters = useMemo(() => {
     return filters.reduce((acc, nextFilter) => {
