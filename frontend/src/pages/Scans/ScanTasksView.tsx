--- conflicted
+++ resolved
@@ -114,144 +114,7 @@
     }
   };
 
-<<<<<<< HEAD
-  const renderExpanded = (row: Row<ScanTask>) => {
-    const { original } = row;
-    return (
-      <div className={classes.expandedRoot}>
-        {original.fargateTaskArn && (
-          <>
-            <h4>
-              Logs
-              {original.fargateTaskArn?.match('.*/(.*)') && (
-                <a
-                  target="_blank"
-                  rel="noopener noreferrer"
-                  href={`https://${process.env
-                    .REGION!}.console.aws.amazon.com/cloudwatch/home?region=${process
-                    .env.REGION!}#logsV2:log-groups/log-group/${process.env
-                    .REACT_APP_FARGATE_LOG_GROUP!}/log-events/worker$252Fmain$252F${
-                    (original.fargateTaskArn.match('.*/(.*)') || [])[1]
-                  }`}
-                >
-                  {' '}
-                  (View all on CloudWatch)
-                </a>
-              )}
-            </h4>
-
-            <Log
-              token={token ?? ''}
-              url={`${process.env.REACT_APP_API_URL}/scan-tasks/${original.id}/logs`}
-            />
-          </>
-        )}
-
-        <h4>Input</h4>
-        <small>
-          <pre>{JSON.stringify(JSON.parse(original.input), null, 2)}</pre>
-        </small>
-        <h4>Output</h4>
-        <small>
-          <pre>{original.output || 'None'}</pre>
-        </small>
-
-        {row.original.status !== 'finished' &&
-          row.original.status !== 'failed' && (
-            <>
-              <h4>Actions</h4>
-              <a
-                href="# "
-                onClick={(e) => {
-                  e.preventDefault();
-                  killScanTask(row.index);
-                }}
-              >
-                Kill
-              </a>
-            </>
-          )}
-      </div>
-    );
-  };
-
-  const columns: Column<ScanTask>[] = [
-    {
-      Header: 'ID',
-      accessor: 'id',
-      Filter: ColumnFilter,
-      disableSortBy: true,
-      disableFilters: true
-    },
-    {
-      Header: 'Status',
-      accessor: 'status',
-      Filter: selectFilter([
-        'created',
-        'queued',
-        'requested',
-        'started',
-        'finished',
-        'failed'
-      ]),
-      disableSortBy: true
-    },
-    {
-      Header: 'Name',
-      id: 'name',
-      accessor: ({ scan }) => scan?.name,
-      Filter: selectFilter([
-        // TODO: sync this with the SCAN_SCHEMA
-        'censys',
-        'amass',
-        'findomain',
-        'portscanner',
-        'wappalyzer',
-        'censysIpv4',
-        'censysCertificates',
-        'sslyze',
-        'searchSync',
-        'cve',
-        'dotgov',
-        'webscraper',
-        'intrigueIdent',
-        'shodan',
-        'hibp',
-        'lookingGlass',
-        'dnstwist',
-        'rootDomainSync'
-      ]),
-      disableSortBy: true
-    },
-    {
-      Header: 'Created At',
-      id: 'createdAt',
-      accessor: ({ createdAt }) => dateAccessor(createdAt),
-      disableFilters: true
-    },
-    {
-      Header: 'Finished At',
-      id: 'finishedAt',
-      accessor: ({ finishedAt }) => dateAccessor(finishedAt),
-      disableFilters: true
-    },
-    {
-      Header: 'Details',
-      Cell: ({ row }: CellProps<ScanTask>) => (
-        <span
-          {...row.getToggleRowExpandedProps()}
-          className="text-center display-block"
-        >
-          {row.isExpanded ? <FaMinus /> : <FaPlus />}
-        </span>
-      ),
-      disableFilters: true
-    }
-  ];
-  const PAGE_SIZE = 25;
-=======
   const PAGE_SIZE = 15;
->>>>>>> 373a49c4
 
   const fetchScanTasks = useCallback(
     async (query: Query<ScanTask>) => {
