--- conflicted
+++ resolved
@@ -1,11 +1,7 @@
 FROM node:18-alpine3.17
 USER root
 
-<<<<<<< HEAD
-RUN apk update && apk upgrade && apk add --no-cache g++ make py3-pip
-=======
 RUN apk update && apk upgrade && apk add g++ make py3-pip
->>>>>>> 3278b1da
 
 WORKDIR /app
 COPY ./package* ./
