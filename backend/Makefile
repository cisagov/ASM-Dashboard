--- conflicted
+++ resolved
@@ -12,8 +12,6 @@
 syncdb-dangerously-force:
 	docker compose exec backend python manage.py syncdb --dangerouslyforce
 
-<<<<<<< HEAD
-=======
 
 # Synchronize and populate the database
 syncmdl:
@@ -23,7 +21,6 @@
 	docker compose exec backend python manage.py syncmdl --dangerouslyforce
 
 
->>>>>>> 25e1b3d5
 # Pytest
 # i.e. make pytest FILE=xfd_api/tests/test_domain.py
 pytest:
