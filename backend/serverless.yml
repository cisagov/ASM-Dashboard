---
service: crossfeed

frameworkVersion: '3'
useDotenv: true
configValidationMode: error

custom:
  customDomain:
    domainName: ${file(env.yml):${self:provider.stage}.DOMAIN, ''}
    basePath: ''
    certificateName: ${file(env.yml):${self:provider.stage}.CERT_DOMAIN, ''}
    stage: ${self:provider.stage}
    createRoute53Record: false
  pythonRequirements:
    dockerizePip: true
    noDeploy:
      - boto3
      - botocore
      - docker
      - pytest
      - pytest-django
      - pytest-env
      - pylint
      - mypy
      - mypy-extensions
      - python-dotenv
      - pika
      - isort
      - black
      - pipdeptree
      - Jinja2
      - MarkupSafe
      - uvloop

  # Resource policies for GovCloud (Private) vs Non-GovCloud (Regional)
  privateResourcePolicy:
    - Effect: Deny
      Principal: '*'
      Action: 'execute-api:Invoke'
      Resource: execute-api:/${self:provider.stage}/*/*
      Condition:
        StringNotEquals:
          'aws:sourceVpce': ${file(env.yml):${self:provider.stage}.VPC_ENDPOINT, ''}
    - Effect: Allow
      Principal: '*'
      Action: execute-api:Invoke
      Resource: execute-api:/${self:provider.stage}/*/*

  regionalResourcePolicy:
    - Effect: Allow
      Principal: '*'
      Action: execute-api:Invoke
      Resource: execute-api:/${self:provider.stage}/*/*
      Condition:
        IpAddress:
          aws:SourceIp:
            - ${file(env.yml):${self:provider.stage}.DMZ_CIDR, ''}

  # Conditional logic for GovCloud vs non-GovCloud (Private endpoints require a VPC Endpoint)
  serverlessIfElse:
    - If: '"${file(env.yml):${self:provider.stage}.ENDPOINT_TYPE}" == "PRIVATE"'
      Set:
        provider.vpcEndpointIds:
          - ${file(env.yml):${self:provider.stage}.VPC_ENDPOINT, ''}
        provider.apiGateway.resourcePolicy: ${self:custom.privateResourcePolicy}
      ElseSet:
        provider.apiGateway.resourcePolicy: ${self:custom.regionalResourcePolicy}
      ElseExclude:
        - provider.vpcEndpointIds

provider:
  name: aws
  region: ${file(env.yml):${self:provider.stage}.REGION, ''}
  endpointType: ${file(env.yml):${self:provider.stage}.ENDPOINT_TYPE, ''}
  runtime: python3.11
  timeout: 30
  stage: ${opt:stage, 'dev'}
  environment: ${file(env.yml):${self:provider.stage}, ''}
  vpc: ${file(env.yml):${self:provider.stage}-vpc, ''}
  logs:
    restApi: true
  deploymentBucket:
    serverSideEncryption: AES256
  apiGateway:
    binaryMediaTypes:
      - image/*
      - font/*
    resourcePolicy:
      - Effect: Allow
        Principal: '*'
        Action: execute-api:Invoke
        Resource: execute-api:/${self:provider.stage}/*/*

  iam:
    role:
      statements:
        # TODO: make the resources more specific. See Resource: '*' was
        - Effect: Allow
          Action:
            - lambda:InvokeAsync
            - lambda:InvokeFunction
            - cognito-idp:AdminDisableUser
            - cognito-idp:ListUsers
            - cognito-idp:AdminSetUserPassword
          Resource: '*'
        - Effect: Allow
          Action:
            - ecs:RunTask
            - ecs:ListTasks
            - ecs:DescribeTasks
            - ecs:DescribeServices
            - ecs:UpdateService
            - iam:PassRole
            - logs:GetLogEvents
          Resource: '*'
        - Effect: Allow
          Action:
            - ses:SendRawEmail
            - ses:SendEmail
          Resource: '*'
        - Effect: Allow
          Action:
            - s3:GetObject
            - s3:GetObjectAcl
            - s3:PutObject
            - s3:PutObjectAcl
            - s3:PutBucketAcl
            - s3:GetBucketAcl
          Resource: '*'
        - Effect: Allow
          Action:
            - sts:AssumeRole
          Resource: '*'
        - Effect: Allow
          Action:
            - sqs:ReceiveMessage
            - sqs:DeleteMessage
            - sqs:SendMessage
            - sqs:GetQueueAttributes
          Resource: '*'
        - Effect: Allow
          Action:
            - logs:CreateExportTask
            - logs:CreateLogStream
            - logs:Describe*
            - logs:Get*
            - logs:List*
            - logs:PutLogEvents
            - logs:StartQuery
            - logs:StopQuery
            - logs:TestMetricFilter
            - logs:FilterLogEvents
            - logs:StartLiveTail
            - logs:StopLiveTail
          Resource: '*'
        - Effect: Allow
          Action:
            - ssm:DescribeParameters
            - ssm:GetParameter
            - ssm:GetParameters
            - ssm:GetParametersByPath
            - ssm:PutParameter
          Resource: '*'

resources:
  Conditions:
    IsDMZ:
      Fn::Or:
        - Fn::Equals:
            - ${self:provider.stage}
            - staging-cd
        - Fn::Equals:
            - ${self:provider.stage}
            - integration
  Resources:
    ShodanQueue:
      Type: AWS::SQS::Queue
      Condition: IsDMZ
      Properties:
        QueueName: ${self:provider.stage}-shodan-queue
        VisibilityTimeout: 18000  # 5 hours
        MaximumMessageSize: 262144  # 256 KB
        MessageRetentionPeriod: 604800  # 7 days
    DnstwistQueue:
      Type: AWS::SQS::Queue
      Condition: IsDMZ
      Properties:
        QueueName: ${self:provider.stage}-dnstwist-queue
        VisibilityTimeout: 18000  # 5 hours
        MaximumMessageSize: 262144  # 256 KB
        MessageRetentionPeriod: 604800  # 7 days
    IntelxQueue:
      Type: AWS::SQS::Queue
      Condition: IsDMZ
      Properties:
        QueueName: ${self:provider.stage}-intelx-queue
        VisibilityTimeout: 18000  # 5 hours
        MaximumMessageSize: 262144  # 256 KB
        MessageRetentionPeriod: 604800  # 7 days
    CybersixgillQueue:
      Type: AWS::SQS::Queue
      Condition: IsDMZ
      Properties:
        QueueName: ${self:provider.stage}-cybersixgill-queue
        VisibilityTimeout: 18000  # 5 hours
        MaximumMessageSize: 262144  # 256 KB
        MessageRetentionPeriod: 604800  # 7 days
<<<<<<< HEAD
=======
    XpanseQueue:
      Type: AWS::SQS::Queue
      Properties:
        QueueName: ${self:provider.stage}-xpanse-queue
        VisibilityTimeout: 18000  # 5 hours
        MaximumMessageSize: 262144  # 256 KB
        MessageRetentionPeriod: 604800  # 7 days
    ASMSyncQueue:
      Type: AWS::SQS::Queue
      Properties:
        QueueName: ${self:provider.stage}-asmSync-queue
        VisibilityTimeout: 18000  # 5 hours
        MaximumMessageSize: 262144  # 256 KB
        MessageRetentionPeriod: 604800  # 7 days
    QualysQueue:
      Type: AWS::SQS::Queue
      Properties:
        QueueName: ${self:provider.stage}-qualys-queue
        VisibilityTimeout: 18000  # 5 hours
        MaximumMessageSize: 262144  # 256 KB
        MessageRetentionPeriod: 604800  # 7 days
>>>>>>> 9f433bc3

functions:
  - ${file(./src/tasks/functions.yml)}
  - ${file(./src/api/functions.yml)}

plugins:
  - serverless-better-credentials
  - serverless-domain-manager
  - serverless-dotenv-plugin
  - serverless-python-requirements
  - serverless-plugin-ifelse<|MERGE_RESOLUTION|>--- conflicted
+++ resolved
@@ -206,8 +206,6 @@
         VisibilityTimeout: 18000  # 5 hours
         MaximumMessageSize: 262144  # 256 KB
         MessageRetentionPeriod: 604800  # 7 days
-<<<<<<< HEAD
-=======
     XpanseQueue:
       Type: AWS::SQS::Queue
       Properties:
@@ -229,7 +227,6 @@
         VisibilityTimeout: 18000  # 5 hours
         MaximumMessageSize: 262144  # 256 KB
         MessageRetentionPeriod: 604800  # 7 days
->>>>>>> 9f433bc3
 
 functions:
   - ${file(./src/tasks/functions.yml)}
