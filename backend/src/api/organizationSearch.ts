--- conflicted
+++ resolved
@@ -1,72 +1,65 @@
-import { IsArray, IsOptional, IsString, IsUUID } from "class-validator";
-import { validateBody, wrapHandler } from "./helpers";
-import ESClient from "../tasks/es-client"
-import { Type } from "class-transformer";
+import { IsArray, IsOptional, IsString, IsUUID } from 'class-validator';
+import { validateBody, wrapHandler } from './helpers';
+import ESClient from '../tasks/es-client';
+import { Type } from 'class-transformer';
 
 class OrganizationSearchBody {
-    @IsOptional()
-    @IsArray()
-    @Type(() => IsUUID)
-    regions?: string[]
+  @IsOptional()
+  @IsArray()
+  @Type(() => IsUUID)
+  regions?: string[];
 
-    @IsString()
-    searchTerm: string;
+  @IsString()
+  searchTerm: string;
 }
 
 interface OrganizationSearchBodyType {
-    regions?: string[]
-    searchTerm: string
+  regions?: string[];
+  searchTerm: string;
 }
 
-const ALL_REGIONS = [1, 2, 3, 4, 5, 6, 7, 8, 9, 10]
-
+const ALL_REGIONS = [1, 2, 3, 4, 5, 6, 7, 8, 9, 10];
 
 const buildRequest = (state: OrganizationSearchBodyType) => {
-<<<<<<< HEAD
-    if(!state.searchTerm) return {
-        "_source": ["name", "id", "rootDomains"],
-    }
-=======
->>>>>>> f7cb0439
-    return {
-        query: {
-            bool: {
-                must: {
-                    simple_query_string: {
-                        fields: ["name"],
-                        query: state.searchTerm.length > 0 ? state.searchTerm : "*",
-                        default_operator: "and"
-                    }
-                },
-                filter: [
-                   { 
-                    terms: { "regionId" : state.regions && state.regions.length > 0 ? state.regions : ALL_REGIONS}
-                   }
-                ]
+  return {
+    query: {
+      bool: {
+        must: {
+          simple_query_string: {
+            fields: ['name'],
+            query: state.searchTerm.length > 0 ? state.searchTerm : '*',
+            default_operator: 'and'
+          }
+        },
+        filter: [
+          {
+            terms: {
+              regionId:
+                state.regions && state.regions.length > 0
+                  ? state.regions
+                  : ALL_REGIONS
             }
-            
-        },
-<<<<<<< HEAD
-        "_source": ["name", "id", "rootDomains"],
-=======
-        _source: ["name", "id", "rootDomains", "regionId"]
->>>>>>> f7cb0439
-    }
-}
+          }
+        ]
+      }
+    },
+    _source: ['name', 'id', 'rootDomains', 'regionId']
+  };
+};
 
 export const searchOrganizations = wrapHandler(async (event) => {
-    const searchBody = await validateBody(OrganizationSearchBody, event.body)
-    const request = buildRequest(searchBody)
-    const client = new ESClient()
-    let searchResults;
-    try {
-        searchResults = await client.searchOrganizations(request)
-    } catch (e) {
-        console.error(e.meta.body.error)
-        throw e;
-    }
-    return {
-        statusCode: 200,
-        body: JSON.stringify(searchResults)
-    }
-})+  const searchBody = await validateBody(OrganizationSearchBody, event.body);
+  const request = buildRequest(searchBody);
+  const client = new ESClient();
+  let searchResults;
+  try {
+    searchResults = await client.searchOrganizations(request);
+  } catch (e) {
+    console.error(e.meta.body.error);
+    throw e;
+  }
+  return {
+    statusCode: 200,
+    body: JSON.stringify(searchResults)
+  };
+});