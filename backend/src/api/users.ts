--- conflicted
+++ resolved
@@ -35,11 +35,8 @@
   isOrgAdmin,
   isGlobalWriteAdmin
 } from './auth';
-<<<<<<< HEAD
 import { DeepPartial } from 'typeorm';
-=======
 import { fetchAssessmentsByUser } from '../tasks/rscSync';
->>>>>>> 346e595e
 
 class UserSearch {
   @IsInt()
@@ -953,11 +950,7 @@
     };
     // Create if user does not exist
   } else {
-<<<<<<< HEAD
     user = User.create({ ...newRSCUser });
-=======
-    user = User.create(newRSCUser);
->>>>>>> 346e595e
     await User.save(user);
     // Fetch RSC assessments for user
     await fetchAssessmentsByUser(user.email);
