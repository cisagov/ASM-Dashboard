import * as express from 'express';
import * as cookieParser from 'cookie-parser';
import * as cookie from 'cookie';
import * as cors from 'cors';
import * as helmet from 'helmet';
import { handler as healthcheck } from './healthcheck';
import * as auth from './auth';
import * as cpes from './cpes';
import * as cves from './cves';
import * as domains from './domains';
import * as notifications from './notifications';
import * as search from './search';
import * as vulnerabilities from './vulnerabilities';
import * as organizations from './organizations';
import * as scans from './scans';
import * as logs from './logs';
import * as users from './users';
import * as scanTasks from './scan-tasks';
import * as stats from './stats';
import * as regions from './regions';
import * as apiKeys from './api-keys';
import * as reports from './reports';
import * as savedSearches from './saved-searches';
import rateLimit from 'express-rate-limit';
import { createProxyMiddleware } from 'http-proxy-middleware';
import { Organization, User, UserType, connectToDatabase } from '../models';
import * as assessments from './assessments';
import * as jwt from 'jsonwebtoken';
import { Request, Response, NextFunction } from 'express';
import fetch from 'node-fetch';
<<<<<<< HEAD
import logger from '../tools/lambda-logger';
import { HttpsProxyAgent } from 'https-proxy-agent';
=======
import * as searchOrganizations from './organizationSearch';
import { Logger, RecordMessage } from '../tools/logger';
>>>>>>> 0462afbd

const sanitizer = require('sanitizer');

if (
  (process.env.IS_OFFLINE || process.env.IS_LOCAL) &&
  typeof jest === 'undefined'
) {
  // Run scheduler during local development. When deployed on AWS,
  // the scheduler runs on a separate lambda function.
  const { handler: scheduler } = require('../tasks/scheduler');
  const { listenForDockerEvents } = require('./docker-events');
  listenForDockerEvents();
  setInterval(() => scheduler({}, {} as any, () => null), 30000);
}

<<<<<<< HEAD
const handlerToExpress = (handler) => async (req, res, next) => {
  const { statusCode, body } = await handler(
    {
      pathParameters: req.params,
      query: req.query,
      requestContext: req.requestContext,
      body: JSON.stringify(req.body || '{}'),
      headers: req.headers,
      path: req.originalUrl
    },
    {},
    req.context
  );
  // Set HSTS header to ensure that the browser enforces HTTPS
  res.setHeader('Strict-Transport-Security', 'max-age=31536000');

  try {
    const parsedBody = JSON.parse(sanitizer.sanitize(body));
    res.status(statusCode).json(parsedBody);
  } catch (e) {
    // Not a JSON body
    res.setHeader('content-type', 'text/plain');
    res.status(statusCode).send(sanitizer.sanitize(body));
  }
};
=======
const handlerToExpress =
  (handler, message?: RecordMessage, action?: string) => async (req, res) => {
    const logger = new Logger(req);
    const { statusCode, body } = await handler(
      {
        pathParameters: req.params,
        query: req.query,
        requestContext: req.requestContext,
        body: JSON.stringify(req.body || '{}'),
        headers: req.headers,
        path: req.originalUrl
      },
      {}
    );
    // Add additional status codes that we may return for succesfull requests
    if (statusCode === 200) {
      if (message && action) {
        logger.record(action, 'success', message, body);
      }
    } else {
      if (message && action) {
        logger.record(action, 'fail', message, body);
      }
    }

    try {
      const parsedBody = JSON.parse(sanitizer.sanitize(body));
      res.status(200).json(parsedBody);
    } catch (e) {
      // Not valid JSON - may be a string response.
      console.log('Error?', e);
      res.setHeader('content-type', 'text/plain');
      res.status(statusCode).send(sanitizer.sanitize(body));
    }
  };
>>>>>>> 0462afbd

const logHeaders = (req, res, next) => {
  const sanitizedHeaders = { ...req.headers };
  // Remove or replace sensitive headers
  delete sanitizedHeaders['authorization'];

  res.on('finish', () => {
    const logInfo = {
      httpMethod: req.method,
      protocol: req.protocol,
      originalURL: req.originalUrl,
      path: req.path,
      statusCode: res.statusCode,
      headers: sanitizedHeaders,
      userEmail: req.requestContext.authorizer
        ? req.requestContext.authorizer.email || 'undefined'
        : 'undefined'
    };

    logger.info(`Request Info: ${JSON.stringify(logInfo)}`);
  });

  next();
};

const app = express();

app.use(
  rateLimit({
    windowMs: 15 * 60 * 1000,
    limit: 5000
  })
); // limit 1000 requests per 15 minutes

app.use(express.json({ strict: false }));

// These CORS origins work in all Crossfeed environments
app.use(
  cors({
    origin: [
      'http://localhost',
      /^https:\/\/(.*\.)?crossfeed\.cyber\.dhs\.gov$/,
      /^https:\/\/(.*\.)?readysetcyber\.cyber\.dhs\.gov$/
    ],
    methods: 'GET,POST,PUT,DELETE,OPTIONS'
  })
);

// The API URLs are different in each environment
app.use(
  helmet({
    contentSecurityPolicy: {
      directives: {
        defaultSrc: [
          "'self'",
          `${process.env.COGNITO_URL}`,
          `${process.env.BACKEND_DOMAIN}`
        ],
        frameSrc: ["'self'", 'https://www.dhs.gov/ntas/'],
        imgSrc: [
          "'self'",
          'data:',
          `${process.env.FRONTEND_DOMAIN}`,
          'https://www.ssa.gov',
          'https://www.dhs.gov'
        ],
        objectSrc: ["'none'"],
        scriptSrc: [
          "'self'",
          `${process.env.BACKEND_DOMAIN}`,
          'https://ajax.googleapis.com/ajax/libs/jquery/3.7.1/jquery.min.js',
          'https://www.ssa.gov/accessibility/andi/fandi.js',
          'https://www.ssa.gov/accessibility/andi/andi.js',
          'https://www.dhs.gov'
        ],
        frameAncestors: ["'none'"]
      }
    },
    hsts: {
      maxAge: 31536000,
      includeSubDomains: true,
      preload: true
    }
  })
);

app.use((req, res, next) => {
  res.setHeader('X-XSS-Protection', '0');
  // Okta header
  res.setHeader('Access-Control-Allow-Credentials', 'true');
  next();
});

const setAuthorizationHeader = (
  req: Request,
  res: Response,
  next: NextFunction
) => {
  const accessToken = req.cookies.access_token;

  if (accessToken) {
    req.headers.authorization = `Bearer ${accessToken}`;
  }

  next();
};

app.use(cookieParser());
app.use(setAuthorizationHeader);

app.get('/whoami', (req, res, next) => {
  // TODO: Test and determine if this can be removed.
  // if (!req.isAuthenticated()) {
  //   return res.status(401).json({
  //     message: 'Unauthorized'
  //   });
  // } else {

  //   // You can log other SAML attributes similarly
  //   // return res.status(200).json({ user: req.user });
  // }
  return next();
});

interface DecodedToken {
  sub: string;
  email: string;
  'cognito:username': string;
  'custom:OKTA_ID': string;
  given_name: string;
  family_name: string;
  email_verified: boolean;
  [key: string]: any; // Index signature for additional properties
}

// Okta Callback Handler
app.post('/auth/okta-callback', async (req, res) => {
  const { code } = req.body;
  const clientId = process.env.REACT_APP_COGNITO_CLIENT_ID;
  const callbackUrl = process.env.REACT_APP_COGNITO_CALLBACK_URL;
  const domain = process.env.REACT_APP_COGNITO_DOMAIN;

  if (!code) {
    return res.status(400).json({ message: 'Missing authorization code' });
  }

  try {
    if (!callbackUrl) {
      throw new Error('callbackUrl is required');
    }

    const tokenEndpoint = `https://${domain}/oauth2/token`;
    const tokenData = `grant_type=authorization_code&client_id=${clientId}&code=${code}&redirect_uri=${callbackUrl}&scope=openid`;

    process.env.HTTPS_PROXY = 'http://proxy.lz.us-cert.gov:8080';
    process.env.HTTP_PROXY = 'http://proxy.lz.us-cert.gov:8080';
    const response = await fetch(tokenEndpoint, {
      method: 'POST',
      headers: {
        'Content-Type': 'application/x-www-form-urlencoded'
      },
      body: tokenData,
      agent: new HttpsProxyAgent('http://proxy.lz.us-cert.gov:8080')
    });
    const { id_token, access_token, refresh_token } = await response.json();

    if (!id_token) {
      throw new Error('ID token is missing in the response');
    }

    const decodedToken = jwt.decode(id_token) as DecodedToken;
    if (!decodedToken) {
      throw new Error('Failed to decode ID token');
    }

    const cognitoUsername = decodedToken['cognito:username'];
    const oktaId = decodedToken['custom:OKTA_ID'];
    jwt.verify(
      id_token,
      auth.getOktaKey,
      { algorithms: ['RS256'] },
      async (err, payload) => {
        if (err) {
          console.log('Error: ', err);
          return res.status(401).json({ message: 'Invalid ID token' });
        }

        await connectToDatabase();

        let user = await User.findOne({ email: decodedToken.email });

        if (!user) {
          user = User.create({
            email: decodedToken.email,
            oktaId: oktaId,
            firstName: decodedToken.given_name,
            lastName: decodedToken.family_name,
            invitePending: true
          });
          await user.save();
        } else {
          user.oktaId = oktaId;
          user.lastLoggedIn = new Date(Date.now());
          await user.save();
        }

        res.cookie('access_token', access_token, {
          httpOnly: true,
          secure: true
        });
        res.cookie('refresh_token', refresh_token, {
          httpOnly: true,
          secure: true
        });

        if (user) {
          if (!process.env.JWT_SECRET) {
            throw new Error('JWT_SECRET is not defined');
          }

          const signedToken = await jwt.sign(
            { id: user.id, email: user.email },
            process.env.JWT_SECRET,
            { expiresIn: '14m' }
          );

          res.cookie('id_token', signedToken, { httpOnly: true, secure: true });

          return res.status(200).json({
            token: signedToken,
            user: user
          });
        }
      }
    );
  } catch (error) {
    console.error(
      'Token exchange error:',
      error.response ? error.response.data : error.message
    );
    res.status(500).json({
      message: 'Authentication failed',
      error: error.response ? error.response.data : error.message
    });
  }
});

app.get('/', handlerToExpress(healthcheck));
app.post('/auth/login', handlerToExpress(auth.login));
app.post('/auth/callback', handlerToExpress(auth.callback));
app.post('/users/register', handlerToExpress(users.register));
app.post('/readysetcyber/register', handlerToExpress(users.RSCRegister));

app.get('/notifications', handlerToExpress(notifications.list));
app.get(
  '/notifications/508-banner',
  handlerToExpress(notifications.get508Banner)
);

const checkUserLoggedIn = async (req, res, next) => {
  console.log('Checking if user is logged in.');

  const authorizationHeader = req.headers.authorization;

  if (!authorizationHeader) {
    return res.status(401).send('Not logged in');
  }

  try {
    req.requestContext = {
      authorizer: await auth.authorize({
        authorizationToken: authorizationHeader
      })
    };

    if (
      !req.requestContext.authorizer.id ||
      req.requestContext.authorizer.id === 'cisa:crossfeed:anonymous'
    ) {
      return res.status(401).send('Not logged in');
    }

    return next();
  } catch (error) {
    console.error('Error authorizing user:', error);
    return res.status(500).send('Internal server error');
  }
};

const checkUserSignedTerms = (req, res, next) => {
  // Bypass ToU for CISA emails
  const approvedEmailAddresses = ['@cisa.dhs.gov', '@associates.cisa.dhs.gov'];
  if (process.env.NODE_ENV === 'test')
    approvedEmailAddresses.push('@crossfeed.cisa.gov');
  for (const email of approvedEmailAddresses) {
    if (
      req.requestContext.authorizer.email &&
      req.requestContext.authorizer.email.endsWith(email)
    )
      return next();
  }
  if (
    !req.requestContext.authorizer.dateAcceptedTerms ||
    (req.requestContext.authorizer.acceptedTermsVersion &&
      req.requestContext.authorizer.acceptedTermsVersion !==
        getToUVersion(req.requestContext.authorizer))
  ) {
    return res.status(403).send('User must accept terms of use');
  }
  return next();
};

const getMaximumRole = (user) => {
  if (user?.userType === UserType.GLOBAL_VIEW) return 'user';
  return user && user.roles && user.roles.find((role) => role.role === 'admin')
    ? 'admin'
    : 'user';
};

const getToUVersion = (user) => {
  return `v${process.env.REACT_APP_TERMS_VERSION}-${getMaximumRole(user)}`;
};

// Rewrite the URL for some Matomo admin dashboard URLs, due to a bug in
// how Matomo handles relative URLs when hosted on a subpath.
app.get('/plugins/Morpheus/images/logo.svg', (req, res) =>
  res.redirect('/matomo/plugins/Morpheus/images/logo.svg?matomo')
);
app.get('/index.php', (req, res) => res.redirect('/matomo/index.php'));

/**
 * @swagger
 *
 * /matomo:
 *  get:
 *    description: All paths under /matomo proxy to a Matomo instance, which is used to handle and process user analytics. A global admin user can access this page from the "My Account" page.
 *    tags:
 *    - Analytics
 */
const matomoProxy = createProxyMiddleware({
  target: process.env.MATOMO_URL,
  headers: { HTTP_X_FORWARDED_URI: '/matomo' },
  pathRewrite: function (path) {
    return path.replace(/^\/matomo/, '');
  },
  onProxyReq: function (proxyReq) {
    // Only pass the MATOMO_SESSID cookie to Matomo.
    if (!proxyReq.getHeader('Cookie')) return;
    const cookies = cookie.parse(proxyReq.getHeader('Cookie'));
    const newCookies = cookie.serialize(
      'MATOMO_SESSID',
      String(cookies['MATOMO_SESSID'])
    );
    proxyReq.setHeader('Cookie', newCookies);
  },
  onProxyRes: function (proxyRes) {
    // Remove transfer-encoding: chunked responses, because API Gateway doesn't
    // support chunked encoding.
    if (proxyRes.headers['transfer-encoding'] === 'chunked') {
      proxyRes.headers['transfer-encoding'] = '';
    }
  },
  logLevel: 'silent'
});

/**
 * @swagger
 *
 * /pe:
 *  get:
 *    description: All paths under /pe proxy to the P&E django application and API. Only a global admin can access.
 */
const peProxy = createProxyMiddleware({
  target: process.env.PE_API_URL,
  pathRewrite: function (path) {
    return path.replace(/^\/pe/, '');
  },
  logLevel: 'silent'
});

app.use(
  '/matomo',
  async (req, res, next) => {
    // Public paths -- see https://matomo.org/docs/security-how-to/
    const ALLOWED_PATHS = ['/matomo.php', '/matomo.js'];
    if (ALLOWED_PATHS.indexOf(req.path) > -1) {
      return next();
    }
    // API Gateway isn't able to proxy fonts properly -- so we're using a CDN instead.
    if (req.path === '/plugins/Morpheus/fonts/matomo.woff2') {
      return res.redirect(
        'https://cdn.jsdelivr.net/gh/matomo-org/matomo@3.14.1/plugins/Morpheus/fonts/matomo.woff2'
      );
    }
    if (req.path === '/plugins/Morpheus/fonts/matomo.woff') {
      return res.redirect(
        'https://cdn.jsdelivr.net/gh/matomo-org/matomo@3.14.1/plugins/Morpheus/fonts/matomo.woff'
      );
    }
    if (req.path === '/plugins/Morpheus/fonts/matomo.ttf') {
      return res.redirect(
        'https://cdn.jsdelivr.net/gh/matomo-org/matomo@3.14.1/plugins/Morpheus/fonts/matomo.ttf'
      );
    }
    // Only allow global admins to access all other paths.
    const user = (await auth.authorize({
      authorizationToken: req.cookies['crossfeed-token']
    })) as auth.UserToken;
    if (user.userType !== UserType.GLOBAL_ADMIN) {
      return res.status(401).send('Unauthorized');
    }
    return next();
  },
  matomoProxy
);

app.use(
  '/pe',
  async (req, res, next) => {
    // Only allow specific users to access
    const user = (await auth.authorize({
      authorizationToken: req.headers.authorization
    })) as auth.UserToken;
    if (
      user.userType !== UserType.GLOBAL_VIEW &&
      user.userType !== UserType.GLOBAL_ADMIN
    ) {
      return res.status(401).send('Unauthorized');
    }
    return next();
  },
  peProxy
);

const checkGlobalAdminOrRegionAdmin = async (
  req: Request,
  res: Response,
  next: NextFunction
) => {
  try {
    const user = (await auth.authorize({
      authorizationToken: req.headers.authorization
    })) as auth.UserToken;

    if (
      user.userType !== UserType.GLOBAL_ADMIN &&
      user.userType !== UserType.REGIONAL_ADMIN
    ) {
      return res.status(401).send('Unauthorized');
    }
    next();
  } catch (error) {
    console.error('Error authorizing user:', error);
    return res.status(500).send('Internal server error');
  }
};

// Routes that require an authenticated user, without
// needing to sign the terms of service yet
const authenticatedNoTermsRoute = express.Router();
authenticatedNoTermsRoute.use(checkUserLoggedIn);
authenticatedNoTermsRoute.use(logHeaders);
authenticatedNoTermsRoute.get('/users/me', handlerToExpress(users.me));
authenticatedNoTermsRoute.post(
  '/users/me/acceptTerms',
  handlerToExpress(users.acceptTerms)
);
authenticatedNoTermsRoute.put('/users/:userId', handlerToExpress(users.update));

app.use(authenticatedNoTermsRoute);

// Routes that require an authenticated user that has
// signed the terms of service
const authenticatedRoute = express.Router();

authenticatedRoute.use(checkUserLoggedIn);
authenticatedRoute.use(checkUserSignedTerms);
authenticatedRoute.use(logHeaders);

authenticatedRoute.post('/api-keys', handlerToExpress(apiKeys.generate));
authenticatedRoute.delete('/api-keys/:keyId', handlerToExpress(apiKeys.del));

authenticatedRoute.post('/search', handlerToExpress(search.search));
authenticatedRoute.post(
  '/search/organizations',
  handlerToExpress(searchOrganizations.searchOrganizations)
);
authenticatedRoute.post('/search/export', handlerToExpress(search.export_));
authenticatedRoute.get('/cpes/:id', handlerToExpress(cpes.get));
authenticatedRoute.get('/cves/:id', handlerToExpress(cves.get));
authenticatedRoute.get('/cves/name/:name', handlerToExpress(cves.getByName));
authenticatedRoute.post('/domain/search', handlerToExpress(domains.list));
authenticatedRoute.post('/domain/export', handlerToExpress(domains.export_));
authenticatedRoute.get('/domain/:domainId', handlerToExpress(domains.get));
authenticatedRoute.post(
  '/vulnerabilities/search',
  handlerToExpress(vulnerabilities.list)
);
authenticatedRoute.post(
  '/vulnerabilities/export',
  handlerToExpress(vulnerabilities.export_)
);
authenticatedRoute.get(
  '/vulnerabilities/:vulnerabilityId',
  handlerToExpress(vulnerabilities.get)
);
authenticatedRoute.put(
  '/vulnerabilities/:vulnerabilityId',
  handlerToExpress(vulnerabilities.update)
);
authenticatedRoute.get('/saved-searches', handlerToExpress(savedSearches.list));
authenticatedRoute.post(
  '/saved-searches',
  handlerToExpress(savedSearches.create)
);
authenticatedRoute.get(
  '/saved-searches/:searchId',
  handlerToExpress(savedSearches.get)
);
authenticatedRoute.put(
  '/saved-searches/:searchId',
  handlerToExpress(savedSearches.update)
);
authenticatedRoute.delete(
  '/saved-searches/:searchId',
  handlerToExpress(savedSearches.del)
);
authenticatedRoute.get('/scans', handlerToExpress(scans.list));
authenticatedRoute.post('/logs/search', handlerToExpress(logs.list));
authenticatedRoute.get('/granularScans', handlerToExpress(scans.listGranular));
authenticatedRoute.post('/scans', handlerToExpress(scans.create));
authenticatedRoute.get('/scans/:scanId', handlerToExpress(scans.get));
authenticatedRoute.put('/scans/:scanId', handlerToExpress(scans.update));
authenticatedRoute.delete('/scans/:scanId', handlerToExpress(scans.del));
authenticatedRoute.post('/scans/:scanId/run', handlerToExpress(scans.runScan));
authenticatedRoute.post(
  '/scheduler/invoke',
  handlerToExpress(scans.invokeScheduler)
);
authenticatedRoute.post('/scan-tasks/search', handlerToExpress(scanTasks.list));
authenticatedRoute.post(
  '/scan-tasks/:scanTaskId/kill',
  handlerToExpress(scanTasks.kill)
);
authenticatedRoute.get(
  '/scan-tasks/:scanTaskId/logs',
  handlerToExpress(scanTasks.logs)
);

authenticatedRoute.get('/organizations', handlerToExpress(organizations.list));
authenticatedRoute.get(
  '/organizations/tags',
  handlerToExpress(organizations.getTags)
);
authenticatedRoute.get(
  '/organizations/:organizationId',
  handlerToExpress(organizations.get)
);
authenticatedRoute.get(
  '/organizations/state/:state',
  handlerToExpress(organizations.getByState)
);
authenticatedRoute.get(
  '/organizations/regionId/:regionId',
  handlerToExpress(organizations.getByRegionId)
);
authenticatedRoute.get('/regions', handlerToExpress(regions.getAll));
authenticatedRoute.post(
  '/organizations',
  handlerToExpress(organizations.create)
);
authenticatedRoute.post(
  '/organizations_upsert',
  handlerToExpress(organizations.upsert_org)
);

authenticatedRoute.put(
  '/organizations/:organizationId',
  handlerToExpress(organizations.update)
);
authenticatedRoute.delete(
  '/organizations/:organizationId',
  handlerToExpress(organizations.del)
);
authenticatedRoute.post(
  '/v2/organizations/:organizationId/users',
  handlerToExpress(
    organizations.addUserV2,
    async (req, user) => {
      const orgId = req?.params?.organizationId;
      const userId = req?.body?.userId;
      const role = req?.body?.role;
      if (orgId && userId) {
        const orgRecord = await Organization.findOne({ where: { id: orgId } });
        const userRecord = await User.findOne({ where: { id: userId } });
        return {
          timestamp: new Date(),
          userPerformedAssignment: user?.data?.id,
          organization: orgRecord,
          role: role,
          user: userRecord
        };
      }
      return {
        timestamp: new Date(),
        userId: user?.data?.id,
        updatePayload: req.body
      };
    },
    'USER ASSIGNED'
  )
);

authenticatedRoute.post(
  '/organizations/:organizationId/roles/:roleId/approve',
  handlerToExpress(organizations.approveRole)
);

// TO-DO Add logging => /users => user has an org and you change them to a new organization
authenticatedRoute.post(
  '/organizations/:organizationId/roles/:roleId/remove',
  handlerToExpress(organizations.removeRole)
);
authenticatedRoute.post(
  '/organizations/:organizationId/granularScans/:scanId/update',
  handlerToExpress(organizations.updateScan)
);
authenticatedRoute.post(
  '/organizations/:organizationId/initiateDomainVerification',
  handlerToExpress(organizations.initiateDomainVerification)
);
authenticatedRoute.post(
  '/organizations/:organizationId/checkDomainVerification',
  handlerToExpress(organizations.checkDomainVerification)
);
authenticatedRoute.post('/stats', handlerToExpress(stats.get));
authenticatedRoute.post(
  '/users',
  handlerToExpress(
    users.invite,
    async (req, user, responseBody) => {
      const userId = user?.data?.id;
      if (userId) {
        const userRecord = await User.findOne({ where: { id: userId } });
        return {
          timestamp: new Date(),
          userPerformedInvite: userRecord,
          invitePayload: req.body,
          createdUserRecord: responseBody
        };
      }
      return {
        timestamp: new Date(),
        userId: user.data?.id,
        invitePayload: req.body,
        createdUserRecord: responseBody
      };
    },
    'USER INVITE'
  )
);
authenticatedRoute.get('/users', handlerToExpress(users.list));
authenticatedRoute.delete(
  '/users/:userId',
  handlerToExpress(
    users.del,
    async (req, user, res) => {
      const userId = req?.params?.userId;
      const userPerformedRemovalId = user?.data?.id;
      if (userId && userPerformedRemovalId) {
        const userPerformdRemovalRecord = await User.findOne({
          where: { id: userPerformedRemovalId }
        });
        return {
          timestamp: new Date(),
          userPerformedRemoval: userPerformdRemovalRecord,
          userRemoved: userId
        };
      }
      return {
        timestamp: new Date(),
        userPerformedRemoval: user.data?.id,
        userRemoved: req.params.userId
      };
    },
    'USER DENY/REMOVE'
  )
);
authenticatedRoute.get(
  '/users/state/:state',
  handlerToExpress(users.getByState)
);
authenticatedRoute.get(
  '/users/regionId/:regionId',
  handlerToExpress(users.getByRegionId)
);
authenticatedRoute.post('/users/search', handlerToExpress(users.search));

authenticatedRoute.post(
  '/reports/export',
  handlerToExpress(reports.export_report)
);

authenticatedRoute.post(
  '/reports/list',
  handlerToExpress(reports.list_reports)
);

//Authenticated Registration Routes
authenticatedRoute.put(
  '/users/:userId/register/approve',
  checkGlobalAdminOrRegionAdmin,
  handlerToExpress(
    users.registrationApproval,
    async (req, user) => {
      return {
        timestamp: new Date(),
        userId: user?.data?.id,
        userToApprove: req.params.userId
      };
    },
    'USER APPROVE'
  )
);

authenticatedRoute.put(
  '/users/:userId/register/deny',
  handlerToExpress(users.registrationDenial)
);

authenticatedRoute.delete(
  '/notifications/:notificationId',
  handlerToExpress(notifications.del)
);

authenticatedRoute.post(
  '/notifications',
  handlerToExpress(notifications.create)
);

authenticatedRoute.put(
  '/notifications/:notificationId',
  handlerToExpress(notifications.update)
);
//Authenticated ReadySetCyber Routes
authenticatedRoute.get('/assessments', handlerToExpress(assessments.list));

authenticatedRoute.get('/assessments/:id', handlerToExpress(assessments.get));

//************* */
//  V2 Routes   //
//************* */

// Users
authenticatedRoute.put('/v2/users/:userId', handlerToExpress(users.updateV2));
authenticatedRoute.get('/v2/users', handlerToExpress(users.getAllV2));

// Organizations
authenticatedRoute.put(
  '/v2/organizations/:organizationId',
  handlerToExpress(organizations.updateV2)
);
authenticatedRoute.get(
  '/v2/organizations',
  handlerToExpress(organizations.getAllV2)
);

app.use(authenticatedRoute);

export default app;<|MERGE_RESOLUTION|>--- conflicted
+++ resolved
@@ -28,13 +28,8 @@
 import * as jwt from 'jsonwebtoken';
 import { Request, Response, NextFunction } from 'express';
 import fetch from 'node-fetch';
-<<<<<<< HEAD
 import logger from '../tools/lambda-logger';
 import { HttpsProxyAgent } from 'https-proxy-agent';
-=======
-import * as searchOrganizations from './organizationSearch';
-import { Logger, RecordMessage } from '../tools/logger';
->>>>>>> 0462afbd
 
 const sanitizer = require('sanitizer');
 
@@ -50,7 +45,6 @@
   setInterval(() => scheduler({}, {} as any, () => null), 30000);
 }
 
-<<<<<<< HEAD
 const handlerToExpress = (handler) => async (req, res, next) => {
   const { statusCode, body } = await handler(
     {
@@ -76,43 +70,6 @@
     res.status(statusCode).send(sanitizer.sanitize(body));
   }
 };
-=======
-const handlerToExpress =
-  (handler, message?: RecordMessage, action?: string) => async (req, res) => {
-    const logger = new Logger(req);
-    const { statusCode, body } = await handler(
-      {
-        pathParameters: req.params,
-        query: req.query,
-        requestContext: req.requestContext,
-        body: JSON.stringify(req.body || '{}'),
-        headers: req.headers,
-        path: req.originalUrl
-      },
-      {}
-    );
-    // Add additional status codes that we may return for succesfull requests
-    if (statusCode === 200) {
-      if (message && action) {
-        logger.record(action, 'success', message, body);
-      }
-    } else {
-      if (message && action) {
-        logger.record(action, 'fail', message, body);
-      }
-    }
-
-    try {
-      const parsedBody = JSON.parse(sanitizer.sanitize(body));
-      res.status(200).json(parsedBody);
-    } catch (e) {
-      // Not valid JSON - may be a string response.
-      console.log('Error?', e);
-      res.setHeader('content-type', 'text/plain');
-      res.status(statusCode).send(sanitizer.sanitize(body));
-    }
-  };
->>>>>>> 0462afbd
 
 const logHeaders = (req, res, next) => {
   const sanitizedHeaders = { ...req.headers };
