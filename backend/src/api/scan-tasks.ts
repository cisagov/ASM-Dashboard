import {
  IsInt,
  IsPositive,
  IsString,
  IsIn,
  ValidateNested,
  isUUID,
  IsUUID,
  IsOptional,
  IsObject
} from 'class-validator';
import { Type } from 'class-transformer';
import { ScanTask, connectToDatabase } from '../models';
import { validateBody, wrapHandler, NotFound, Unauthorized } from './helpers';
import { SelectQueryBuilder } from 'typeorm';
import {
  getTagOrganizations,
  isGlobalViewAdmin,
  isGlobalWriteAdmin
} from './auth';
import ECSClient from '../tasks/ecs-client';

const PAGE_SIZE = 15;

class ScanTaskFilters {
  @IsString()
  @IsOptional()
  name?: string;

  @IsString()
  @IsOptional()
  status?: string;

  @IsUUID()
  @IsOptional()
  organization?: string;

  @IsUUID()
  @IsOptional()
  tag?: string;
}

class ScanTaskSearch {
  @IsInt()
  @IsPositive()
  page: number = 1;

  @IsString()
  @IsIn(['createdAt', 'finishedAt'])
  sort: string = 'createdAt';

  @IsString()
  @IsIn(['ASC', 'DESC'])
  order: 'ASC' | 'DESC' = 'DESC';

  @Type(() => ScanTaskFilters)
  @ValidateNested()
  @IsObject()
  @IsOptional()
  filters?: ScanTaskFilters;

  @IsInt()
  @IsOptional()
  // If set to -1, returns all results.
  pageSize?: number;

  async filterResultQueryset(qs: SelectQueryBuilder<ScanTask>, event) {
    if (this.filters?.name) {
      qs.andWhere('scan.name ILIKE :name', {
        name: `${this.filters?.name}`
      });
    }
    if (this.filters?.status) {
      qs.andWhere('scan_task.status ILIKE :status', {
        status: `${this.filters?.status}`
      });
    }
    if (this.filters?.organization) {
      qs.andWhere('organization.id = :org', {
        org: this.filters.organization
      });
    }
    if (this.filters?.tag) {
      qs.andWhere('organization.id IN (:...orgs)', {
        orgs: await getTagOrganizations(event, this.filters.tag)
      });
    }
    return qs;
  }

  async getResults(event) {
    const pageSize = this.pageSize || PAGE_SIZE;

    const qs = ScanTask.createQueryBuilder('scan_task')
      .leftJoinAndSelect('scan_task.scan', 'scan')
<<<<<<< HEAD
      .orderBy(`scan_task.${this.sort}`, this.order)
      .skip(PAGE_SIZE * (this.page - 1))
      .take(PAGE_SIZE);
=======
      .leftJoinAndSelect('scan_task.organizations', 'organization')
      .orderBy(`scan_task.${this.sort}`, this.order);

    if (pageSize !== -1) {
      qs.skip(pageSize * (this.page - 1)).take(pageSize);
    }
>>>>>>> 373a49c4

    await this.filterResultQueryset(qs, event);
    return qs.getManyAndCount();
  }
}

/**
 * @swagger
 *
 * /scan-tasks/search:
 *  post:
 *    description: List scantasks by specifying a filter.
 *    tags:
 *    - Scan Tasks
 */
export const list = wrapHandler(async (event) => {
  if (!isGlobalViewAdmin(event)) {
    return Unauthorized;
  }
  await connectToDatabase();
  const search = await validateBody(ScanTaskSearch, event.body);
  const [result, count] = await search.getResults(event);
  return {
    statusCode: 200,
    body: JSON.stringify({
      result,
      count
    })
  };
});

/**
 * @swagger
 *
 * /scan-tasks/{id}/kill:
 *  delete:
 *    description: Kill a particular scantask. Calling this endpoint does not kill the actual Fargate task, but just marks the task as "failed" in the database.
 *    parameters:
 *      - in: path
 *        name: id
 *        description: Scantask id
 *    tags:
 *    - Scan Tasks
 */
export const kill = wrapHandler(async (event) => {
  if (!isGlobalWriteAdmin(event)) {
    return Unauthorized;
  }
  const id = event.pathParameters?.scanTaskId;

  if (!id || !isUUID(id)) {
    return NotFound;
  }
  await connectToDatabase();
  const scanTask = await ScanTask.findOne(id);
  if (!scanTask) {
    return NotFound;
  }
  if (scanTask.status === 'failed' || scanTask.status === 'finished') {
    return {
      statusCode: 400,
      body: 'ScanTask has already finished.'
    };
  }
  if (scanTask) {
    scanTask.status = 'failed';
    scanTask.finishedAt = new Date();
    scanTask.output = 'Manually stopped at ' + new Date().toISOString();
    await ScanTask.save(scanTask);
  }
  return {
    statusCode: 200,
    body: JSON.stringify({})
  };
});

/**
 * @swagger
 *
 * /scan-tasks/{id}/logs:
 *  get:
 *    description: Retrieve logs from a particular scantask.
 *    parameters:
 *      - in: path
 *        name: id
 *        description: Scantask id
 *    tags:
 *    - Scan Tasks
 */
export const logs = wrapHandler(async (event) => {
  if (!isGlobalViewAdmin(event)) {
    return Unauthorized;
  }
  const id = event.pathParameters?.scanTaskId;

  if (!id || !isUUID(id)) {
    return NotFound;
  }
  await connectToDatabase();
  const scanTask = await ScanTask.findOne(id);
  if (!scanTask || !scanTask.fargateTaskArn) {
    return NotFound;
  }
  const ecsClient = await new ECSClient();
  const logs = await ecsClient.getLogs(scanTask.fargateTaskArn);
  return {
    statusCode: 200,
    body: logs || ''
  };
});<|MERGE_RESOLUTION|>--- conflicted
+++ resolved
@@ -93,18 +93,12 @@
 
     const qs = ScanTask.createQueryBuilder('scan_task')
       .leftJoinAndSelect('scan_task.scan', 'scan')
-<<<<<<< HEAD
-      .orderBy(`scan_task.${this.sort}`, this.order)
-      .skip(PAGE_SIZE * (this.page - 1))
-      .take(PAGE_SIZE);
-=======
       .leftJoinAndSelect('scan_task.organizations', 'organization')
       .orderBy(`scan_task.${this.sort}`, this.order);
 
     if (pageSize !== -1) {
       qs.skip(pageSize * (this.page - 1)).take(pageSize);
     }
->>>>>>> 373a49c4
 
     await this.filterResultQueryset(qs, event);
     return qs.getManyAndCount();
