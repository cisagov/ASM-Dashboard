""" Django ORM models."""


# Standard Python Libraries
from datetime import datetime, timezone
import uuid

# Third-Party Libraries
from django.contrib.postgres.fields import ArrayField, JSONField
from django.db import models


class ApiKey(models.Model):
    """The ApiKey model."""

    id = models.UUIDField(primary_key=True, default=uuid.uuid4, editable=False)
    createdAt = models.DateTimeField(auto_now_add=True, db_column="createdAt")
    updatedAt = models.DateTimeField(auto_now=True, db_column="updatedAt")
    lastUsed = models.DateTimeField(db_column="lastUsed", blank=True, null=True)
    hashedKey = models.TextField(db_column="hashedKey")
    lastFour = models.TextField(db_column="lastFour")
    userId = models.ForeignKey(
        "User",
        models.CASCADE,
        db_column="userId",
        blank=True,
        null=True,
        related_name="apiKeys",
    )

    class Meta:
        """Meta class for ApiKey."""

        managed = True
        db_table = "api_key"


<<<<<<< HEAD
class Assessment(models.Model):
    """The Assessment model."""

    id = models.UUIDField(primary_key=True, default=uuid.uuid4, editable=False)
    createdAt = models.DateTimeField(auto_now_add=True, db_column="createdAt")
    updatedAt = models.DateTimeField(auto_now=True, db_column="updatedAt")
    rscId = models.CharField(max_length=255, db_column="rscId", unique=True)
    type = models.CharField(max_length=255)

    user = models.ForeignKey(
        "User",
        db_column="userId",
        blank=True,
        null=True,
        on_delete=models.CASCADE,
        related_name="assessments",
    )

    class Meta:
        """The Meta class for Assessment."""

        managed = True
        db_table = "assessment"


class Category(models.Model):
    """The Category model."""

    id = models.UUIDField(primary_key=True, default=uuid.uuid4, editable=False)
    name = models.CharField(max_length=255)
    number = models.CharField(max_length=255, unique=True)
    shortName = models.CharField(
        db_column="shortName", max_length=255, blank=True, null=True
    )

    class Meta:
        """The Meta class for Category model."""

        managed = True
        db_table = "category"


=======
>>>>>>> 0dfc4d87
class Cpe(models.Model):
    """The Cpe model."""

    id = models.UUIDField(primary_key=True, default=uuid.uuid4, editable=False)
    name = models.CharField(max_length=255)
    version = models.CharField(max_length=255)
    vendor = models.CharField(max_length=255)
    lastSeenAt = models.DateTimeField(db_column="lastSeenAt")

    class Meta:
        """The Meta class for Cpe."""

        db_table = "cpe"
        managed = True  # This ensures Django does not manage the table
        unique_together = (("name", "version", "vendor"),)  # Unique constraint


class Cve(models.Model):
    """The Cve model."""

    id = models.UUIDField(primary_key=True, default=uuid.uuid4, editable=False)
    name = models.CharField(unique=True, blank=True, null=True)
    publishedAt = models.DateTimeField(db_column="publishedAt", blank=True, null=True)
    modifiedAt = models.DateTimeField(db_column="modifiedAt", blank=True, null=True)
    status = models.CharField(blank=True, null=True)
    description = models.CharField(blank=True, null=True)
    cvssV2Source = models.CharField(db_column="cvssV2Source", blank=True, null=True)
    cvssV2Type = models.CharField(db_column="cvssV2Type", blank=True, null=True)
    cvssV2Version = models.CharField(db_column="cvssV2Version", blank=True, null=True)
    cvssV2VectorString = models.CharField(
        db_column="cvssV2VectorString", blank=True, null=True
    )
    cvssV2BaseScore = models.CharField(
        db_column="cvssV2BaseScore", blank=True, null=True
    )
    cvssV2BaseSeverity = models.CharField(
        db_column="cvssV2BaseSeverity", blank=True, null=True
    )
    cvssV2ExploitabilityScore = models.CharField(
        db_column="cvssV2ExploitabilityScore", blank=True, null=True
    )
    cvssV2ImpactScore = models.CharField(
        db_column="cvssV2ImpactScore", blank=True, null=True
    )
    cvssV3Source = models.CharField(db_column="cvssV3Source", blank=True, null=True)
    cvssV3Type = models.CharField(db_column="cvssV3Type", blank=True, null=True)
    cvssV3Version = models.CharField(db_column="cvssV3Version", blank=True, null=True)
    cvssV3VectorString = models.CharField(
        db_column="cvssV3VectorString", blank=True, null=True
    )
    cvssV3BaseScore = models.CharField(
        db_column="cvssV3BaseScore", blank=True, null=True
    )
    cvssV3BaseSeverity = models.CharField(
        db_column="cvssV3BaseSeverity", blank=True, null=True
    )
    cvssV3ExploitabilityScore = models.CharField(
        db_column="cvssV3ExploitabilityScore", blank=True, null=True
    )
    cvssV3ImpactScore = models.CharField(
        db_column="cvssV3ImpactScore", blank=True, null=True
    )
    cvssV4Source = models.CharField(db_column="cvssV4Source", blank=True, null=True)
    cvssV4Type = models.CharField(db_column="cvssV4Type", blank=True, null=True)
    cvssV4Version = models.CharField(db_column="cvssV4Version", blank=True, null=True)
    cvssV4VectorString = models.CharField(
        db_column="cvssV4VectorString", blank=True, null=True
    )
    cvssV4BaseScore = models.CharField(
        db_column="cvssV4BaseScore", blank=True, null=True
    )
    cvssV4BaseSeverity = models.CharField(
        db_column="cvssV4BaseSeverity", blank=True, null=True
    )
    cvssV4ExploitabilityScore = models.CharField(
        db_column="cvssV4ExploitabilityScore", blank=True, null=True
    )
    cvssV4ImpactScore = models.CharField(
        db_column="cvssV4ImpactScore", blank=True, null=True
    )
    weaknesses = models.TextField(blank=True, null=True)
    references = models.TextField(blank=True, null=True)

    cpes = models.ManyToManyField(
        "Cpe",
        related_name="cves",
        db_table="cve_cpes_cpe",
    )

    class Meta:
        """The Meta class for Cve."""

        managed = True
        db_table = "cve"


class Domain(models.Model):
    """The Domain model."""

    id = models.UUIDField(primary_key=True, default=uuid.uuid4, editable=False)
    createdAt = models.DateTimeField(auto_now_add=True, db_column="createdAt")
    updatedAt = models.DateTimeField(auto_now=True, db_column="updatedAt")

    syncedAt = models.DateTimeField(db_column="syncedAt", blank=True, null=True)
    ip = models.CharField(max_length=255, blank=True, null=True)
    fromRootDomain = models.CharField(
        max_length=255, db_column="fromRootDomain", blank=True, null=True
    )
    subdomainSource = models.CharField(
        db_column="subdomainSource", max_length=255, blank=True, null=True
    )
    ipOnly = models.BooleanField(db_column="ipOnly", default=False)

    reverseName = models.CharField(db_column="reverseName", max_length=512)
    name = models.CharField(max_length=512)

    screenshot = models.CharField(max_length=512, blank=True, null=True)
    country = models.CharField(max_length=255, blank=True, null=True)
    asn = models.CharField(max_length=255, blank=True, null=True)
    cloudHosted = models.BooleanField(db_column="cloudHosted", default=False)
    fromCidr = models.BooleanField(db_column="fromCidr", default=False)
    isFceb = models.BooleanField(db_column="isFceb", default=False)

    ssl = models.JSONField(blank=True, null=True)
    censysCertificatesResults = models.JSONField(
        db_column="censysCertificatesResults", default=dict
    )
    trustymailResults = models.JSONField(db_column="trustymailResults", default=dict)

    discoveredBy = models.ForeignKey(
        "Scan",
        on_delete=models.SET_NULL,
        null=True,
        blank=True,
        db_column="discoveredById",
    )
    organization = models.ForeignKey(
        "Organization", on_delete=models.CASCADE, db_column="organizationId"
    )

    class Meta:
        """The meta class for Domain."""

        db_table = "domain"
        managed = True  # This ensures Django does not manage the table
        unique_together = (("name", "organization"),)  # Unique constraint

    def save(self, *args, **kwargs):
        self.name = self.name.lower()
        self.reverseName = ".".join(reversed(self.name.split(".")))
        super().save(*args, **kwargs)


class Log(models.Model):
    """The Log model."""

    id = models.UUIDField(primary_key=True, default=uuid.uuid4, editable=False)
    payload = models.JSONField()
    createdAt = models.DateTimeField(auto_now_add=True)
    eventType = models.CharField(max_length=255, null=True, blank=True)
    result = models.CharField(max_length=255)

    class Meta:
        """The Meta class for Log."""

        managed = True
        db_table = "log"


class Notification(models.Model):
    """The Notification model."""

    id = models.UUIDField(primary_key=True)
    createdAt = models.DateTimeField(db_column="createdAt")
    updatedAt = models.DateTimeField(db_column="updatedAt")
    startDatetime = models.DateTimeField(
        db_column="startDatetime", blank=True, null=True
    )
    endDatetime = models.DateTimeField(db_column="endDatetime", blank=True, null=True)
    maintenanceType = models.CharField(
        db_column="maintenanceType", blank=True, null=True
    )
    status = models.CharField(blank=True, null=True)
    updatedBy = models.CharField(db_column="updatedBy", blank=True, null=True)
    message = models.CharField(blank=True, null=True)

    class Meta:
        """The Meta class for Notification."""

        managed = True
        db_table = "notification"


class Organization(models.Model):
    """The Organization model."""

    id = models.UUIDField(primary_key=True, default=uuid.uuid4, editable=False)
    createdAt = models.DateTimeField(db_column="createdAt", auto_now_add=True)
    updatedAt = models.DateTimeField(db_column="updatedAt", auto_now=True)

    acronym = models.CharField(unique=True, blank=True, null=True, max_length=255)
    name = models.CharField(max_length=255)
    rootDomains = ArrayField(models.CharField(max_length=255), db_column="rootDomains")
    ipBlocks = ArrayField(models.CharField(max_length=255), db_column="ipBlocks")
    isPassive = models.BooleanField(db_column="isPassive", default=False)

    pendingDomains = models.TextField(
        db_column="pendingDomains", default="[]"
    )  # ******* Had to change this from JSON TO TEXT**********
    country = models.CharField(max_length=255, blank=True, null=True)
    state = models.CharField(max_length=255, blank=True, null=True)
    regionId = models.CharField(
        max_length=255, db_column="regionId", blank=True, null=True
    )
    stateFips = models.IntegerField(db_column="stateFips", blank=True, null=True)
    stateName = models.CharField(
        max_length=255, db_column="stateName", blank=True, null=True
    )
    county = models.CharField(max_length=255, blank=True, null=True)
    countyFips = models.IntegerField(db_column="countyFips", blank=True, null=True)
    type = models.CharField(max_length=255, blank=True, null=True)

    parent = models.ForeignKey(
        "self",
        db_column="parentId",
        on_delete=models.CASCADE,
        related_name="children",
        null=True,
        blank=True,
    )

    createdBy = models.ForeignKey(
        "User",
        db_column="createdById",
        on_delete=models.SET_NULL,
        null=True,
        blank=True,
    )

    class Meta:
        """The meta class for Organization."""

        managed = True
        db_table = "organization"


class OrganizationTag(models.Model):
    """The OrganizationTag model."""

    id = models.UUIDField(primary_key=True, default=uuid.uuid4, editable=False)
    createdAt = models.DateTimeField(db_column="createdAt", auto_now_add=True)
    updatedAt = models.DateTimeField(db_column="updatedAt", auto_now=True)

    name = models.CharField(max_length=255, unique=True)
    organizations = models.ManyToManyField(
        "Organization",
        related_name="tags",
        db_table="organization_tag_organizations_organization",
    )

    class Meta:
        """The Meta class for OrganizationTag."""

        managed = True
        db_table = "organization_tag"


class QueryResultCache(models.Model):
    """The QueryResultCache model."""

    identifier = models.CharField(blank=True, null=True)
    time = models.BigIntegerField()
    duration = models.IntegerField()
    query = models.TextField()
    result = models.TextField()

    class Meta:
        """The Meta class for QueryResultCache."""

        managed = True
        db_table = "query-result-cache"


<<<<<<< HEAD
class Question(models.Model):
    """The Question model."""

    id = models.UUIDField(primary_key=True)
    name = models.CharField(max_length=255)
    description = models.CharField(blank=True, null=True)
    longForm = models.CharField(db_column="longForm")
    number = models.CharField(max_length=255)
    category = models.ForeignKey(
        Category, models.DO_NOTHING, db_column="categoryId", blank=True, null=True
    )

    class Meta:
        """The Meta class for Question."""

        db_table = "question"
        managed = True
        unique_together = (("category", "number"),)


class Resource(models.Model):
    """The Resource model."""

    id = models.UUIDField(primary_key=True)
    description = models.CharField()
    name = models.CharField()
    type = models.CharField()
    url = models.CharField(unique=True)
    questions = models.ManyToManyField(
        "Question",
        related_name="resources",
        db_table="question_resources_resource",
    )

    class Meta:
        """The Meta class for Resource."""

        managed = True
        db_table = "resource"


class Response(models.Model):
    """The Response model."""

    id = models.UUIDField(primary_key=True)
    selection = models.CharField()
    assessmentId = models.ForeignKey(
        Assessment, models.DO_NOTHING, db_column="assessmentId", blank=True, null=True
    )
    questionId = models.ForeignKey(
        Question, models.DO_NOTHING, db_column="questionId", blank=True, null=True
    )

    class Meta:
        """The Meta class for Resource."""

        managed = True
        db_table = "response"
        unique_together = (("assessmentId", "questionId"),)


=======
>>>>>>> 0dfc4d87
class Role(models.Model):
    """The Role model."""

    id = models.UUIDField(primary_key=True, default=uuid.uuid4, editable=False)
    createdAt = models.DateTimeField(auto_now_add=True, db_column="createdAt")
    updatedAt = models.DateTimeField(auto_now=True, db_column="updatedAt")

    role = models.CharField(max_length=10, default="user")
    approved = models.BooleanField(default=False)

    user = models.ForeignKey(
        "User", on_delete=models.CASCADE, db_column="userId", related_name="roles"
    )
    createdBy = models.ForeignKey(
        "User",
        models.DO_NOTHING,
        db_column="createdById",
        related_name="createdRoles",
        blank=True,
        null=True,
    )
    approvedBy = models.ForeignKey(
        "User",
        models.DO_NOTHING,
        db_column="approvedById",
        related_name="approvedRoles",
        blank=True,
        null=True,
    )

    organization = models.ForeignKey(
        "Organization",
        on_delete=models.CASCADE,
        db_column="organizationId",
        related_name="userRoles",
        blank=True,
        null=True,
    )

    class Meta:
        """The Meta class for Role."""

        managed = True
        db_table = "role"
        unique_together = (("user", "organization"),)


class SavedSearch(models.Model):
    """The SavedSearch model."""

    id = models.UUIDField(primary_key=True, default=uuid.uuid4, editable=False)
    createdAt = models.DateTimeField(db_column="createdAt", auto_now_add=True)
    updatedAt = models.DateTimeField(db_column="updatedAt", auto_now=True)

    name = models.CharField()
    searchTerm = models.CharField(db_column="searchTerm")
    sortDirection = models.CharField(db_column="sortDirection")
    sortField = models.CharField(db_column="sortField")
    count = models.IntegerField()
    filters = models.JSONField()
    searchPath = models.CharField(db_column="searchPath")
    createdById = models.ForeignKey(
        "User", models.DO_NOTHING, db_column="createdById", blank=True, null=True
    )

    class Meta:
        """The Meta class for SavedSearch."""

        managed = True
        db_table = "saved_search"


class Scan(models.Model):
    """The Scan model."""

    id = models.UUIDField(primary_key=True, default=uuid.uuid4, editable=False)
    createdAt = models.DateTimeField(db_column="createdAt", auto_now_add=True)
    updatedAt = models.DateTimeField(db_column="updatedAt", auto_now=True)

    name = models.CharField()
    arguments = models.TextField(
        default="{}"
    )  # JSON in the database but fails: the JSON object must be str, bytes or bytearray, not dict
    frequency = models.IntegerField()

    lastRun = models.DateTimeField(db_column="lastRun", blank=True, null=True)
    isGranular = models.BooleanField(db_column="isGranular", default=False)
    isUserModifiable = models.BooleanField(
        db_column="isUserModifiable", blank=True, null=True, default=False
    )
    isSingleScan = models.BooleanField(db_column="isSingleScan", default=False)
    manualRunPending = models.BooleanField(db_column="manualRunPending", default=False)

    createdBy = models.ForeignKey(
        "User", models.SET_NULL, db_column="createdById", blank=True, null=True
    )
    tags = models.ManyToManyField(
        "OrganizationTag", related_name="scans", db_table="scan_tags_organization_tag"
    )
    organizations = models.ManyToManyField(
        "Organization",
        related_name="granularScans",
        db_table="scan_organizations_organization",
    )

    class Meta:
        """The Meta class for Scan."""

        managed = True
        db_table = "scan"


class ScanTask(models.Model):
    """The ScanTask model."""

    id = models.UUIDField(primary_key=True, default=uuid.uuid4, editable=False)
    createdAt = models.DateTimeField(db_column="createdAt", auto_now_add=True)
    updatedAt = models.DateTimeField(db_column="updatedAt", auto_now=True)
    status = models.TextField()
    type = models.TextField()
    fargateTaskArn = models.TextField(db_column="fargateTaskArn", blank=True, null=True)
    input = models.TextField(blank=True, null=True)
    output = models.TextField(blank=True, null=True)
    requestedAt = models.DateTimeField(db_column="requestedAt", blank=True, null=True)
    startedAt = models.DateTimeField(db_column="startedAt", blank=True, null=True)
    finishedAt = models.DateTimeField(db_column="finishedAt", blank=True, null=True)
    queuedAt = models.DateTimeField(db_column="queuedAt", blank=True, null=True)

    scan = models.ForeignKey(
        Scan, on_delete=models.SET_NULL, db_column="scanId", blank=True, null=True
    )
    organizations = models.ManyToManyField(
        "Organization",
        related_name="allScanTasks",
        db_table="scan_task_organizations_organization",
    )

    class Meta:
        """The Meta class for ScanTask."""

        managed = True
        db_table = "scan_task"


class Service(models.Model):
    """The Service model."""

    id = models.UUIDField(primary_key=True, default=uuid.uuid4, editable=False)
    createdAt = models.DateTimeField(auto_now_add=True, db_column="createdAt")
    updatedAt = models.DateTimeField(auto_now=True, db_column="updatedAt")

    serviceSource = models.TextField(db_column="serviceSource", blank=True, null=True)
    port = models.IntegerField()
    service = models.CharField(blank=True, null=True)
    lastSeen = models.DateTimeField(db_column="lastSeen", blank=True, null=True)
    banner = models.TextField(blank=True, null=True)

    products = models.JSONField(default=list)
    censysMetadata = models.JSONField(
        db_column="censysMetadata", null=True, blank=True, default=dict
    )
    censysIpv4Results = models.JSONField(db_column="censysIpv4Results", default=dict)
    intrigueIdentResults = models.JSONField(
        db_column="intrigueIdentResults", default=dict
    )
    shodanResults = models.JSONField(
        db_column="shodanResults", null=True, blank=True, default=dict
    )
    wappalyzerResults = models.JSONField(db_column="wappalyzerResults", default=list)

    domain = models.ForeignKey(
        Domain, db_column="domainId", on_delete=models.CASCADE, related_name="services"
    )
    discoveredBy = models.ForeignKey(
        Scan,
        db_column="discoveredById",
        blank=True,
        null=True,
        on_delete=models.SET_NULL,
        related_name="services",
    )

    class Meta:
        """The Meta class for Service."""

        managed = True
        db_table = "service"
        unique_together = (("port", "domain"),)


class TypeormMetadata(models.Model):
    """The TypeormMetadata model."""

    type = models.CharField()
    database = models.CharField(blank=True, null=True)
    schema = models.CharField(blank=True, null=True)
    table = models.CharField(blank=True, null=True)
    name = models.CharField(blank=True, null=True)
    value = models.TextField(blank=True, null=True)

    class Meta:
        """The Meta class for TypeormMetadata."""

        managed = True
        db_table = "typeorm_metadata"


class UserType(models.TextChoices):
    GLOBAL_ADMIN = "globalAdmin"
    GLOBAL_VIEW = "globalView"
    REGIONAL_ADMIN = "regionalAdmin"
    STANDARD = "standard"


class User(models.Model):
    """The User model."""

    id = models.UUIDField(primary_key=True, default=uuid.uuid4, editable=False)
    cognitoId = models.CharField(
        max_length=255, db_column="cognitoId", unique=True, blank=True, null=True
    )
    oktaId = models.CharField(
        max_length=255, db_column="oktaId", null=True, blank=True, unique=True
    )
    loginGovId = models.CharField(
        max_length=255, db_column="loginGovId", unique=True, blank=True, null=True
    )
    createdAt = models.DateTimeField(auto_now_add=True, db_column="createdAt")
    updatedAt = models.DateTimeField(auto_now=True, db_column="updatedAt")

    firstName = models.CharField(max_length=255, db_column="firstName")
    lastName = models.CharField(max_length=255, db_column="lastName")
    fullName = models.CharField(max_length=255, db_column="fullName")
    email = models.CharField(unique=True)

    invitePending = models.BooleanField(db_column="invitePending", default=False)
    loginBlockedByMaintenance = models.BooleanField(
        db_column="loginBlockedByMaintenance", default=False
    )
    dateAcceptedTerms = models.DateTimeField(
        db_column="dateAcceptedTerms", blank=True, null=True
    )
    acceptedTermsVersion = models.TextField(
        db_column="acceptedTermsVersion", blank=True, null=True
    )

    lastLoggedIn = models.DateTimeField(db_column="lastLoggedIn", blank=True, null=True)
    userType = models.CharField(
        db_column="userType",
        max_length=50,
        choices=UserType.choices,
        default=UserType.STANDARD,
    )

    regionId = models.CharField(
        db_column="regionId", blank=True, null=True, max_length=255
    )
    state = models.CharField(blank=True, null=True, max_length=255)

    def save(self, *args, **kwargs):
        self.fullName = f"{self.firstName} {self.lastName}"
        super().save(*args, **kwargs)

    class Meta:
        """The Meta class for User."""

        managed = True
        db_table = "user"


class Vulnerability(models.Model):
    """The Vulnerability model."""

    class SeverityChoices(models.TextChoices):
        NONE = "None"
        LOW = "Low"
        MEDIUM = "Medium"
        HIGH = "High"
        CRITICAL = "Critical"

    class StateChoices(models.TextChoices):
        OPEN = "open"
        CLOSED = "closed"

    class SubstateChoices(models.TextChoices):
        UNCONFIRMED = "unconfirmed"
        EXPLOITABLE = "exploitable"
        FALSE_POSITIVE = "false-positive"
        ACCEPTED_RISK = "accepted-risk"
        REMEDIATED = "remediated"

    id = models.UUIDField(primary_key=True, default=uuid.uuid4, editable=False)
    createdAt = models.DateTimeField(auto_now_add=True, db_column="createdAt")
    updatedAt = models.DateTimeField(auto_now=True, db_column="updatedAt")
    lastSeen = models.DateTimeField(db_column="lastSeen", blank=True, null=True)
    title = models.CharField()
    cve = models.TextField(blank=True, null=True)
    cwe = models.TextField(blank=True, null=True)
    cpe = models.TextField(blank=True, null=True)
    description = models.CharField()
    references = models.JSONField(default=list)
    cvss = models.DecimalField(
        max_digits=1000, decimal_places=1000, blank=True, null=True
    )
    severity = models.CharField(
        max_length=10, choices=SeverityChoices.choices, blank=True, null=True
    )
    needsPopulation = models.BooleanField(db_column="needsPopulation")
    state = models.CharField(
        max_length=10, choices=StateChoices.choices, default=StateChoices.OPEN
    )
    substate = models.CharField(
        max_length=15,
        choices=SubstateChoices.choices,
        default=SubstateChoices.UNCONFIRMED,
    )
    source = models.CharField()
    notes = models.CharField()
    actions = models.JSONField(default=list)
    structuredData = models.JSONField(db_column="structuredData", default=dict)
    isKev = models.BooleanField(db_column="isKev", blank=True, null=True, default=False)
    kevResults = models.JSONField(
        db_column="kevResults", blank=True, null=True, default=dict
    )
    domain = models.ForeignKey(
        Domain, models.DO_NOTHING, db_column="domainId", blank=True, null=True
    )
    service = models.ForeignKey(
        Service, models.DO_NOTHING, db_column="serviceId", blank=True, null=True
    )

    def setState(self, substate, automatic, user=None):
        """Set the state and update actions."""
        self.substate = substate
        self.state = "open" if substate in ["unconfirmed", "exploitable"] else "closed"
        self.actions.insert(
            0,
            {
                "type": "state-change",
                "state": self.state,
                "substate": self.substate,
                "automatic": automatic,
                "userId": user.id if user else None,
                "userName": user.fullName if user else None,
                "date": datetime.now(timezone.utc),
            },
        )

    def save(self, *args, **kwargs):
        """Override save to set severity based on cvss."""
        if self.cvss is not None:
            if self.cvss == 0:
                self.severity = self.SeverityChoices.NONE
            elif self.cvss < 4:
                self.severity = self.SeverityChoices.LOW
            elif self.cvss < 7:
                self.severity = self.SeverityChoices.MEDIUM
            elif self.cvss < 9:
                self.severity = self.SeverityChoices.HIGH
            else:
                self.severity = self.SeverityChoices.CRITICAL
        super().save(*args, **kwargs)

    class Meta:
        """The Meta class for Vulnerability."""

        managed = True
        db_table = "vulnerability"
        indexes = [
            models.Index(fields=["createdAt"]),
            models.Index(fields=["updatedAt"]),
        ]
        unique_together = (("domain", "title"),)


class Webpage(models.Model):
    """The Webpage model."""

    id = models.UUIDField(primary_key=True)
    createdAt = models.DateTimeField(db_column="createdAt")
    updatedAt = models.DateTimeField(db_column="updatedAt")
    syncedAt = models.DateTimeField(db_column="syncedAt", blank=True, null=True)
    lastSeen = models.DateTimeField(db_column="lastSeen", blank=True, null=True)
    s3key = models.CharField(db_column="s3Key", blank=True, null=True)
    url = models.CharField()
    status = models.DecimalField(max_digits=1000, decimal_places=1000)
    responseSize = models.DecimalField(
        db_column="responseSize",
        max_digits=1000,
        decimal_places=1000,
        blank=True,
        null=True,
    )
    headers = models.JSONField()
    domainId = models.ForeignKey(
        Domain, models.DO_NOTHING, db_column="domainId", blank=True, null=True
    )
    discoveredById = models.ForeignKey(
        Scan, models.DO_NOTHING, db_column="discoveredById", blank=True, null=True
    )

    class Meta:
        """The Meta class for Webpage."""

        managed = True
        db_table = "webpage"
        unique_together = (("url", "domainId"),)<|MERGE_RESOLUTION|>--- conflicted
+++ resolved
@@ -35,51 +35,6 @@
         db_table = "api_key"
 
 
-<<<<<<< HEAD
-class Assessment(models.Model):
-    """The Assessment model."""
-
-    id = models.UUIDField(primary_key=True, default=uuid.uuid4, editable=False)
-    createdAt = models.DateTimeField(auto_now_add=True, db_column="createdAt")
-    updatedAt = models.DateTimeField(auto_now=True, db_column="updatedAt")
-    rscId = models.CharField(max_length=255, db_column="rscId", unique=True)
-    type = models.CharField(max_length=255)
-
-    user = models.ForeignKey(
-        "User",
-        db_column="userId",
-        blank=True,
-        null=True,
-        on_delete=models.CASCADE,
-        related_name="assessments",
-    )
-
-    class Meta:
-        """The Meta class for Assessment."""
-
-        managed = True
-        db_table = "assessment"
-
-
-class Category(models.Model):
-    """The Category model."""
-
-    id = models.UUIDField(primary_key=True, default=uuid.uuid4, editable=False)
-    name = models.CharField(max_length=255)
-    number = models.CharField(max_length=255, unique=True)
-    shortName = models.CharField(
-        db_column="shortName", max_length=255, blank=True, null=True
-    )
-
-    class Meta:
-        """The Meta class for Category model."""
-
-        managed = True
-        db_table = "category"
-
-
-=======
->>>>>>> 0dfc4d87
 class Cpe(models.Model):
     """The Cpe model."""
 
@@ -363,70 +318,6 @@
         db_table = "query-result-cache"
 
 
-<<<<<<< HEAD
-class Question(models.Model):
-    """The Question model."""
-
-    id = models.UUIDField(primary_key=True)
-    name = models.CharField(max_length=255)
-    description = models.CharField(blank=True, null=True)
-    longForm = models.CharField(db_column="longForm")
-    number = models.CharField(max_length=255)
-    category = models.ForeignKey(
-        Category, models.DO_NOTHING, db_column="categoryId", blank=True, null=True
-    )
-
-    class Meta:
-        """The Meta class for Question."""
-
-        db_table = "question"
-        managed = True
-        unique_together = (("category", "number"),)
-
-
-class Resource(models.Model):
-    """The Resource model."""
-
-    id = models.UUIDField(primary_key=True)
-    description = models.CharField()
-    name = models.CharField()
-    type = models.CharField()
-    url = models.CharField(unique=True)
-    questions = models.ManyToManyField(
-        "Question",
-        related_name="resources",
-        db_table="question_resources_resource",
-    )
-
-    class Meta:
-        """The Meta class for Resource."""
-
-        managed = True
-        db_table = "resource"
-
-
-class Response(models.Model):
-    """The Response model."""
-
-    id = models.UUIDField(primary_key=True)
-    selection = models.CharField()
-    assessmentId = models.ForeignKey(
-        Assessment, models.DO_NOTHING, db_column="assessmentId", blank=True, null=True
-    )
-    questionId = models.ForeignKey(
-        Question, models.DO_NOTHING, db_column="questionId", blank=True, null=True
-    )
-
-    class Meta:
-        """The Meta class for Resource."""
-
-        managed = True
-        db_table = "response"
-        unique_together = (("assessmentId", "questionId"),)
-
-
-=======
->>>>>>> 0dfc4d87
 class Role(models.Model):
     """The Role model."""
 
