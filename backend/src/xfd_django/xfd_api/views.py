--- conflicted
+++ resolved
@@ -21,16 +21,6 @@
 from typing import List, Optional
 
 # Third-Party Libraries
-<<<<<<< HEAD
-from fastapi import APIRouter, Depends, HTTPException, Query
-from pydantic import UUID4
-
-from .api_methods import organization, scan, scan_tasks
-from .api_methods.api_keys import get_api_keys
-from .api_methods.cpe import get_cpes_by_id
-from .api_methods.cve import get_cves_by_id, get_cves_by_name
-from .api_methods.domain import get_domain_by_id
-=======
 from django.shortcuts import render
 from fastapi import APIRouter, Depends, HTTPException, Query, Request
 from fastapi.security import APIKeyHeader, OAuth2PasswordBearer
@@ -40,13 +30,12 @@
 from .api_methods import api_key as api_key_methods
 from .api_methods import auth as auth_methods
 from .api_methods import notification as notification_methods
-from .api_methods import scan
+from .api_methods import scan, organization
 from .api_methods.api_keys import get_api_keys
 from .api_methods.cpe import get_cpes_by_id
 from .api_methods.cve import get_cves_by_id, get_cves_by_name
 from .api_methods.domain import export_domains, get_domain_by_id, search_domains
 from .api_methods.organization import get_organizations, read_orgs
->>>>>>> 2c946bbe
 from .api_methods.user import get_users
 from .api_methods.vulnerability import get_vulnerability_by_id, update_vulnerability
 from .auth import get_current_active_user
@@ -54,23 +43,15 @@
 from .models import Assessment, User
 from .schema_models import organization as OrganizationSchema
 from .schema_models import scan as scanSchema
-<<<<<<< HEAD
-from .schema_models import scan_tasks as scanTaskSchema
-=======
 from .schema_models.api_key import ApiKey as ApiKeySchema
->>>>>>> 2c946bbe
 from .schema_models.assessment import Assessment as AssessmentSchema
 from .schema_models.cpe import Cpe as CpeSchema
 from .schema_models.cve import Cve as CveSchema
 from .schema_models.domain import Domain as DomainSchema
-<<<<<<< HEAD
-from .schema_models.domain import DomainSearch
-=======
 from .schema_models.domain import DomainFilters, DomainSearch
 from .schema_models.notification import Notification as NotificationSchema
 from .schema_models.organization import Organization as OrganizationSchema
 from .schema_models.role import Role as RoleSchema
->>>>>>> 2c946bbe
 from .schema_models.user import User as UserSchema
 from .schema_models.vulnerability import Vulnerability as VulnerabilitySchema
 
@@ -364,8 +345,6 @@
     return api_key_methods.delete(id, current_user)
 
 
-<<<<<<< HEAD
-=======
 @api_router.get(
     "/organizations/{regionId}",
     response_model=List[OrganizationSchema],
@@ -463,7 +442,6 @@
     return notification_methods.get_508_banner(current_user)
 
 
->>>>>>> 2c946bbe
 # ========================================
 #   Scan Endpoints
 # ========================================
@@ -563,49 +541,6 @@
     return response
 
 
-# ========================================
-#   Scan Task Endpoints
-# ========================================
-
-
-@api_router.post(
-    "/scan-tasks/search",
-    dependencies=[Depends(get_current_active_user)],
-    response_model=scanTaskSchema.ScanTaskListResponse,
-    tags=["Scan Tasks"],
-)
-async def list_scan_tasks(
-    search_data: scanTaskSchema.ScanTaskSearch,
-    current_user: User = Depends(get_current_active_user),
-):
-    """List scan tasks based on filters."""
-    return scan_tasks.list_scan_tasks(search_data, current_user)
-
-
-@api_router.post(
-    "/scan-tasks/{scan_task_id}/kill",
-    dependencies=[Depends(get_current_active_user)],
-    tags=["Scan Tasks"],
-)
-async def kill_scan_tasks(
-    scan_task_id: UUID4, current_user: User = Depends(get_current_active_user)
-):
-    """Kill a scan task."""
-    return scan_tasks.kill_scan_task(scan_task_id, current_user)
-
-
-@api_router.get(
-    "/scan-tasks/{scan_task_id}/logs",
-    dependencies=[Depends(get_current_active_user)],
-    # response_model=scanTaskSchema.GenericResponse,
-    tags=["Scan Tasks"],
-)
-async def get_scan_task_logs(
-    scan_task_id: UUID4, current_user: User = Depends(get_current_active_user)
-):
-    """Get logs from a particular scan task."""
-    return scan_tasks.get_scan_task_logs(scan_task_id, current_user)
-
 
 # ========================================
 #   Organization Endpoints
