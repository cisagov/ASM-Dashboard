"""This module defines the API endpoints for the FastAPI application."""
# Standard Python Libraries
import os
from typing import List, Optional
from uuid import UUID

# Third-Party Libraries
from django.shortcuts import render
from fastapi import APIRouter, Body, Depends, HTTPException, Query, Request, status
from fastapi.responses import RedirectResponse

# from .schemas import Cpe
from .api_methods import api_key as api_key_methods
from .api_methods import auth as auth_methods
from .api_methods import notification as notification_methods
from .api_methods import organization, proxy, scan, scan_tasks
from .api_methods.cpe import get_cpes_by_id
from .api_methods.cve import get_cves_by_id, get_cves_by_name
from .api_methods.domain import export_domains, get_domain_by_id, search_domains
from .api_methods.saved_search import (
    create_saved_search,
    delete_saved_search,
    get_saved_search,
    list_saved_searches,
    update_saved_search,
)
from .api_methods.search import export, search_post
from .api_methods.user import get_users
from .api_methods.vulnerability import (
    get_vulnerability_by_id,
    search_vulnerabilities,
    update_vulnerability,
)
from .auth import get_current_active_user
from .login_gov import callback, login
<<<<<<< HEAD
from .models import Assessment, Domain, User, Vulnerability
=======
from .models import User
>>>>>>> a9a0d02e
from .schema_models import organization as OrganizationSchema
from .schema_models import scan as scanSchema
from .schema_models import scan_tasks as scanTaskSchema
from .schema_models.api_key import ApiKey as ApiKeySchema
from .schema_models.cpe import Cpe as CpeSchema
from .schema_models.cve import Cve as CveSchema
from .schema_models.domain import Domain as DomainSchema
from .schema_models.domain import DomainFilters, DomainSearch
from .schema_models.notification import Notification as NotificationSchema
from .schema_models.role import Role as RoleSchema
from .schema_models.saved_search import SavedSearch as SavedSearchSchema
from .schema_models.search import SearchBody, SearchRequest, SearchResponse
from .schema_models.user import User as UserSchema
from .schema_models.vulnerability import Vulnerability as VulnerabilitySchema
from .schema_models.vulnerability import VulnerabilitySearch

# Define API router
api_router = APIRouter()


# Healthcheck endpoint
@api_router.get("/healthcheck", tags=["Testing"])
async def healthcheck():
    """
    Healthcheck endpoint.

    Returns:
        dict: A dictionary containing the health status of the application.
    """
    return {"status": "ok"}


# ========================================
#   Proxy Endpoints
# ========================================


# Matomo Proxy
@api_router.api_route(
    "/matomo/{path:path}",
    dependencies=[Depends(get_current_active_user)],
    tags=["Analytics"],
)
async def matomo_proxy(
    path: str, request: Request, current_user: User = Depends(get_current_active_user)
):
    """Proxy requests to the Matomo analytics instance."""
    # Public paths -- directly allowed
    allowed_paths = ["/matomo.php", "/matomo.js"]
    if any(
        [request.url.path.startswith(allowed_path) for allowed_path in allowed_paths]
    ):
        return await proxy.proxy_request(path, request, os.getenv("MATOMO_URL"))

    # Redirects for specific font files
    if request.url.path in [
        "/plugins/Morpheus/fonts/matomo.woff2",
        "/plugins/Morpheus/fonts/matomo.woff",
        "/plugins/Morpheus/fonts/matomo.ttf",
    ]:
        return RedirectResponse(
            url=f"https://cdn.jsdelivr.net/gh/matomo-org/matomo@3.14.1{request.url.path}"
        )

    # Ensure only global admin can access other paths
    if current_user.userType != "globalAdmin":
        raise HTTPException(status_code=403, detail="Unauthorized")

    # Handle the proxy request to Matomo
    return await proxy.proxy_request(
        request, os.getenv("MATOMO_URL", ""), path, cookie_name="MATOMO_SESSID"
    )


# P&E Proxy
@api_router.api_route(
    "/pe/{path:path}",
    dependencies=[Depends(get_current_active_user)],
    tags=["P&E Proxy"],
)
async def pe_proxy(
    path: str, request: Request, current_user: User = Depends(get_current_active_user)
):
    """Proxy requests to the P&E Django application."""
    # Ensure only Global Admin and Global View users can access
    if current_user.userType not in ["globalView", "globalAdmin"]:
        raise HTTPException(status_code=403, detail="Unauthorized")

    # Handle the proxy request to the P&E Django application
    return await proxy.proxy_request(request, os.getenv("PE_API_URL", ""), path)


@api_router.get(
    "/cpes/{cpe_id}",
    # dependencies=[Depends(get_current_active_user)],
    response_model=CpeSchema,
    tags=["Cpe"],
)
async def call_get_cpes_by_id(cpe_id):
    """
    Get Cpe by id.
    Returns:
        object: a single Cpe object.
    """
    return get_cpes_by_id(cpe_id)


@api_router.get(
    "/cves/{cve_id}",
    # dependencies=[Depends(get_current_active_user)],
    response_model=CveSchema,
    tags=["Cve"],
)
async def call_get_cves_by_id(cve_id):
    """
    Get Cve by id.
    Returns:
        object: a single Cve object.
    """
    return get_cves_by_id(cve_id)


@api_router.get(
    "/cves/name/{cve_name}",
    # dependencies=[Depends(get_current_active_user)],
    response_model=CveSchema,
    tags=["Get cve by name"],
)
async def call_get_cves_by_name(cve_name):
    """
    Get Cve by name.
    Returns:
        object: a single Cpe object.
    """
    return get_cves_by_name(cve_name)


@api_router.post(
    "/domain/search",
    dependencies=[Depends(get_current_active_user)],
    response_model=List[DomainSchema],
    tags=["Domains"],
)
async def call_search_domains(
    domain_search: DomainSearch, current_user: User = Depends(get_current_active_user)
):
    return search_domains(domain_search, current_user)


@api_router.post(
    "/domain/export",
    dependencies=[Depends(get_current_active_user)],
    tags=["Domains"],
)
async def call_export_domains(domain_search: DomainSearch):
    return export_domains(domain_search)


@api_router.get(
    "/domain/{domain_id}",
    dependencies=[Depends(get_current_active_user)],
    response_model=DomainSchema,
    tags=["Get domain by id"],
)
async def call_get_domain_by_id(domain_id: str):
    """
    Get domain by id.
    Returns:
        object: a single Domain object.
    """
    return get_domain_by_id(domain_id)


@api_router.post(
    "/vulnerabilities/search",
    dependencies=[Depends(get_current_active_user)],
    response_model=List[VulnerabilitySchema],
    tags=["Vulnerabilities"],
)
async def call_search_vulnerabilities(
    vulnerability_search: VulnerabilitySearch,
    current_user: User = Depends(get_current_active_user),
):
    return search_vulnerabilities(vulnerability_search, current_user)


@api_router.post("/vulnerabilities/export")
async def export_vulnerabilities():
    try:
        pass
    except Exception as e:
        raise HTTPException(status_code=500, detail=str(e))


@api_router.get(
    "/vulnerabilities/{vulnerabilityId}",
    dependencies=[Depends(get_current_active_user)],
    response_model=VulnerabilitySchema,
    tags=["Get vulnerability by id"],
)
async def call_get_vulnerability_by_id(vuln_id: str):
    """
    Get vulnerability by id.
    Returns:
        object: a single Vulnerability object.
    """
    return get_vulnerability_by_id(vuln_id)


@api_router.put(
    "/vulnerabilities/{vulnerabilityId}",
    # dependencies=[Depends(get_current_active_user)],
    response_model=VulnerabilitySchema,
    tags="Update vulnerability",
)
async def call_update_vulnerability(vuln_id, data: VulnerabilitySchema):
    """
    Update vulnerability by id.

    Returns:
        object: a single vulnerability object that has been modified.
    """
    return update_vulnerability(vuln_id, data)


# ========================================
#   Auth Endpoints
# ========================================


# Okta Callback
@api_router.post("/auth/okta-callback", tags=["auth"])
async def okta_callback(request: Request):
    """Handle Okta Callback."""
    return await auth_methods.handle_okta_callback(request)


# Login
@api_router.get("/login", tags=["auth"])
async def login_route():
    """Handle V1 Login."""
    return login()


# V1 Callback
@api_router.post("/auth/callback", tags=["auth"])
async def callback_route(request: Request):
    """Handle V1 Callback."""
    body = await request.json()
    try:
        user_info = callback(body)
        return user_info
    except Exception as error:
        raise HTTPException(status_code=400, detail=str(error))


# ========================================
#   Users Endpoints
# ========================================


# GET Current User
@api_router.get("/users/me", tags=["users"])
async def read_users_me(current_user: User = Depends(get_current_active_user)):
    return current_user


@api_router.get(
    "/users/{regionId}",
    response_model=List[UserSchema],
    # dependencies=[Depends(get_current_active_user)],
    tags=["User"],
)
async def call_get_users(regionId):
    """
    Call get_users()

    Args:
        regionId: Region IDs to filter users by.

    Raises:
        HTTPException: If the user is not authorized or no users are found.

    Returns:
        List[User]: A list of users matching the filter criteria.
    """
    return get_users(regionId)


# ========================================
#   Api-Key Endpoints
# ========================================


# POST
@api_router.post("/api-keys", response_model=ApiKeySchema, tags=["api-keys"])
async def create_api_key(current_user: User = Depends(get_current_active_user)):
    """Create api key."""
    return api_key_methods.post(current_user)


# DELETE
@api_router.delete("/api-keys/{id}", tags=["api-keys"])
async def delete_api_key(
    id: str, current_user: User = Depends(get_current_active_user)
):
    """Delete api key by id."""
    return api_key_methods.delete(id, current_user)


# ========================================
#   Saved Search  Endpoints
# ========================================


# Create a new saved search
@api_router.post(
    "/saved-searches",
    dependencies=[Depends(get_current_active_user)],
    response_model=SavedSearchSchema,
    tags=["Saved Search"],
)
async def call_create_saved_search(
    name: str,
    search_term: str,
    region_id: str,
    current_user: User = Depends(get_current_active_user),
):
    """Create a new saved search."""

    request = {
        "name": name,
        "searchTerm": search_term,
        "regionId": region_id,
        "createdById": current_user,
    }

    return create_saved_search(request)


# Get all existing saved searches
@api_router.get(
    "/saved-searches",
    dependencies=[Depends(get_current_active_user)],
    response_model=List[SavedSearchSchema],
    tags=["Saved Search"],
)
async def call_list_saved_searches():
    """Retrieve a list of all saved searches."""
    return list_saved_searches()


# Get individual saved search by ID
@api_router.get(
    "/saved-searches/{saved_search_id}",
    dependencies=[Depends(get_current_active_user)],
    response_model=SavedSearchSchema,
    tags=["Saved Search"],
)
async def call_get_saved_search(saved_search_id: str):
    """Retrieve a saved search by its ID."""
    return get_saved_search(saved_search_id)


# Update saved search by ID
@api_router.put(
    "/saved-searches/{saved_search_id}",
    dependencies=[Depends(get_current_active_user)],
    response_model=SavedSearchSchema,
    tags=["Saved Search"],
)
async def call_update_saved_search(
    saved_search_id: str,
    name: str,
    search_term: str,
    current_user: User = Depends(get_current_active_user),
):
    """Update a saved search by its ID."""

    request = {
        "name": name,
        "saved_search_id": saved_search_id,
        "searchTerm": search_term,
    }

    return update_saved_search(request)


# Delete saved search by ID
@api_router.delete(
    "/saved-searches/{saved_search_id}",
    dependencies=[Depends(get_current_active_user)],
    tags=["Saved Search"],
)
async def call_delete_saved_search(saved_search_id: str):
    """Delete a saved search by its ID."""
    return delete_saved_search(saved_search_id)


# GET ALL
@api_router.get("/api-keys", response_model=List[ApiKeySchema], tags=["api-keys"])
async def get_all_api_keys(current_user: User = Depends(get_current_active_user)):
    """Get all api keys."""
    return api_key_methods.get_all(current_user)


# GET BY ID
@api_router.get("/api-keys/{id}", response_model=ApiKeySchema, tags=["api-keys"])
async def get_api_key(id: str, current_user: User = Depends(get_current_active_user)):
    """Get api key by id."""
    return api_key_methods.get_by_id(id, current_user)


# ========================================
#   Notification Endpoints
# ========================================


# POST
@api_router.post(
    "/notifications", response_model=NotificationSchema, tags=["notifications"]
)
async def create_notification(current_user: User = Depends(get_current_active_user)):
    """Create notification key."""
    # return notification_handler.post(current_user)
    return []


# DELETE
@api_router.delete(
    "/notifications/{id}", response_model=NotificationSchema, tags=["notifications"]
)
async def delete_notification(
    id: str, current_user: User = Depends(get_current_active_user)
):
    """Delete notification by id."""
    return notification_methods.delete(id, current_user)


# GET ALL
@api_router.get(
    "/notifications", response_model=List[NotificationSchema], tags=["notifications"]
)
async def get_all_notifications(current_user: User = Depends(get_current_active_user)):
    """Get all notifications."""
    return notification_methods.get_all(current_user)


# GET BY ID
@api_router.get(
    "/notifications/{id}", response_model=NotificationSchema, tags=["notifications"]
)
async def get_notification(
    id: str, current_user: User = Depends(get_current_active_user)
):
    """Get notification by id."""
    return notification_methods.get_by_id(id, current_user)


# UPDATE BY ID
@api_router.put("/notifications/{id}", tags=["notifications"])
async def update_notification(
    id: str, current_user: User = Depends(get_current_active_user)
):
    """Update notification key by id."""
    return notification_methods.delete(id, current_user)


# GET 508 Banner
@api_router.get("/notifications/508-banner", tags=["notifications"])
async def get_508_banner(current_user: User = Depends(get_current_active_user)):
    """Get notification by id."""
    return notification_methods.get_508_banner(current_user)


# ========================================
#   Scan Endpoints
# ========================================


@api_router.get(
    "/scans",
    dependencies=[Depends(get_current_active_user)],
    response_model=scanSchema.GetScansResponseModel,
    tags=["Scans"],
)
async def list_scans(current_user: User = Depends(get_current_active_user)):
    """Retrieve a list of all scans."""
    return scan.list_scans(current_user)


@api_router.get(
    "/granularScans",
    dependencies=[Depends(get_current_active_user)],
    response_model=scanSchema.GetGranularScansResponseModel,
    tags=["Scans"],
)
async def list_granular_scans(current_user: User = Depends(get_current_active_user)):
    """Retrieve a list of granular scans. User must be authenticated."""
    return scan.list_granular_scans(current_user)


@api_router.post(
    "/scans",
    dependencies=[Depends(get_current_active_user)],
    response_model=scanSchema.CreateScanResponseModel,
    tags=["Scans"],
)
async def create_scan(
    scan_data: scanSchema.NewScan, current_user: User = Depends(get_current_active_user)
):
    """Create a new scan."""
    return scan.create_scan(scan_data, current_user)


@api_router.get(
    "/scans/{scan_id}",
    dependencies=[Depends(get_current_active_user)],
    response_model=scanSchema.GetScanResponseModel,
    tags=["Scans"],
)
async def get_scan(scan_id: str, current_user: User = Depends(get_current_active_user)):
    """Get a scan by its ID. User must be authenticated."""
    return scan.get_scan(scan_id, current_user)


@api_router.put(
    "/scans/{scan_id}",
    dependencies=[Depends(get_current_active_user)],
    response_model=scanSchema.CreateScanResponseModel,
    tags=["Scans"],
)
async def update_scan(
    scan_id: str,
    scan_data: scanSchema.NewScan,
    current_user: User = Depends(get_current_active_user),
):
    """Update a scan by its ID."""
    return scan.update_scan(scan_id, scan_data, current_user)


@api_router.delete(
    "/scans/{scan_id}",
    dependencies=[Depends(get_current_active_user)],
    response_model=scanSchema.GenericMessageResponseModel,
    tags=["Scans"],
)
async def delete_scan(
    scan_id: str, current_user: User = Depends(get_current_active_user)
):
    """Delete a scan by its ID."""
    return scan.delete_scan(scan_id, current_user)


@api_router.post(
    "/scans/{scan_id}/run",
    dependencies=[Depends(get_current_active_user)],
    response_model=scanSchema.GenericMessageResponseModel,
    tags=["Scans"],
)
async def run_scan(scan_id: str, current_user: User = Depends(get_current_active_user)):
    """Manually run a scan by its ID"""
    return scan.run_scan(scan_id, current_user)


@api_router.post(
    "/scheduler/invoke", dependencies=[Depends(get_current_active_user)], tags=["Scans"]
)
async def invoke_scheduler(current_user: User = Depends(get_current_active_user)):
    """Manually invoke the scan scheduler."""
    response = await scan.invoke_scheduler(current_user)
    return response


# ========================================
#   Scan Task Endpoints
# ========================================


@api_router.post(
    "/scan-tasks/search",
    dependencies=[Depends(get_current_active_user)],
    response_model=scanTaskSchema.ScanTaskListResponse,
    tags=["Scan Tasks"],
)
async def list_scan_tasks(
    search_data: Optional[scanTaskSchema.ScanTaskSearch] = Body(None),
    current_user: User = Depends(get_current_active_user),
):
    """List scan tasks based on filters."""
    return scan_tasks.list_scan_tasks(search_data, current_user)


@api_router.post(
    "/scan-tasks/{scan_task_id}/kill",
    dependencies=[Depends(get_current_active_user)],
    tags=["Scan Tasks"],
)
async def kill_scan_tasks(
    scan_task_id: UUID, current_user: User = Depends(get_current_active_user)
):
    """Kill a scan task."""
    return scan_tasks.kill_scan_task(scan_task_id, current_user)


@api_router.get(
    "/scan-tasks/{scan_task_id}/logs",
    dependencies=[Depends(get_current_active_user)],
    # response_model=scanTaskSchema.GenericResponse,
    tags=["Scan Tasks"],
)
async def get_scan_task_logs(
    scan_task_id: UUID, current_user: User = Depends(get_current_active_user)
):
    """Get logs from a particular scan task."""
    return scan_tasks.get_scan_task_logs(scan_task_id, current_user)


# ========================================
#   Organization Endpoints
# ========================================


@api_router.get(
    "/organizations",
    dependencies=[Depends(get_current_active_user)],
    response_model=List[OrganizationSchema.GetOrganizationSchema],
    tags=["Organizations"],
)
async def list_organizations(current_user: User = Depends(get_current_active_user)):
    """Retrieve a list of all organizations."""
    return organization.list_organizations(current_user)


@api_router.get(
    "/organizations/tags",
    dependencies=[Depends(get_current_active_user)],
    response_model=List[OrganizationSchema.GetTagSchema],
    tags=["Organizations"],
)
async def get_organization_tags(current_user: User = Depends(get_current_active_user)):
    """Retrieve a list of organization tags."""
    return organization.get_tags(current_user)


@api_router.get(
    "/organizations/{organization_id}",
    dependencies=[Depends(get_current_active_user)],
    response_model=OrganizationSchema.GetSingleOrganizationSchema,
    tags=["Organizations"],
)
async def get_organization(
    organization_id: str, current_user: User = Depends(get_current_active_user)
):
    """Retrieve an organization by its ID."""
    return organization.get_organization(organization_id, current_user)


@api_router.get(
    "/organizations/state/{state}",
    dependencies=[Depends(get_current_active_user)],
    response_model=List[OrganizationSchema.GetOrganizationSchema],
    tags=["Organizations"],
)
async def get_organizations_by_state(
    state: str, current_user: User = Depends(get_current_active_user)
):
    """Retrieve organizations by state."""
    return organization.get_by_state(state, current_user)


@api_router.get(
    "/organizations/regionId/{region_id}",
    dependencies=[Depends(get_current_active_user)],
    response_model=List[OrganizationSchema.GetOrganizationSchema],
    tags=["Organizations"],
)
async def get_organizations_by_region(
    region_id: str, current_user: User = Depends(get_current_active_user)
):
    """Retrieve organizations by region ID."""
    return organization.get_by_region(region_id, current_user)


@api_router.get(
    "/regions",
    dependencies=[Depends(get_current_active_user)],
    response_model=List[OrganizationSchema.RegionSchema],
    tags=["Regions"],
)
async def list_regions(current_user: User = Depends(get_current_active_user)):
    """Retrieve a list of all regions."""
    return organization.get_all_regions(current_user)


@api_router.post(
    "/organizations",
    dependencies=[Depends(get_current_active_user)],
    response_model=OrganizationSchema.GetSingleOrganizationSchema,
    tags=["Organizations"],
)
async def create_organization(
    organization_data: OrganizationSchema.NewOrganization,
    current_user: User = Depends(get_current_active_user),
):
    """Create a new organization."""
    return organization.create_organization(organization_data, current_user)


@api_router.post(
    "/organizations_upsert",
    dependencies=[Depends(get_current_active_user)],
    response_model=OrganizationSchema.GetSingleOrganizationSchema,
    tags=["Organizations"],
)
async def upsert_organization(
    organization_data: OrganizationSchema.NewOrganization,
    current_user: User = Depends(get_current_active_user),
):
    """Upsert an organization."""
    return organization.upsert_organization(organization_data, current_user)


@api_router.put(
    "/organizations/{organization_id}",
    dependencies=[Depends(get_current_active_user)],
    response_model=OrganizationSchema.GetSingleOrganizationSchema,
    tags=["Organizations"],
)
async def update_organization(
    organization_id: str,
    org_data: OrganizationSchema.NewOrganization,
    current_user: User = Depends(get_current_active_user),
):
    """Update an organization by its ID."""
    return organization.update_organization(organization_id, org_data, current_user)


@api_router.delete(
    "/organizations/{organization_id}",
    dependencies=[Depends(get_current_active_user)],
    response_model=OrganizationSchema.GenericMessageResponseModel,
    tags=["Organizations"],
)
async def delete_organization(
    organization_id: str, current_user: User = Depends(get_current_active_user)
):
    """Delete an organization by its ID."""
    return organization.delete_organization(organization_id, current_user)


@api_router.post(
    "/v2/organizations/{organization_id}/users",
    dependencies=[Depends(get_current_active_user)],
    response_model=OrganizationSchema.GenericPostResponseModel,
    tags=["Organizations"],
)
async def add_user_to_organization_v2(
    organization_id: str,
    user_data: OrganizationSchema.NewOrgUser,
    current_user: User = Depends(get_current_active_user),
):
    """Add a user to an organization."""
    return organization.add_user_to_org_v2(organization_id, user_data, current_user)


@api_router.post(
    "/organizations/{organization_id}/roles/{role_id}/approve",
    dependencies=[Depends(get_current_active_user)],
    response_model=OrganizationSchema.GenericMessageResponseModel,
    tags=["Organizations"],
)
async def approve_role(
    organization_id: str,
    role_id: str,
    current_user: User = Depends(get_current_active_user),
):
    """Approve a role within an organization."""
    return organization.approve_role(organization_id, role_id, current_user)


@api_router.post(
    "/organizations/{organization_id}/roles/{role_id}/remove",
    dependencies=[Depends(get_current_active_user)],
    response_model=OrganizationSchema.GenericMessageResponseModel,
    tags=["Organizations"],
)
async def remove_role(
    organization_id: str,
    role_id: str,
    current_user: User = Depends(get_current_active_user),
):
    """Remove a role from an organization."""
    return organization.remove_role(organization_id, role_id, current_user)


@api_router.post(
    "/organizations/{organization_id}/granularScans/{scan_id}/update",
    dependencies=[Depends(get_current_active_user)],
    response_model=OrganizationSchema.GetSingleOrganizationSchema,
    tags=["Organizations"],
)
async def update_granular_scan(
    organization_id: str,
    scan_id: str,
    scan_data: OrganizationSchema.NewOrgScan,
    current_user: User = Depends(get_current_active_user),
):
    """Update a granular scan for an organization."""
    return organization.update_org_scan(
        organization_id, scan_id, scan_data, current_user
    )


@api_router.get(
    "/v2/organizations",
    dependencies=[Depends(get_current_active_user)],
    response_model=List[OrganizationSchema.GetOrganizationSchema],
    tags=["Organizations"],
)
async def list_organizations_v2(
    state: Optional[List[str]] = Query(None),
    regionId: Optional[List[str]] = Query(None),
    current_user: User = Depends(get_current_active_user),
):
    """Retrieve a list of all organizations (version 2)."""
    return organization.list_organizations_v2(state, regionId, current_user)


# ========================================
#   Search Endpoints
# ========================================


@api_router.post(
    "/search",
    dependencies=[Depends(get_current_active_user)],
    response_model=SearchResponse,
    tags=["Search"],
)
async def search(request: SearchRequest):
    try:
        search_post(request)

    except Exception as e:
        raise HTTPException(
            status_code=status.HTTP_500_INTERNAL_SERVER_ERROR, detail=str(e)
        )


@api_router.post(
    "/search/export", dependencies=[Depends(get_current_active_user)], tags=["Search"]
)
async def export_endpoint(request: Request):
    try:
        body = await request.json()
        search_body = SearchBody(**body)  # Parse request body into SearchBody
        result = export(search_body, request)
        return result
    except Exception as e:
        raise HTTPException(status_code=500, detail=str(e))<|MERGE_RESOLUTION|>--- conflicted
+++ resolved
@@ -33,11 +33,7 @@
 )
 from .auth import get_current_active_user
 from .login_gov import callback, login
-<<<<<<< HEAD
-from .models import Assessment, Domain, User, Vulnerability
-=======
-from .models import User
->>>>>>> a9a0d02e
+from .models import Domain, User, Vulnerability
 from .schema_models import organization as OrganizationSchema
 from .schema_models import scan as scanSchema
 from .schema_models import scan_tasks as scanTaskSchema
