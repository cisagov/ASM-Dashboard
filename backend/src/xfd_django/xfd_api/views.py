"""This module defines the API endpoints for the FastAPI application."""
# Standard Python Libraries
import json
import os
from typing import List, Optional
from uuid import UUID

# Third-Party Libraries
from asgiref.sync import sync_to_async
from django.shortcuts import render
from fastapi import APIRouter, Body, Depends, HTTPException, Query, Request, status
from fastapi.responses import JSONResponse, RedirectResponse
from fastapi.security import APIKeyHeader, OAuth2PasswordBearer
from redis import asyncio as aioredis

# from .schemas import Cpe
from .api_methods import api_key as api_key_methods
from .api_methods import auth as auth_methods
from .api_methods import notification as notification_methods
from .api_methods import organization, proxy, scan, scan_tasks, user
from .api_methods.cpe import get_cpes_by_id
from .api_methods.cve import get_cves_by_id, get_cves_by_name
from .api_methods.domain import export_domains, get_domain_by_id, search_domains
from .api_methods.saved_search import (
    create_saved_search,
    delete_saved_search,
    get_saved_search,
    list_saved_searches,
    update_saved_search,
)
from .api_methods.search import search_export, search_post
from .api_methods.stats import (
    get_by_org_stats,
    get_num_vulns,
    get_severity_stats,
    get_stats,
    get_user_ports_count,
    get_user_services_count,
    stats_latest_vulns,
    stats_most_common_vulns,
)
from .api_methods.user import (
    accept_terms,
    delete_user,
    get_me,
    get_users,
    get_users_by_region_id,
    get_users_by_state,
    get_users_v2,
    update_user,
    update_user_v2,
)
from .api_methods.vulnerability import (
    get_vulnerability_by_id,
    search_vulnerabilities,
    update_vulnerability,
)
from .auth import get_current_active_user
from .login_gov import callback, login
from .models import Domain, Organization, User, Vulnerability
from .schema_models import organization_schema as OrganizationSchema
from .schema_models import scan as scanSchema
from .schema_models import scan_tasks as scanTaskSchema
from .schema_models import stat_schema
from .schema_models.api_key import ApiKey as ApiKeySchema
from .schema_models.cpe import Cpe as CpeSchema
from .schema_models.cve import Cve as CveSchema
from .schema_models.domain import (
    DomainFilters,
    DomainSearch,
    DomainSearchResponse,
    TotalDomainsResponse,
)
from .schema_models.domain import Domain as DomainSchema
<<<<<<< HEAD
from .schema_models.latest_vuln import LatestVulnerabilitySchema
from .schema_models.most_common_vuln import MostCommonVulnerabilitySchema
=======
from .schema_models.domain import DomainFilters, DomainSearch, TotalDomainsResponse
>>>>>>> 786c5d82
from .schema_models.notification import Notification as NotificationSchema
from .schema_models.role import Role as RoleSchema
from .schema_models.saved_search import (
    SavedSearchCreate,
    SavedSearchList,
    SavedSearchUpdate,
)
from .schema_models.saved_search import SavedSearch as SavedSearchSchema
<<<<<<< HEAD
from .schema_models.search import DomainSearchBody, SearchRequest, SearchResponse
from .schema_models.service import ServicesStat
from .schema_models.severity_count import SeverityCountSchema
=======
from .schema_models.search import DomainSearchBody, SearchResponse
>>>>>>> 786c5d82
from .schema_models.user import (
    NewUser,
    NewUserResponseModel,
    RegisterUserResponse,
    UpdateUserV2,
)
from .schema_models.user import User as UserSchema
from .schema_models.user import UserResponse, UserResponseV2, VersionModel
from .schema_models.vulnerability import (
    VulnerabilitySearch,
    VulnerabilitySearchResponse,
    VulnerabilityStat,
)
from .schema_models.vulnerability import Vulnerability as VulnerabilitySchema
<<<<<<< HEAD
=======
from .schema_models.vulnerability import VulnerabilitySearch
>>>>>>> 786c5d82

# Define API router
api_router = APIRouter()


async def default_identifier(request):
    """Return default identifier."""
    return request.headers.get("X-Real-IP", request.client.host)


async def get_redis_client(request: Request):
    """Get the Redis client from the application state."""
    return request.app.state.redis


# Healthcheck endpoint
@api_router.get("/healthcheck", tags=["Testing"])
async def healthcheck():
    """
    Healthcheck endpoint.

    Returns:
        dict: A dictionary containing the health status of the application.
    """
    return {"status": "ok"}


# ========================================
#   Proxy Endpoints
# ========================================


# Matomo Proxy
@api_router.api_route(
    "/matomo/{path:path}",
    dependencies=[Depends(get_current_active_user)],
    tags=["Analytics"],
)
async def matomo_proxy(
    path: str, request: Request, current_user: User = Depends(get_current_active_user)
):
    """Proxy requests to the Matomo analytics instance."""
    # Public paths -- directly allowed
    allowed_paths = ["/matomo.php", "/matomo.js"]
    if any(
        [request.url.path.startswith(allowed_path) for allowed_path in allowed_paths]
    ):
        return await proxy.proxy_request(path, request, os.getenv("MATOMO_URL"))

    # Redirects for specific font files
    if request.url.path in [
        "/plugins/Morpheus/fonts/matomo.woff2",
        "/plugins/Morpheus/fonts/matomo.woff",
        "/plugins/Morpheus/fonts/matomo.ttf",
    ]:
        return RedirectResponse(
            url=f"https://cdn.jsdelivr.net/gh/matomo-org/matomo@3.14.1{request.url.path}"
        )

    # Ensure only global admin can access other paths
    if current_user.userType != "globalAdmin":
        raise HTTPException(status_code=403, detail="Unauthorized")

    # Handle the proxy request to Matomo
    return await proxy.proxy_request(
        request, os.getenv("MATOMO_URL", ""), path, cookie_name="MATOMO_SESSID"
    )


# P&E Proxy
@api_router.api_route(
    "/pe/{path:path}",
    dependencies=[Depends(get_current_active_user)],
    tags=["P&E Proxy"],
)
async def pe_proxy(
    path: str, request: Request, current_user: User = Depends(get_current_active_user)
):
    """Proxy requests to the P&E Django application."""
    # Ensure only Global Admin and Global View users can access
    if current_user.userType not in ["globalView", "globalAdmin"]:
        raise HTTPException(status_code=403, detail="Unauthorized")

    # Handle the proxy request to the P&E Django application
    return await proxy.proxy_request(request, os.getenv("PE_API_URL", ""), path)


@api_router.get(
    "/cpes/{cpe_id}",
    # dependencies=[Depends(get_current_active_user)],
    response_model=CpeSchema,
    tags=["Cpe"],
)
async def call_get_cpes_by_id(cpe_id):
    """
    Get Cpe by id.
    Returns:
        object: a single Cpe object.
    """
    return get_cpes_by_id(cpe_id)


@api_router.get(
    "/cves/{cve_id}",
    # dependencies=[Depends(get_current_active_user)],
    response_model=CveSchema,
    tags=["Cve"],
)
async def call_get_cves_by_id(cve_id):
    """
    Get Cve by id.
    Returns:
        object: a single Cve object.
    """
    return get_cves_by_id(cve_id)


@api_router.get(
    "/cves/name/{cve_name}",
    # dependencies=[Depends(get_current_active_user)],
    response_model=CveSchema,
    tags=["Get cve by name"],
)
async def call_get_cves_by_name(cve_name):
    """
    Get Cve by name.
    Returns:
        object: a single Cpe object.
    """
    return get_cves_by_name(cve_name)


@api_router.post(
    "/domain/search",
    dependencies=[Depends(get_current_active_user)],
    response_model=DomainSearchResponse,
    tags=["Domains"],
)
async def call_search_domains(
    domain_search: DomainSearch, current_user: User = Depends(get_current_active_user)
):
    domains = search_domains(domain_search, current_user)
    print(f"Domains: {domains}")
    return DomainSearchResponse(results=domains)


@api_router.post(
    "/domain/export",
    dependencies=[Depends(get_current_active_user)],
    tags=["Domains"],
)
async def call_export_domains(domain_search: DomainSearch):
    try:
        return export_domains(domain_search)
    except Exception as e:
        raise HTTPException(status_code=500, detail=str(e))


@api_router.get(
    "/domain/{domain_id}",
    dependencies=[Depends(get_current_active_user)],
    # response_model=GetDomainResponse,
    tags=["Get domain by id"],
)
async def call_get_domain_by_id(domain_id: str):
    """
    Get domain by id.
    Returns:
        object: a single Domain object.
    """
    return get_domain_by_id(domain_id)


@api_router.post(
    "/vulnerabilities/search",
    dependencies=[Depends(get_current_active_user)],
    response_model=VulnerabilitySearchResponse,
    tags=["Vulnerabilities"],
)
async def call_search_vulnerabilities(
    vulnerability_search: VulnerabilitySearch,
    current_user: User = Depends(get_current_active_user),
):
    vulnerabilities = search_vulnerabilities(vulnerability_search, current_user)
    return VulnerabilitySearchResponse(results=vulnerabilities)


@api_router.post("/vulnerabilities/export")
async def export_vulnerabilities():
    try:
        pass
    except Exception as e:
        raise HTTPException(status_code=500, detail=str(e))


@api_router.get(
    "/vulnerabilities/{vulnerability_id}",
    dependencies=[Depends(get_current_active_user)],
    response_model=VulnerabilitySchema,
    tags=["Vulnerabilities"],
)
async def call_get_vulnerability_by_id(vulnerability_id):
    """
    Get vulnerability by id.
    Returns:
        object: a single Vulnerability object.
    """
    return get_vulnerability_by_id(vulnerability_id)


@api_router.put(
    "/vulnerabilities/{vulnerability_id}",
    dependencies=[Depends(get_current_active_user)],
    response_model=VulnerabilitySchema,
    tags="Update vulnerability",
)
async def call_update_vulnerability(
    vulnerability_id,
    data: VulnerabilitySchema,
    current_user: User = Depends(get_current_active_user),
):
    """
    Update vulnerability by id.

    Returns:
        object: a single vulnerability object that has been modified.
    """
    return update_vulnerability(vulnerability_id, data, current_user)


# ========================================
#   Auth Endpoints
# ========================================


# Okta Callback
@api_router.post("/auth/okta-callback", tags=["auth"])
async def okta_callback(request: Request):
    """Handle Okta Callback."""
    return await auth_methods.handle_okta_callback(request)


# Login
@api_router.get("/login", tags=["auth"])
async def login_route():
    """Handle V1 Login."""
    return login()


# V1 Callback
@api_router.post("/auth/callback", tags=["auth"])
async def callback_route(request: Request):
    """Handle V1 Callback."""
    body = await request.json()
    try:
        user_info = callback(body)
        return user_info
    except Exception as error:
        raise HTTPException(status_code=400, detail=str(error))


# ========================================
#   Users Endpoints
# ========================================


@api_router.post(
    "/users/me/acceptTerms",
    response_model=UserSchema,
    dependencies=[Depends(get_current_active_user)],
    tags=["Users"],
)
async def call_accept_terms(
    version_data: VersionModel, current_user: User = Depends(get_current_active_user)
):
    """Accept the latest terms of service."""

    return accept_terms(version_data, current_user)


@api_router.get("/users/me", tags=["Users"])
async def read_users_me(current_user: User = Depends(get_current_active_user)):
    return get_me(current_user)


@api_router.delete(
    "/users/{userId}",
    response_model=OrganizationSchema.GenericMessageResponseModel,
    dependencies=[Depends(get_current_active_user)],
    tags=["Users"],
)
async def call_delete_user(
    userId: str, current_user: User = Depends(get_current_active_user)
):
    """Delete user."""
    return delete_user(userId, current_user)


@api_router.get(
    "/users",
    response_model=List[UserResponseV2],
    dependencies=[Depends(get_current_active_user)],
    tags=["Users"],
)
async def call_get_users(current_user: User = Depends(get_current_active_user)):
    """Get all users."""
    return get_users(current_user)


@api_router.get(
    "/users/regionId/{regionId}",
    response_model=List[UserSchema],
    dependencies=[Depends(get_current_active_user)],
    tags=["Users"],
)
async def call_get_users_by_region_id(
    regionId, current_user: User = Depends(get_current_active_user)
):
    """
    Call get_users_by_region_id()
    Args:
        request : The HTTP request containing query parameters.

    Raises:
        HTTPException: If the user is not authorized or no users are found.

    Returns:
        List[User]: A list of users matching the filter criteria.
    """
    return get_users_by_region_id(regionId, current_user)


@api_router.get(
    "/users/state/{state}",
    response_model=List[UserSchema],
    dependencies=[Depends(get_current_active_user)],
    tags=["Users"],
)
async def call_get_users_by_state(
    state, current_user: User = Depends(get_current_active_user)
):
    """
    Call get_users_by_state()
    Args:
        request : The HTTP request containing query parameters.

    Raises:
        HTTPException: If the user is not authorized or no users are found.

    Returns:
        List[User]: A list of users matching the filter criteria.
    """
    return get_users_by_state(state, current_user)


@api_router.get(
    "/v2/users",
    response_model=List[UserResponseV2],
    dependencies=[Depends(get_current_active_user)],
    tags=["Users"],
)
async def call_get_users_v2(
    state: Optional[str] = Query(None),
    regionId: Optional[str] = Query(None),
    invitePending: Optional[bool] = Query(None),
    current_user: User = Depends(get_current_active_user),
):
    """Get users with filter."""
    return get_users_v2(state, regionId, invitePending, current_user)


@api_router.put(
    "/v2/users/{user_id}",
    dependencies=[Depends(get_current_active_user)],
    response_model=UserResponseV2,
    tags=["Users"],
)
async def update_user_v2_view(
    user_id: str,
    user_data: UpdateUserV2,
    current_user: User = Depends(get_current_active_user),
):
    """Update a particular user."""
    return update_user_v2(user_id, user_data, current_user)


@api_router.post("/users/{userId}", tags=["Users"])
async def call_update_user(
    userId, body, current_user: User = Depends(get_current_active_user)
):
    """
    Update a user by ID.
    Args:
        userId : The ID of the user to update.
        request : The HTTP request containing authorization and target for update.

    Raises:
        HTTPException: If the user is not authorized or the user is not found.

    Returns:
        JSONResponse: The result of the update.
    """
    return update_user(userId, body, current_user)


@api_router.put(
    "/users/{user_id}/register/approve",
    dependencies=[Depends(get_current_active_user)],
    response_model=RegisterUserResponse,
    tags=["Users"],
)
async def register_approve(
    user_id: str, current_user: User = Depends(get_current_active_user)
):
    """Approve a registered user."""
    return user.approve_user_registration(user_id, current_user)


@api_router.put(
    "/users/{user_id}/register/deny",
    dependencies=[Depends(get_current_active_user)],
    response_model=RegisterUserResponse,
    tags=["Users"],
)
async def register_deny(
    user_id: str, current_user: User = Depends(get_current_active_user)
):
    """Deny a registered user."""
    return user.deny_user_registration(user_id, current_user)


@api_router.post(
    "/users",
    dependencies=[Depends(get_current_active_user)],
    response_model=NewUserResponseModel,
    tags=["Users"],
)
async def invite_user(
    new_user: NewUser, current_user: User = Depends(get_current_active_user)
):
    """Invite a user."""
    return user.invite(new_user, current_user)


# ========================================
#   Api-Key Endpoints
# ========================================


# POST
@api_router.post("/api-keys", response_model=ApiKeySchema, tags=["api-keys"])
async def create_api_key(current_user: User = Depends(get_current_active_user)):
    """Create api key."""
    return api_key_methods.post(current_user)


# DELETE
@api_router.delete("/api-keys/{id}", tags=["api-keys"])
async def delete_api_key(
    id: str, current_user: User = Depends(get_current_active_user)
):
    """Delete api key by id."""
    return api_key_methods.delete(id, current_user)


# ========================================
#   Saved Search  Endpoints
# ========================================


# Create a new saved search
@api_router.post(
    "/saved-searches",
    dependencies=[Depends(get_current_active_user)],
    response_model=SavedSearchSchema,
    tags=["Saved Search"],
)
async def call_create_saved_search(
    saved_search: SavedSearchCreate,
    current_user: User = Depends(get_current_active_user),
):
    """Create a new saved search."""

    request = {
        "name": saved_search.name,
        "count": saved_search.count,
        "sortDirection": saved_search.sortDirection,
        "sortField": saved_search.sortField,
        "searchTerm": saved_search.searchTerm,
        "searchPath": saved_search.searchPath,
        "filters": saved_search.filters,
        "createdById": current_user,
    }

    return create_saved_search(request)


# Get all existing saved searches
@api_router.get(
    "/saved-searches",
    dependencies=[Depends(get_current_active_user)],
    response_model=SavedSearchList,
    tags=["Saved Search"],
)
async def call_list_saved_searches(user: User = Depends(get_current_active_user)):
    """Retrieve a list of all saved searches."""
    return list_saved_searches(user)


# Get individual saved search by ID
@api_router.get(
    "/saved-searches/{saved_search_id}",
    dependencies=[Depends(get_current_active_user)],
    response_model=SavedSearchSchema,
    tags=["Saved Search"],
)
async def call_get_saved_search(
    saved_search_id: str, current_user: User = Depends(get_current_active_user)
):
    """Retrieve a saved search by its ID."""
    return get_saved_search(saved_search_id, current_user)


# Update saved search by ID
@api_router.put(
    "/saved-searches/{saved_search_id}",
    dependencies=[Depends(get_current_active_user)],
    response_model=SavedSearchUpdate,
    tags=["Saved Search"],
)
async def call_update_saved_search(
    saved_search: SavedSearchUpdate,
    saved_search_id: str,
    current_user: User = Depends(get_current_active_user),
):
    """Update a saved search by its ID."""

    request = {
        "saved_search_id": saved_search_id,
        "name": saved_search.name,
        "count": saved_search.count,
        "searchTerm": saved_search.searchTerm,
        "sortDirection": saved_search.sortDirection,
        "sortField": saved_search.sortField,
        "searchPath": saved_search.searchPath,
        "filters": saved_search.filters,
    }

    return update_saved_search(request, current_user)


# Delete saved search by ID
@api_router.delete(
    "/saved-searches/{saved_search_id}",
    dependencies=[Depends(get_current_active_user)],
    tags=["Saved Search"],
)
async def call_delete_saved_search(
    saved_search_id: str, current_user: User = Depends(get_current_active_user)
):
    """Delete a saved search by its ID."""
    return delete_saved_search(saved_search_id, current_user)


# GET ALL
@api_router.get("/api-keys", response_model=List[ApiKeySchema], tags=["api-keys"])
async def get_all_api_keys(current_user: User = Depends(get_current_active_user)):
    """Get all api keys."""
    return api_key_methods.get_all(current_user)


# GET BY ID
@api_router.get("/api-keys/{id}", response_model=ApiKeySchema, tags=["api-keys"])
async def get_api_key(id: str, current_user: User = Depends(get_current_active_user)):
    """Get api key by id."""
    return api_key_methods.get_by_id(id, current_user)


# ========================================
#   Notification Endpoints
# ========================================


# POST
@api_router.post(
    "/notifications", response_model=NotificationSchema, tags=["notifications"]
)
async def create_notification(current_user: User = Depends(get_current_active_user)):
    """Create notification key."""
    # return notification_handler.post(current_user)
    return []


# DELETE
@api_router.delete(
    "/notifications/{id}", response_model=NotificationSchema, tags=["notifications"]
)
async def delete_notification(
    id: str, current_user: User = Depends(get_current_active_user)
):
    """Delete notification by id."""
    return notification_methods.delete(id, current_user)


# GET ALL: Doesn't require authentication
@api_router.get(
    "/notifications", response_model=List[NotificationSchema], tags=["notifications"]
)
async def get_all_notifications():
    """Get all notifications."""
    return notification_methods.get_all()


# GET BY ID
@api_router.get(
    "/notifications/{id}", response_model=NotificationSchema, tags=["notifications"]
)
async def get_notification(
    id: str, current_user: User = Depends(get_current_active_user)
):
    """Get notification by id."""
    return notification_methods.get_by_id(id, current_user)


# UPDATE BY ID
@api_router.put("/notifications/{id}", tags=["notifications"])
async def update_notification(
    id: str, current_user: User = Depends(get_current_active_user)
):
    """Update notification key by id."""
    return notification_methods.delete(id, current_user)


# GET 508 Banner: Doesn't require authentication
@api_router.get("/notifications/508-banner", tags=["notifications"])
async def get_508_banner():
    """Get notification by id."""
    return notification_methods.get_508_banner()


# ========================================
#   Scan Endpoints
# ========================================


@api_router.get(
    "/scans",
    dependencies=[Depends(get_current_active_user)],
    response_model=scanSchema.GetScansResponseModel,
    tags=["Scans"],
)
async def list_scans(current_user: User = Depends(get_current_active_user)):
    """Retrieve a list of all scans."""
    return scan.list_scans(current_user)


@api_router.get(
    "/granularScans",
    dependencies=[Depends(get_current_active_user)],
    response_model=scanSchema.GetGranularScansResponseModel,
    tags=["Scans"],
)
async def list_granular_scans(current_user: User = Depends(get_current_active_user)):
    """Retrieve a list of granular scans. User must be authenticated."""
    return scan.list_granular_scans(current_user)


@api_router.post(
    "/scans",
    dependencies=[Depends(get_current_active_user)],
    response_model=scanSchema.CreateScanResponseModel,
    tags=["Scans"],
)
async def create_scan(
    scan_data: scanSchema.NewScan, current_user: User = Depends(get_current_active_user)
):
    """Create a new scan."""
    return scan.create_scan(scan_data, current_user)


@api_router.get(
    "/scans/{scan_id}",
    dependencies=[Depends(get_current_active_user)],
    response_model=scanSchema.GetScanResponseModel,
    tags=["Scans"],
)
async def get_scan(scan_id: str, current_user: User = Depends(get_current_active_user)):
    """Get a scan by its ID. User must be authenticated."""
    return scan.get_scan(scan_id, current_user)


@api_router.put(
    "/scans/{scan_id}",
    dependencies=[Depends(get_current_active_user)],
    response_model=scanSchema.CreateScanResponseModel,
    tags=["Scans"],
)
async def update_scan(
    scan_id: str,
    scan_data: scanSchema.NewScan,
    current_user: User = Depends(get_current_active_user),
):
    """Update a scan by its ID."""
    return scan.update_scan(scan_id, scan_data, current_user)


@api_router.delete(
    "/scans/{scan_id}",
    dependencies=[Depends(get_current_active_user)],
    response_model=scanSchema.GenericMessageResponseModel,
    tags=["Scans"],
)
async def delete_scan(
    scan_id: str, current_user: User = Depends(get_current_active_user)
):
    """Delete a scan by its ID."""
    return scan.delete_scan(scan_id, current_user)


@api_router.post(
    "/scans/{scan_id}/run",
    dependencies=[Depends(get_current_active_user)],
    response_model=scanSchema.GenericMessageResponseModel,
    tags=["Scans"],
)
async def run_scan(scan_id: str, current_user: User = Depends(get_current_active_user)):
    """Manually run a scan by its ID"""
    return scan.run_scan(scan_id, current_user)


@api_router.post(
    "/scheduler/invoke", dependencies=[Depends(get_current_active_user)], tags=["Scans"]
)
async def invoke_scheduler(current_user: User = Depends(get_current_active_user)):
    """Manually invoke the scan scheduler."""
    response = await scan.invoke_scheduler(current_user)
    return response


# ========================================
#   Stats Endpoints
# ========================================


@api_router.post(
    "/stats",
    dependencies=[Depends(get_current_active_user)],
    response_model=stat_schema.StatsResponse,
    tags=["Stats"],
)
async def get_services(
    filter_data: OrganizationSchema.StatsPayloadSchema,
    current_user: User = Depends(get_current_active_user),
    redis_client=Depends(get_redis_client),
):
    """Retrieve all stats from Elasticache filtered by user."""
    return await get_stats(filter_data, current_user, redis_client)


@api_router.post(
    "/services",
    response_model=List[stat_schema.ServiceStat],
    dependencies=[Depends(get_current_active_user)],
    tags=["Stats"],
)
async def post(
    filter_data: OrganizationSchema.StatsPayloadSchema,
    current_user: User = Depends(get_current_active_user),
    redis_client=Depends(get_redis_client),
):
    """Retrieve services from Elasticache filtered by user."""
    return await get_user_services_count(filter_data, current_user, redis_client)


@api_router.post(
    "/ports",
    dependencies=[Depends(get_current_active_user)],
    response_model=List[stat_schema.PortStat],
    tags=["Stats"],
)
async def get_ports_stats(
    filter_data: OrganizationSchema.StatsPayloadSchema,
    current_user: User = Depends(get_current_active_user),
    redis_client=Depends(get_redis_client),
):
    """Retrieve Port Stats from Elasticache."""
    return await get_user_ports_count(filter_data, current_user, redis_client)


@api_router.post(
    "/num-vulns",
    dependencies=[Depends(get_current_active_user)],
    response_model=List[stat_schema.VulnerabilityStat],
    tags=["Stats"],
)
async def get_num_vulns_stats(
    filter_data: OrganizationSchema.StatsPayloadSchema,
    current_user: User = Depends(get_current_active_user),
    redis_client: aioredis.Redis = Depends(get_redis_client),
):
    """
    Retrieve number of vulnerabilities stats from ElastiCache (Redis) filtered by user.
    """
    return await get_num_vulns(filter_data, current_user, redis_client)


@api_router.post(
    "/latest-vulns",
    dependencies=[Depends(get_current_active_user)],
    response_model=List[stat_schema.LatestVulnerability],
    tags=["Stats"],
)
async def get_latest_vulnerabilities(
    filter_data: OrganizationSchema.StatsPayloadSchema,
    current_user: User = Depends(get_current_active_user),
    redis_client: aioredis.Redis = Depends(get_redis_client),
):
    return await stats_latest_vulns(filter_data, current_user, redis_client)


@api_router.post(
    "/most-common-vulns",
    dependencies=[Depends(get_current_active_user)],
    response_model=List[stat_schema.MostCommonVulnerability],
    tags=["Stats"],
)
async def get_most_common_vulns(
    filter_data: OrganizationSchema.StatsPayloadSchema,
    current_user: User = Depends(get_current_active_user),
    redis_client: aioredis.Redis = Depends(get_redis_client),
):
    return await stats_most_common_vulns(filter_data, current_user, redis_client)


@api_router.post(
    "/severity-counts",
    dependencies=[Depends(get_current_active_user)],
    response_model=List[stat_schema.SeverityCountStat],
    tags=["Stats"],
)
async def get_severity_counts(
    filter_data: OrganizationSchema.StatsPayloadSchema,
    current_user: User = Depends(get_current_active_user),
    redis_client: aioredis.Redis = Depends(get_redis_client),
):
    """
    Retrieves the count of open vulnerabilities grouped by severity from Redis.
    """
    return await get_severity_stats(filter_data, current_user, redis_client)


@api_router.post(
    "/by-org",
    dependencies=[Depends(get_current_active_user)],
    response_model=List[stat_schema.ByOrgStat],
    tags=["Stats"],
)
async def get_by_org(
    filter_data: OrganizationSchema.StatsPayloadSchema,
    current_user: User = Depends(get_current_active_user),
    redis_client: aioredis.Redis = Depends(get_redis_client),
):
    """
    Retrieves the count of open vulnerabilities grouped by severity from Redis.
    """
    return await get_by_org_stats(filter_data, current_user, redis_client)


# ========================================
#   Scan Task Endpoints
# ========================================


@api_router.post(
    "/scan-tasks/search",
    dependencies=[Depends(get_current_active_user)],
    response_model=scanTaskSchema.ScanTaskListResponse,
    tags=["Scan Tasks"],
)
async def list_scan_tasks(
    search_data: Optional[scanTaskSchema.ScanTaskSearch] = Body(None),
    current_user: User = Depends(get_current_active_user),
):
    """List scan tasks based on filters."""
    return scan_tasks.list_scan_tasks(search_data, current_user)


@api_router.post(
    "/scan-tasks/{scan_task_id}/kill",
    dependencies=[Depends(get_current_active_user)],
    tags=["Scan Tasks"],
)
async def kill_scan_tasks(
    scan_task_id: UUID, current_user: User = Depends(get_current_active_user)
):
    """Kill a scan task."""
    return scan_tasks.kill_scan_task(scan_task_id, current_user)


@api_router.get(
    "/scan-tasks/{scan_task_id}/logs",
    dependencies=[Depends(get_current_active_user)],
    # response_model=scanTaskSchema.GenericResponse,
    tags=["Scan Tasks"],
)
async def get_scan_task_logs(
    scan_task_id: UUID, current_user: User = Depends(get_current_active_user)
):
    """Get logs from a particular scan task."""
    return scan_tasks.get_scan_task_logs(scan_task_id, current_user)


# ========================================
#   Organization Endpoints
# ========================================


@api_router.get(
    "/organizations",
    dependencies=[Depends(get_current_active_user)],
    response_model=List[OrganizationSchema.GetOrganizationSchema],
    tags=["Organizations"],
)
async def list_organizations(current_user: User = Depends(get_current_active_user)):
    """Retrieve a list of all organizations."""
    return organization.list_organizations(current_user)


@api_router.get(
    "/organizations/tags",
    dependencies=[Depends(get_current_active_user)],
    response_model=List[OrganizationSchema.GetTagSchema],
    tags=["Organizations"],
)
async def get_organization_tags(current_user: User = Depends(get_current_active_user)):
    """Retrieve a list of organization tags."""
    return organization.get_tags(current_user)


@api_router.get(
    "/organizations/{organization_id}",
    dependencies=[Depends(get_current_active_user)],
    response_model=OrganizationSchema.GetSingleOrganizationSchema,
    tags=["Organizations"],
)
async def get_organization(
    organization_id: str, current_user: User = Depends(get_current_active_user)
):
    """Retrieve an organization by its ID."""
    return organization.get_organization(organization_id, current_user)


@api_router.get(
    "/organizations/state/{state}",
    dependencies=[Depends(get_current_active_user)],
    response_model=List[OrganizationSchema.GetOrganizationSchema],
    tags=["Organizations"],
)
async def get_organizations_by_state(
    state: str, current_user: User = Depends(get_current_active_user)
):
    """Retrieve organizations by state."""
    return organization.get_by_state(state, current_user)


@api_router.get(
    "/organizations/regionId/{region_id}",
    dependencies=[Depends(get_current_active_user)],
    response_model=List[OrganizationSchema.GetOrganizationSchema],
    tags=["Organizations"],
)
async def get_organizations_by_region(
    region_id: str, current_user: User = Depends(get_current_active_user)
):
    """Retrieve organizations by region ID."""
    return organization.get_by_region(region_id, current_user)


@api_router.get(
    "/regions",
    dependencies=[Depends(get_current_active_user)],
    response_model=List[OrganizationSchema.RegionSchema],
    tags=["Regions"],
)
async def list_regions(current_user: User = Depends(get_current_active_user)):
    """Retrieve a list of all regions."""
    return organization.get_all_regions(current_user)


@api_router.post(
    "/organizations",
    dependencies=[Depends(get_current_active_user)],
    response_model=OrganizationSchema.GetSingleOrganizationSchema,
    tags=["Organizations"],
)
async def create_organization(
    organization_data: OrganizationSchema.NewOrganization,
    current_user: User = Depends(get_current_active_user),
):
    """Create a new organization."""
    return organization.create_organization(organization_data, current_user)


@api_router.post(
    "/organizations_upsert",
    dependencies=[Depends(get_current_active_user)],
    response_model=OrganizationSchema.GetSingleOrganizationSchema,
    tags=["Organizations"],
)
async def upsert_organization(
    organization_data: OrganizationSchema.NewOrganization,
    current_user: User = Depends(get_current_active_user),
):
    """Upsert an organization."""
    return organization.upsert_organization(organization_data, current_user)


@api_router.put(
    "/organizations/{organization_id}",
    dependencies=[Depends(get_current_active_user)],
    response_model=OrganizationSchema.GetSingleOrganizationSchema,
    tags=["Organizations"],
)
async def update_organization(
    organization_id: str,
    org_data: OrganizationSchema.NewOrganization,
    current_user: User = Depends(get_current_active_user),
):
    """Update an organization by its ID."""
    return organization.update_organization(organization_id, org_data, current_user)


@api_router.delete(
    "/organizations/{organization_id}",
    dependencies=[Depends(get_current_active_user)],
    response_model=OrganizationSchema.GenericMessageResponseModel,
    tags=["Organizations"],
)
async def delete_organization(
    organization_id: str, current_user: User = Depends(get_current_active_user)
):
    """Delete an organization by its ID."""
    return organization.delete_organization(organization_id, current_user)


@api_router.post(
    "/v2/organizations/{organization_id}/users",
    dependencies=[Depends(get_current_active_user)],
    tags=["Organizations"],
)
async def add_user_to_organization_v2(
    organization_id: str,
    user_data: OrganizationSchema.NewOrgUser,
    current_user: User = Depends(get_current_active_user),
):
    """Add a user to an organization."""
    return organization.add_user_to_org_v2(organization_id, user_data, current_user)


@api_router.post(
    "/organizations/{organization_id}/roles/{role_id}/approve",
    dependencies=[Depends(get_current_active_user)],
    response_model=OrganizationSchema.GenericMessageResponseModel,
    tags=["Organizations"],
)
async def approve_role(
    organization_id: str,
    role_id: str,
    current_user: User = Depends(get_current_active_user),
):
    """Approve a role within an organization."""
    return organization.approve_role(organization_id, role_id, current_user)


@api_router.post(
    "/organizations/{organization_id}/roles/{role_id}/remove",
    dependencies=[Depends(get_current_active_user)],
    response_model=OrganizationSchema.GenericMessageResponseModel,
    tags=["Organizations"],
)
async def remove_role(
    organization_id: str,
    role_id: str,
    current_user: User = Depends(get_current_active_user),
):
    """Remove a role from an organization."""
    return organization.remove_role(organization_id, role_id, current_user)


@api_router.post(
    "/organizations/{organization_id}/granularScans/{scan_id}/update",
    dependencies=[Depends(get_current_active_user)],
    response_model=OrganizationSchema.GetSingleOrganizationSchema,
    tags=["Organizations"],
)
async def update_granular_scan(
    organization_id: str,
    scan_id: str,
    scan_data: OrganizationSchema.NewOrgScan,
    current_user: User = Depends(get_current_active_user),
):
    """Update a granular scan for an organization."""
    return organization.update_org_scan(
        organization_id, scan_id, scan_data, current_user
    )


@api_router.get(
    "/v2/organizations",
    dependencies=[Depends(get_current_active_user)],
    response_model=List[OrganizationSchema.GetOrganizationSchema],
    tags=["Organizations"],
)
async def list_organizations_v2(
    state: Optional[List[str]] = Query(None),
    regionId: Optional[List[str]] = Query(None),
    current_user: User = Depends(get_current_active_user),
):
    """Retrieve a list of all organizations (version 2)."""
    return organization.list_organizations_v2(state, regionId, current_user)


@api_router.post(
    "/search/organizations",
    dependencies=[Depends(get_current_active_user)],
    tags=["Organizations"],
)
async def search_organizations(
    search_body: OrganizationSchema.OrganizationSearchBody,
    current_user: User = Depends(get_current_active_user),
):
    """Search for organizations in Elasticsearch."""
    return organization.search_organizations_task(search_body, current_user)


# ========================================
#   Search Endpoints
# ========================================


@api_router.post(
    "/search",
    dependencies=[Depends(get_current_active_user)],
    response_model=SearchResponse,
    tags=["Search"],
)
async def search(
    search_body: DomainSearchBody, current_user: User = Depends(get_current_active_user)
):
    """ElasticSearch get domains index."""
    try:
        return await search_post(search_body, current_user)
    except Exception as e:
        raise HTTPException(
            status_code=status.HTTP_500_INTERNAL_SERVER_ERROR, detail=str(e)
        )


@api_router.post(
    "/search/export", dependencies=[Depends(get_current_active_user)], tags=["Search"]
)
async def export_endpoint(
    search_body: DomainSearchBody, current_user: User = Depends(get_current_active_user)
):
    try:
        result = await search_export(search_body, current_user)
        return result
    except Exception as e:
        raise HTTPException(status_code=500, detail=str(e))<|MERGE_RESOLUTION|>--- conflicted
+++ resolved
@@ -6,11 +6,8 @@
 from uuid import UUID
 
 # Third-Party Libraries
-from asgiref.sync import sync_to_async
-from django.shortcuts import render
 from fastapi import APIRouter, Body, Depends, HTTPException, Query, Request, status
-from fastapi.responses import JSONResponse, RedirectResponse
-from fastapi.security import APIKeyHeader, OAuth2PasswordBearer
+from fastapi.responses import RedirectResponse
 from redis import asyncio as aioredis
 
 # from .schemas import Cpe
@@ -57,7 +54,7 @@
 )
 from .auth import get_current_active_user
 from .login_gov import callback, login
-from .models import Domain, Organization, User, Vulnerability
+from .models import User
 from .schema_models import organization_schema as OrganizationSchema
 from .schema_models import scan as scanSchema
 from .schema_models import scan_tasks as scanTaskSchema
@@ -66,33 +63,20 @@
 from .schema_models.cpe import Cpe as CpeSchema
 from .schema_models.cve import Cve as CveSchema
 from .schema_models.domain import (
-    DomainFilters,
     DomainSearch,
     DomainSearchResponse,
-    TotalDomainsResponse,
 )
 from .schema_models.domain import Domain as DomainSchema
-<<<<<<< HEAD
-from .schema_models.latest_vuln import LatestVulnerabilitySchema
-from .schema_models.most_common_vuln import MostCommonVulnerabilitySchema
-=======
-from .schema_models.domain import DomainFilters, DomainSearch, TotalDomainsResponse
->>>>>>> 786c5d82
+from .schema_models.domain import DomainSearch
 from .schema_models.notification import Notification as NotificationSchema
-from .schema_models.role import Role as RoleSchema
 from .schema_models.saved_search import (
     SavedSearchCreate,
     SavedSearchList,
     SavedSearchUpdate,
 )
 from .schema_models.saved_search import SavedSearch as SavedSearchSchema
-<<<<<<< HEAD
-from .schema_models.search import DomainSearchBody, SearchRequest, SearchResponse
-from .schema_models.service import ServicesStat
-from .schema_models.severity_count import SeverityCountSchema
-=======
 from .schema_models.search import DomainSearchBody, SearchResponse
->>>>>>> 786c5d82
+from .schema_models.search import DomainSearchBody, SearchResponse
 from .schema_models.user import (
     NewUser,
     NewUserResponseModel,
@@ -104,13 +88,8 @@
 from .schema_models.vulnerability import (
     VulnerabilitySearch,
     VulnerabilitySearchResponse,
-    VulnerabilityStat,
 )
 from .schema_models.vulnerability import Vulnerability as VulnerabilitySchema
-<<<<<<< HEAD
-=======
-from .schema_models.vulnerability import VulnerabilitySearch
->>>>>>> 786c5d82
 
 # Define API router
 api_router = APIRouter()
