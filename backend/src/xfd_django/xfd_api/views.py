--- conflicted
+++ resolved
@@ -17,10 +17,6 @@
 from .api_methods.cpe import get_cpes_by_id
 from .api_methods.cve import get_cves_by_id, get_cves_by_name
 from .api_methods.domain import export_domains, get_domain_by_id, search_domains
-<<<<<<< HEAD
-from .api_methods.organization import get_organizations, read_orgs
-from .api_methods.user import accept_terms, delete_user, get_users, update_user
-=======
 from .api_methods.saved_search import (
     create_saved_search,
     delete_saved_search,
@@ -29,8 +25,7 @@
     update_saved_search,
 )
 from .api_methods.search import export, search_post
-from .api_methods.user import get_users
->>>>>>> e4877fa5
+from .api_methods.user import accept_terms, delete_user, get_users, update_user
 from .api_methods.vulnerability import (
     get_vulnerability_by_id,
     search_vulnerabilities,
@@ -145,6 +140,7 @@
 async def list_assessments():
     """
     Lists all assessments for the logged-in user.
+
     Args:
         current_user (User): The current authenticated user.
 
