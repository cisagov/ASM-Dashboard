--- conflicted
+++ resolved
@@ -18,25 +18,18 @@
 """
 
 # Standard Python Libraries
-<<<<<<< HEAD
 import os
 from typing import List, Optional
 
 # Third-Party Libraries
 from django.shortcuts import render
-from fastapi import APIRouter, Body, Depends, HTTPException, Query, Request
+from fastapi import APIRouter, Body, Depends, HTTPException, Query, Request, status
 from fastapi.responses import RedirectResponse, Response
-=======
+from fastapi.security import APIKeyHeader, OAuth2PasswordBearer
 from re import A
 from typing import Any, List, Optional
 
-# Third-Party Libraries
-from django.shortcuts import render
-from fastapi import APIRouter, Depends, HTTPException, Query, Request, status
->>>>>>> 5f19e154
-from fastapi.security import APIKeyHeader, OAuth2PasswordBearer
-import httpx
-from pydantic import UUID4
+from pydantic import UUID
 
 # from .schemas import Cpe
 from . import schema_models
@@ -48,11 +41,7 @@
 from .api_methods.cpe import get_cpes_by_id
 from .api_methods.cve import get_cves_by_id, get_cves_by_name
 from .api_methods.domain import export_domains, get_domain_by_id, search_domains
-<<<<<<< HEAD
-=======
-from .api_methods.organization import get_organizations, read_orgs
 from .api_methods.search import export, search_post
->>>>>>> 5f19e154
 from .api_methods.user import get_users
 from .api_methods.vulnerability import (
     get_vulnerability_by_id,
@@ -94,9 +83,9 @@
     return {"status": "ok2"}
 
 
-######################
-# Proxy
-######################
+# ========================================
+#   Proxy Endpoints
+# ========================================
 
 
 # Matomo Proxy
@@ -154,9 +143,9 @@
     return await proxy.proxy_request(request, os.getenv("PE_API_URL", ""), path)
 
 
-######################
-# Assessments
-######################
+# ========================================
+#   Assessment Endpoints
+# ========================================
 
 
 # TODO: Uncomment checks for current_user once authentication is implemented
@@ -332,9 +321,10 @@
     return update_vulnerability(vuln_id, data)
 
 
-######################
-# Auth
-######################
+# ========================================
+#   Auth Endpoints
+# ========================================
+
 
 
 # Okta Callback
@@ -363,9 +353,9 @@
         raise HTTPException(status_code=400, detail=str(error))
 
 
-######################
-# Users
-######################
+# ========================================
+#   Users Endpoints
+# ========================================
 
 
 # GET Current User
@@ -396,9 +386,9 @@
     return get_users(regionId)
 
 
-######################
-# API-Keys
-######################
+# ========================================
+#   Api-Key Endpoints
+# ========================================
 
 
 # POST
@@ -431,9 +421,9 @@
     return api_key_methods.get_by_id(id, current_user)
 
 
-#########################
-#     Notifications
-#########################
+# ========================================
+#   Notification Endpoints
+# ========================================
 
 
 # POST
@@ -592,7 +582,6 @@
     return response
 
 
-<<<<<<< HEAD
 # ========================================
 #   Scan Task Endpoints
 # ========================================
@@ -618,7 +607,7 @@
     tags=["Scan Tasks"],
 )
 async def kill_scan_tasks(
-    scan_task_id: UUID4, current_user: User = Depends(get_current_active_user)
+    scan_task_id: UUID, current_user: User = Depends(get_current_active_user)
 ):
     """Kill a scan task."""
     return scan_tasks.kill_scan_task(scan_task_id, current_user)
@@ -631,7 +620,7 @@
     tags=["Scan Tasks"],
 )
 async def get_scan_task_logs(
-    scan_task_id: UUID4, current_user: User = Depends(get_current_active_user)
+    scan_task_id: UUID, current_user: User = Depends(get_current_active_user)
 ):
     """Get logs from a particular scan task."""
     return scan_tasks.get_scan_task_logs(scan_task_id, current_user)
@@ -846,7 +835,11 @@
 ):
     """Retrieve a list of all organizations (version 2)."""
     return organization.list_organizations_v2(state, regionId, current_user)
-=======
+
+# ========================================
+#   Search Endpoints
+# ========================================
+
 @api_router.post(
     "/search",
     dependencies=[Depends(get_current_active_user)],
@@ -873,5 +866,4 @@
         result = export(search_body, request)
         return result
     except Exception as e:
-        raise HTTPException(status_code=500, detail=str(e))
->>>>>>> 5f19e154
+        raise HTTPException(status_code=500, detail=str(e))