--- conflicted
+++ resolved
@@ -18,26 +18,12 @@
 """
 
 # cisagov Libraries
-from . import schemas
 from .auth import get_current_active_user
-from .models import ApiKey, Cpe, Cve, Domain, Organization, Role, User, Vulnerability
-from .schemas import Role as RoleSchema
-from .schemas import User as UserSchema
+from .models import Assessment, User
+# TODO: I think all our import should be like this blow
 from .api_methods import scan
 from .schema_models import scan as scanSchema
 
-# Standard Python Libraries
-from typing import Any, List, Optional, Union
-
-# Third-Party Libraries
-from django.shortcuts import render
-from fastapi import APIRouter, Depends, HTTPException, Query
-from fastapi.security import APIKeyHeader, OAuth2PasswordBearer
-
-<<<<<<< HEAD
-=======
-# from .schemas import Cpe
-from . import schema_models
 from .api_methods.api_keys import get_api_keys
 from .api_methods.cpe import get_cpes_by_id
 from .api_methods.cve import get_cves_by_id, get_cves_by_name
@@ -46,29 +32,26 @@
 from .api_methods.user import get_users
 from .api_methods.vulnerability import get_vulnerability_by_id, update_vulnerability
 from .auth import get_current_active_user
-from .models import (
-    ApiKey,
-    Assessment,
-    Cpe,
-    Cve,
-    Domain,
-    Organization,
-    Role,
-    User,
-    Vulnerability,
-)
-from .schemas import Cpe as CpeSchema
-from .schemas import Cve as CveSchema
-from .schemas import Domain as DomainSchema
-from .schemas import DomainFilters, DomainSearch
-from .schemas import Organization as OrganizationSchema
-from .schemas import Role as RoleSchema
-from .schemas import User as UserSchema
-from .schemas import Vulnerability as VulnerabilitySchema
->>>>>>> 1bcfa874
-
+
+from .schema_models.assessment import Assessment
+from .schema_models.cpe import Cpe as CpeSchema
+from .schema_models.cve import Cve as CveSchema
+from .schema_models.domain import DomainSearch
+from .schema_models.domain import Domain as DomainSchema
+from .schema_models.organization import Organization as OrganizationSchema
+
+from .schema_models.user import User as UserSchema
+from .schema_models.vulnerability import Vulnerability as VulnerabilitySchema
+
+# Standard Python Libraries
+from typing import List, Optional
+
+# Third-Party Libraries
+from fastapi import APIRouter, Depends, HTTPException, Query
+
+
+# Define API router
 api_router = APIRouter()
-
 
 # Healthcheck endpoint
 @api_router.get("/healthcheck", tags=["Testing"])
@@ -95,15 +78,9 @@
 
 @api_router.post(
     "/test-orgs",
-<<<<<<< HEAD
-    dependencies=[Depends(get_current_active_user)],
-    # response_model=List[schemas.Organization],
-    tags=["List of all Organizations"],
-=======
     # dependencies=[Depends(get_current_active_user)],
     response_model=List[OrganizationSchema],
     tags=["Organizations", "Testing"],
->>>>>>> 1bcfa874
 )
 async def call_read_orgs():
     """
@@ -118,14 +95,6 @@
     Returns:
         List[Organizations]: A list of organizations matching the filter criteria.
     """
-<<<<<<< HEAD
-    try:
-        organizations = Organization.objects.all()
-        print(organizations)
-        return organizations
-    except Exception as e:
-        raise HTTPException(status_code=500, detail=str(e))
-=======
     return read_orgs()
 
 
@@ -163,7 +132,6 @@
         raise HTTPException(status_code=404, detail="No assessments found")
 
     return list(assessments)
->>>>>>> 1bcfa874
 
 
 @api_router.post("/search")
@@ -348,10 +316,10 @@
     Raises:
         HTTPException: If the user is not authorized or no organizations are found.
 
-<<<<<<< HEAD
-    # Return the Pydantic models directly by calling from_orm
-    return [UserSchema.from_orm(user) for user in users]
-
+    Returns:
+        List[Organizations]: A list of organizations matching the filter criteria.
+    """
+    return get_organizations(state, regionId)
 
 # ========================================
 #   Scan Endpoints
@@ -450,10 +418,4 @@
 async def invoke_scheduler(current_user: User = Depends(get_current_active_user)):
     """Manually invoke the scan scheduler."""
     response = await scan.invoke_scheduler(current_user)
-    return response
-=======
-    Returns:
-        List[Organizations]: A list of organizations matching the filter criteria.
-    """
-    return get_organizations(state, regionId)
->>>>>>> 1bcfa874
+    return response