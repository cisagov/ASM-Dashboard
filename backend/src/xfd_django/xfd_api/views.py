"""
This module defines the API endpoints for the FastAPI application.

It includes endpoints for:
- Healthcheck
- Retrieving all API keys
- Retrieving all organizations

Endpoints:
    - healthcheck: Returns the health status of the application.
    - get_api_keys: Retrieves all API keys.
    - read_orgs: Retrieves all organizations.

Dependencies:
    - fastapi
    - .auth
    - .models
"""
# Standard Python Libraries
from typing import Any, List, Optional, Union

# Third-Party Libraries
<<<<<<< HEAD
import hashlib
from http.client import HTTPResponse
import json
import secrets
import uuid
from fastapi import APIRouter, Depends, HTTPException, Request, Response, status
from fastapi.responses import JSONResponse

from .login_gov import login

from .auth import get_current_active_user, get_jwt_from_code, process_user
from .models import ApiKey, Organization, User
=======
from django.shortcuts import render
from fastapi import APIRouter, Depends, HTTPException, Query
from fastapi.security import APIKeyHeader, OAuth2PasswordBearer

# from .schemas import Cpe
from . import schema_models
from .auth import get_current_active_user
from .models import ApiKey, Cpe, Cve, Domain, Organization, Role, User, Vulnerability
from .schemas import Cpe as CpeSchema
from .schemas import Cve as CveSchema
from .schemas import Domain as DomainSchema
from .schemas import DomainFilters, DomainSearch
from .schemas import Organization as OrganizationSchema
from .schemas import Role as RoleSchema
from .schemas import User as UserSchema
from .schemas import Vulnerability as VulnerabilitySchema
>>>>>>> 02082bc5

api_router = APIRouter()


@api_router.get("/notifications")
async def notifications():
    """ """
    return []


@api_router.get("/notifications/508-banner")
async def notification_banner():
    """ """
    return ""


# Healthcheck endpoint
@api_router.get("/healthcheck")
async def healthcheck():
    """
    Healthcheck endpoint.

    Returns:
        dict: A dictionary containing the health status of the application.
    """
    return {"status": "ok2"}


<<<<<<< HEAD
# Endpoint to read organizations
@api_router.get(
=======
@api_router.get("/test-apikeys")
async def get_api_keys():
    """
    Get all API keys.

    Returns:
        list: A list of all API keys.
    """
    try:
        api_keys = ApiKey.objects.all()
        # return api_keys
        return [
            {
                "id": api_key.id,
                "createdAt": api_key.createdAt,
                "updatedAt": api_key.updatedAt,
                "lastUsed": api_key.lastUsed,
                "hashedKey": api_key.hashedKey,
                "lastFour": api_key.lastFour,
                "userId": api_key.userId.id if api_key.userId else None,
            }
            for api_key in api_keys
        ]
    except Exception as e:
        raise HTTPException(status_code=500, detail=str(e))


@api_router.post(
>>>>>>> 02082bc5
    "/test-orgs",
    dependencies=[Depends(get_current_active_user)],
    response_model=List[OrganizationSchema],
    tags=["List of all Organizations"],
)
def read_orgs(current_user: User = Depends(get_current_active_user)):
    """Call API endpoint to get all organizations.
    Returns:
        list: A list of all organizations.
    """
    try:
        organizations = Organization.objects.all()
        return [
            {
                "id": organization.id,
                "name": organization.name,
                "acronym": organization.acronym,
                "rootDomains": organization.rootDomains,
                "ipBlocks": organization.ipBlocks,
                "isPassive": organization.isPassive,
                "country": organization.country,
                "state": organization.state,
                "regionId": organization.regionId,
                "stateFips": organization.stateFips,
                "stateName": organization.stateName,
                "county": organization.county,
                "countyFips": organization.countyFips,
                "type": organization.type,
                "parentId": organization.parentId.id if organization.parentId else None,
                "createdById": organization.createdById.id
                if organization.createdById
                else None,
                "createdAt": organization.createdAt,
                "updatedAt": organization.updatedAt,
            }
            for organization in organizations
        ]
    except Exception as e:
        raise HTTPException(status_code=500, detail=str(e))


<<<<<<< HEAD
# @api_router.post("/auth/login")
# async def login_endpoint():
#     print(f"Returning auth/login response")
#     # result = await get_login_gov()
#     # return JSONResponse(content=result)


@api_router.get("/login")
async def login_route():
    login_data = login()
    return login_data


@api_router.post("/auth/callback")
async def callback_route(request: Request):
    body = await request.json()
    try:
        user_info = callback(body)
        return user_info
    except Exception as e:
        raise HTTPException(status_code=400, detail=str(e))


# @api_router.post("/auth/callback")
# async def callback_endpoint(request: Request):
#     body = request.json()
#     print(f"body: {body}")
    # try:
    #     if os.getenv("USE_COGNITO"):
    #         token, user = await handle_cognito_callback(body)
    #     else:
    #         user_info = await handle_callback(body)
    #         user = await update_or_create_user(user_info)
    #         token = create_jwt_token(user)
    #     return JSONResponse(content={"token": token, "user": user})
    # except Exception as error:
    #     raise HTTPException(
    #         status_code=status.HTTP_500_INTERNAL_SERVER_ERROR, detail=str(error)
    #     ) from error




@api_router.post("/auth/okta-callback")
async def callback(request: Request):
    print(f"Request from /auth/okta-callback: {str(request)}")
    body = await request.json()
    print(f"Request json from callback: {str(request)}")
    print(f"Request json from callback: {body}")
    print(f"Body type: {type(body)}")
    code = body.get("code")
    print(f"Code: {code}")
    if not code:
        return HTTPException(
            status_code=status.HTTP_400_BAD_REQUEST,
            detail="Code not found in request body",
        )
    jwt_data = await get_jwt_from_code(code)
    print(f"JWT Data: {jwt_data}")
    if jwt_data is None:
        raise HTTPException(
            status_code=status.HTTP_400_BAD_REQUEST,
            detail="Invalid authorization code or failed to retrieve tokens",
        )
    access_token = jwt_data.get("access_token")
    refresh_token = jwt_data.get("refresh_token")
    decoded_token = jwt_data.get("decoded_token")

    resp = await process_user(decoded_token, access_token, refresh_token)
    token = resp.get("token")

    # print(f"Response from process_user: {json.dumps(resp)}")
    # Response(status_code=200, set("crossfeed-token", resp.get("token"))
    # return json.dumps(resp)
    # Create a JSONResponse object to return the response and set the cookie
    response = JSONResponse(content={"message": "User authenticated", "data": resp, "token": token})
    response.body = resp
    # response.body = resp
    response.set_cookie(key="token", value=token)

    # Set the 'crossfeed-token' cookie
    response.set_cookie(
        key="crossfeed-token",
        value=token,
        # httponly=True,  # This makes the cookie inaccessible to JavaScript
        # secure=True,    # Ensures the cookie is only sent over HTTPS
        # samesite="Lax"  # Restricts when cookies are sent, adjust as necessary (e.g., "Strict" or "None")
    )

    return response


# @api_router.get("/users/me", response_model=User)
# async def get_me(request: Request):
#     user = get_current_active_user(request)
#     return user

# @api_router.post("/users/me/acceptTerms")
# async def accept_terms(request: Request):
#     user = await get_current_active_user(request)
#     user = get_object_or_404(User, id=user_id)
#     body = await request.json()

#     if not body:
#         raise HTTPException(status_code=status.HTTP_400_BAD_REQUEST, detail="Invalid request body")

#     user.dateAcceptedTerms = datetime.utcnow()
#     user.acceptedTermsVersion = body.get('version')
#     user.save()

#     return JSONResponse(content=user.to_dict(), status_code=status.HTTP_200_OK)


@api_router.get("/users/me")
async def read_users_me(current_user: User = Depends(get_current_active_user)):
    return current_user


# @api_router.post("/users/me/acceptTerms")
# async def accept_terms(
#     version: str, current_user: User = Depends(get_current_active_user)
# ):
#     current_user.date_accepted_terms = datetime.utcnow()
#     current_user.accepted_terms_version = version
#     current_user.save()
#     return current_user

# Helper function to hash the API key
def hash_key(key: str) -> str:
    return hashlib.sha256(key.encode()).hexdigest()


# POST /apikeys/generate
@api_router.post("/api-keys")
async def generate_api_key(current_user: User = Depends(get_current_active_user)):
    # Generate a random 16-byte API key
    key = secrets.token_hex(16)

    # Hash the API key
    hashed_key = hash_key(key)

    # Create the ApiKey record in the database
    api_key = ApiKey.objects.create(
        id=uuid.uuid4(),
        hashedKey=hashed_key,
        lastFour=key[-4:],  # Store the last four characters of the key
        userId=current_user
    )

    # Return the API key to the user (Do NOT store the plain key in the database)
    return {
        "id": api_key.id,
        "status": "success",
        "api_key": key,
        "last_four": api_key.lastFour
    }


# DELETE /apikeys/{keyId}
@api_router.delete("/api-keys/{key_id}")
async def delete_api_key(key_id: str, current_user: User = Depends(get_current_active_user)):
    try:
        # Validate that key_id is a valid UUID
        uuid.UUID(key_id)
    except ValueError:
        raise HTTPException(status_code=status.HTTP_404_NOT_FOUND, detail="Invalid API Key ID")

    # Try to find the ApiKey by key_id and current user
    try:
        api_key = ApiKey.objects.get(id=key_id, userId=current_user)
    except ApiKey.DoesNotExist:
        raise HTTPException(status_code=status.HTTP_404_NOT_FOUND, detail="API Key not found")

    # Delete the API Key
    api_key.delete()
    return {"status": "success", "message": "API Key deleted successfully"}


@api_router.get("/api-keys")
async def get_api_keys():
    """
    Get all API keys.

    Returns:
        list: A list of all API keys.
    """
    try:
        api_keys = ApiKey.objects.all()
        # return api_keys
        return [
            {
                "id": api_key.id,
                "created_at": api_key.createdAt,
                "updated_at": api_key.updatedAt,
                "last_used": api_key.lastUsed,
                "hashed_key": api_key.hashedKey,
                "last_four": api_key.lastFour,
                "user_id": api_key.userId.id if api_key.userId else None,
            }
            for api_key in api_keys
        ]
    except Exception as e:
        raise HTTPException(status_code=500, detail=str(e))
=======
@api_router.post("/search")
async def search():
    pass


@api_router.post("/search/export")
async def export_search():
    pass


@api_router.get(
    "/cpes/{cpe_id}",
    # dependencies=[Depends(get_current_active_user)],
    response_model=CpeSchema,
    tags=["Get cpe by id"],
)
async def get_cpes_by_id(cpe_id):
    """
    Get Cpe by id.
    Returns:
        object: a single Cpe object.
    """
    try:
        cpe = Cpe.objects.get(id=cpe_id)
        return cpe
    except Exception as e:
        raise HTTPException(status_code=500, detail=str(e))


@api_router.get(
    "/cves/{cve_id}",
    # dependencies=[Depends(get_current_active_user)],
    response_model=CveSchema,
    tags=["Get cve by id"],
)
async def get_cves_by_id(cve_id):
    """
    Get Cve by id.
    Returns:
        object: a single Cve object.
    """
    try:
        cve = Cve.objects.get(id=cve_id)
        return cve
    except Exception as e:
        raise HTTPException(status_code=500, detail=str(e))


@api_router.get(
    "/cves/name/{cve_name}",
    # dependencies=[Depends(get_current_active_user)],
    response_model=CveSchema,
    tags=["Get cve by name"],
)
async def get_cves_by_name(cve_name):
    """
    Get Cve by name.
    Returns:
        object: a single Cpe object.
    """
    try:
        cve = Cve.objects.get(name=cve_name)
        return cve
    except Exception as e:
        raise HTTPException(status_code=500, detail=str(e))


@api_router.post("/domain/search")
async def search_domains(domain_search: DomainSearch):
    try:
        pass
    except Exception as e:
        raise HTTPException(status_code=500, detail=str(e))


@api_router.post("/domain/export")
async def export_domains():
    try:
        pass
    except Exception as e:
        raise HTTPException(status_code=500, detail=str(e))


@api_router.get(
    "/domain/{domain_id}",
    # dependencies=[Depends(get_current_active_user)],
    response_model=DomainSchema,
    tags=["Get domain by id"],
)
async def get_domain_by_id(domain_id: str):
    """
    Get domain by id.
    Returns:
        object: a single Domain object.
    """
    try:
        domain = Domain.objects.get(id=domain_id)
        return domain
    except Domain.DoesNotExist:
        raise HTTPException(status_code=404, detail="Domain not found.")
    except Exception as e:
        raise HTTPException(status_code=500, detail=str(e))


@api_router.post("/vulnerabilities/search")
async def search_vulnerabilities():
    try:
        pass
    except Exception as e:
        raise HTTPException(status_code=500, detail=str(e))


@api_router.post("/vulnerabilities/export")
async def export_vulnerabilities():
    try:
        pass
    except Exception as e:
        raise HTTPException(status_code=500, detail=str(e))


@api_router.get(
    "/vulnerabilities/{vulnerabilityId}",
    # dependencies=[Depends(get_current_active_user)],
    response_model=VulnerabilitySchema,
    tags="Get vulnerability by id",
)
async def get_vulnerability_by_id(vuln_id):
    """
    Get vulnerability by id.
    Returns:
        object: a single Vulnerability object.
    """
    try:
        vulnerability = Vulnerability.objects.get(id=vuln_id)
        return vulnerability
    except Exception as e:
        raise HTTPException(status_code=500, detail=str(e))


@api_router.put(
    "/vulnerabilities/{vulnerabilityId}",
    # dependencies=[Depends(get_current_active_user)],
    response_model=VulnerabilitySchema,
    tags="Update vulnerability",
)
async def update_vulnerability(vuln_id, data: VulnerabilitySchema):
    """
    Update vulnerability by id.

    Returns:
        object: a single vulnerability object that has been modified.
    """
    try:
        vulnerability = Vulnerability.objects.get(id=vuln_id)
        vulnerability = data
        vulnerability.save()
        return vulnerability
    except Exception as e:
        raise HTTPException(status_code=500, detail=str(e))


@api_router.get(
    "/v2/users",
    response_model=List[UserSchema],
    # dependencies=[Depends(get_current_active_user)],
)
async def get_users(
    state: Optional[List[str]] = Query(None),
    regionId: Optional[List[str]] = Query(None),
    invitePending: Optional[List[str]] = Query(None),
    # current_user: User = Depends(is_regional_admin)
):
    """
    Retrieve a list of users based on optional filter parameters.

    Args:
        state (Optional[List[str]]): List of states to filter users by.
        regionId (Optional[List[str]]): List of region IDs to filter users by.
        invitePending (Optional[List[str]]): List of invite pending statuses to filter users by.
        current_user (User): The current authenticated user, must be a regional admin.

    Raises:
        HTTPException: If the user is not authorized or no users are found.

    Returns:
        List[User]: A list of users matching the filter criteria.
    """
    # if not current_user:
    #     raise HTTPException(status_code=401, detail="Unauthorized")

    # Prepare filter parameters
    filter_params = {}
    if state:
        filter_params["state__in"] = state
    if regionId:
        filter_params["regionId__in"] = regionId
    if invitePending:
        filter_params["invitePending__in"] = invitePending

    # Query users with filter parameters and prefetch related roles
    users = User.objects.filter(**filter_params).prefetch_related("roles")

    if not users.exists():
        raise HTTPException(status_code=404, detail="No users found")

    # Return the Pydantic models directly by calling from_orm
    return [UserSchema.from_orm(user) for user in users]
>>>>>>> 02082bc5
<|MERGE_RESOLUTION|>--- conflicted
+++ resolved
@@ -17,54 +17,28 @@
     - .models
 """
 # Standard Python Libraries
-from typing import Any, List, Optional, Union
+import hashlib
+import secrets
+from typing import List, Optional
+import uuid
 
 # Third-Party Libraries
-<<<<<<< HEAD
-import hashlib
-from http.client import HTTPResponse
-import json
-import secrets
-import uuid
-from fastapi import APIRouter, Depends, HTTPException, Request, Response, status
+from fastapi import APIRouter, Depends, HTTPException, Query, Request, status
 from fastapi.responses import JSONResponse
-
+from pydantic import model_serializer
+
+from .auth import get_current_active_user, get_jwt_from_code, process_user
 from .login_gov import login
-
-from .auth import get_current_active_user, get_jwt_from_code, process_user
-from .models import ApiKey, Organization, User
-=======
-from django.shortcuts import render
-from fastapi import APIRouter, Depends, HTTPException, Query
-from fastapi.security import APIKeyHeader, OAuth2PasswordBearer
-
-# from .schemas import Cpe
-from . import schema_models
-from .auth import get_current_active_user
-from .models import ApiKey, Cpe, Cve, Domain, Organization, Role, User, Vulnerability
+from .models import ApiKey, Cpe, Cve, Domain, Organization, User, Vulnerability
 from .schemas import Cpe as CpeSchema
 from .schemas import Cve as CveSchema
 from .schemas import Domain as DomainSchema
-from .schemas import DomainFilters, DomainSearch
+from .schemas import DomainSearch
 from .schemas import Organization as OrganizationSchema
-from .schemas import Role as RoleSchema
 from .schemas import User as UserSchema
 from .schemas import Vulnerability as VulnerabilitySchema
->>>>>>> 02082bc5
 
 api_router = APIRouter()
-
-
-@api_router.get("/notifications")
-async def notifications():
-    """ """
-    return []
-
-
-@api_router.get("/notifications/508-banner")
-async def notification_banner():
-    """ """
-    return ""
 
 
 # Healthcheck endpoint
@@ -79,39 +53,7 @@
     return {"status": "ok2"}
 
 
-<<<<<<< HEAD
-# Endpoint to read organizations
 @api_router.get(
-=======
-@api_router.get("/test-apikeys")
-async def get_api_keys():
-    """
-    Get all API keys.
-
-    Returns:
-        list: A list of all API keys.
-    """
-    try:
-        api_keys = ApiKey.objects.all()
-        # return api_keys
-        return [
-            {
-                "id": api_key.id,
-                "createdAt": api_key.createdAt,
-                "updatedAt": api_key.updatedAt,
-                "lastUsed": api_key.lastUsed,
-                "hashedKey": api_key.hashedKey,
-                "lastFour": api_key.lastFour,
-                "userId": api_key.userId.id if api_key.userId else None,
-            }
-            for api_key in api_keys
-        ]
-    except Exception as e:
-        raise HTTPException(status_code=500, detail=str(e))
-
-
-@api_router.post(
->>>>>>> 02082bc5
     "/test-orgs",
     dependencies=[Depends(get_current_active_user)],
     response_model=List[OrganizationSchema],
@@ -153,12 +95,213 @@
         raise HTTPException(status_code=500, detail=str(e))
 
 
-<<<<<<< HEAD
-# @api_router.post("/auth/login")
-# async def login_endpoint():
-#     print(f"Returning auth/login response")
-#     # result = await get_login_gov()
-#     # return JSONResponse(content=result)
+@api_router.post("/search")
+async def search():
+    pass
+
+
+@api_router.post("/search/export")
+async def export_search():
+    pass
+
+
+@api_router.get(
+    "/cpes/{cpe_id}",
+    # dependencies=[Depends(get_current_active_user)],
+    response_model=CpeSchema,
+    tags=["Get cpe by id"],
+)
+async def get_cpes_by_id(cpe_id):
+    """
+    Get Cpe by id.
+    Returns:
+        object: a single Cpe object.
+    """
+    try:
+        cpe = Cpe.objects.get(id=cpe_id)
+        return cpe
+    except Exception as e:
+        raise HTTPException(status_code=500, detail=str(e))
+
+
+@api_router.get(
+    "/cves/{cve_id}",
+    # dependencies=[Depends(get_current_active_user)],
+    response_model=CveSchema,
+    tags=["Get cve by id"],
+)
+async def get_cves_by_id(cve_id):
+    """
+    Get Cve by id.
+    Returns:
+        object: a single Cve object.
+    """
+    try:
+        cve = Cve.objects.get(id=cve_id)
+        return cve
+    except Exception as e:
+        raise HTTPException(status_code=500, detail=str(e))
+
+
+@api_router.get(
+    "/cves/name/{cve_name}",
+    # dependencies=[Depends(get_current_active_user)],
+    response_model=CveSchema,
+    tags=["Get cve by name"],
+)
+async def get_cves_by_name(cve_name):
+    """
+    Get Cve by name.
+    Returns:
+        object: a single Cpe object.
+    """
+    try:
+        cve = Cve.objects.get(name=cve_name)
+        return cve
+    except Exception as e:
+        raise HTTPException(status_code=500, detail=str(e))
+
+
+@api_router.post("/domain/search")
+async def search_domains(domain_search: DomainSearch):
+    try:
+        pass
+    except Exception as e:
+        raise HTTPException(status_code=500, detail=str(e))
+
+
+@api_router.post("/domain/export")
+async def export_domains():
+    try:
+        pass
+    except Exception as e:
+        raise HTTPException(status_code=500, detail=str(e))
+
+
+@api_router.get(
+    "/domain/{domain_id}",
+    # dependencies=[Depends(get_current_active_user)],
+    response_model=DomainSchema,
+    tags=["Get domain by id"],
+)
+async def get_domain_by_id(domain_id: str):
+    """
+    Get domain by id.
+    Returns:
+        object: a single Domain object.
+    """
+    try:
+        domain = Domain.objects.get(id=domain_id)
+        return domain
+    except Domain.DoesNotExist:
+        raise HTTPException(status_code=404, detail="Domain not found.")
+    except Exception as e:
+        raise HTTPException(status_code=500, detail=str(e))
+
+
+@api_router.post("/vulnerabilities/search")
+async def search_vulnerabilities():
+    try:
+        pass
+    except Exception as e:
+        raise HTTPException(status_code=500, detail=str(e))
+
+
+@api_router.post("/vulnerabilities/export")
+async def export_vulnerabilities():
+    try:
+        pass
+    except Exception as e:
+        raise HTTPException(status_code=500, detail=str(e))
+
+
+@api_router.get(
+    "/vulnerabilities/{vulnerabilityId}",
+    # dependencies=[Depends(get_current_active_user)],
+    response_model=VulnerabilitySchema,
+    tags="Get vulnerability by id",
+)
+async def get_vulnerability_by_id(vuln_id):
+    """
+    Get vulnerability by id.
+    Returns:
+        object: a single Vulnerability object.
+    """
+    try:
+        vulnerability = Vulnerability.objects.get(id=vuln_id)
+        return vulnerability
+    except Exception as e:
+        raise HTTPException(status_code=500, detail=str(e))
+
+
+@api_router.put(
+    "/vulnerabilities/{vulnerabilityId}",
+    # dependencies=[Depends(get_current_active_user)],
+    response_model=VulnerabilitySchema,
+    tags="Update vulnerability",
+)
+async def update_vulnerability(vuln_id, data: VulnerabilitySchema):
+    """
+    Update vulnerability by id.
+
+    Returns:
+        object: a single vulnerability object that has been modified.
+    """
+    try:
+        vulnerability = Vulnerability.objects.get(id=vuln_id)
+        vulnerability = data
+        vulnerability.save()
+        return vulnerability
+    except Exception as e:
+        raise HTTPException(status_code=500, detail=str(e))
+
+
+@api_router.get(
+    "/v2/users",
+    response_model=List[UserSchema],
+    # dependencies=[Depends(get_current_active_user)],
+)
+async def get_users(
+    state: Optional[List[str]] = Query(None),
+    regionId: Optional[List[str]] = Query(None),
+    invitePending: Optional[List[str]] = Query(None),
+    # current_user: User = Depends(is_regional_admin)
+):
+    """
+    Retrieve a list of users based on optional filter parameters.
+
+    Args:
+        state (Optional[List[str]]): List of states to filter users by.
+        regionId (Optional[List[str]]): List of region IDs to filter users by.
+        invitePending (Optional[List[str]]): List of invite pending statuses to filter users by.
+        current_user (User): The current authenticated user, must be a regional admin.
+
+    Raises:
+        HTTPException: If the user is not authorized or no users are found.
+
+    Returns:
+        List[User]: A list of users matching the filter criteria.
+    """
+    # if not current_user:
+    #     raise HTTPException(status_code=401, detail="Unauthorized")
+
+    # Prepare filter parameters
+    filter_params = {}
+    if state:
+        filter_params["state__in"] = state
+    if regionId:
+        filter_params["regionId__in"] = regionId
+    if invitePending:
+        filter_params["invitePending__in"] = invitePending
+
+    # Query users with filter parameters and prefetch related roles
+    users = User.objects.filter(**filter_params).prefetch_related("roles")
+
+    if not users.exists():
+        raise HTTPException(status_code=404, detail="No users found")
+
+    # Return the Pydantic models directly by calling from_orm
+    return [UserSchema.from_orm(user) for user in users]
 
 
 @api_router.get("/login")
@@ -181,20 +324,18 @@
 # async def callback_endpoint(request: Request):
 #     body = request.json()
 #     print(f"body: {body}")
-    # try:
-    #     if os.getenv("USE_COGNITO"):
-    #         token, user = await handle_cognito_callback(body)
-    #     else:
-    #         user_info = await handle_callback(body)
-    #         user = await update_or_create_user(user_info)
-    #         token = create_jwt_token(user)
-    #     return JSONResponse(content={"token": token, "user": user})
-    # except Exception as error:
-    #     raise HTTPException(
-    #         status_code=status.HTTP_500_INTERNAL_SERVER_ERROR, detail=str(error)
-    #     ) from error
-
-
+# try:
+#     if os.getenv("USE_COGNITO"):
+#         token, user = await handle_cognito_callback(body)
+#     else:
+#         user_info = await handle_callback(body)
+#         user = await update_or_create_user(user_info)
+#         token = create_jwt_token(user)
+#     return JSONResponse(content={"token": token, "user": user})
+# except Exception as error:
+#     raise HTTPException(
+#         status_code=status.HTTP_500_INTERNAL_SERVER_ERROR, detail=str(error)
+#     ) from error
 
 
 @api_router.post("/auth/okta-callback")
@@ -229,7 +370,9 @@
     # Response(status_code=200, set("crossfeed-token", resp.get("token"))
     # return json.dumps(resp)
     # Create a JSONResponse object to return the response and set the cookie
-    response = JSONResponse(content={"message": "User authenticated", "data": resp, "token": token})
+    response = JSONResponse(
+        content={"message": "User authenticated", "data": resp, "token": token}
+    )
     response.body = resp
     # response.body = resp
     response.set_cookie(key="token", value=token)
@@ -242,14 +385,109 @@
         # secure=True,    # Ensures the cookie is only sent over HTTPS
         # samesite="Lax"  # Restricts when cookies are sent, adjust as necessary (e.g., "Strict" or "None")
     )
-
     return response
+
+
+# @api_router.post("/auth/login")
+# async def login_endpoint():
+#     print(f"Returning auth/login response")
+#     # result = await get_login_gov()
+#     # return JSONResponse(content=result)
+
+
+# @api_router.get("/login")
+# async def login_route():
+#     login_data = login()
+#     return login_data
+
+
+# @api_router.post("/auth/callback")
+# async def callback_route(request: Request):
+#     body = await request.json()
+#     try:
+#         user_info = callback(body)
+#         return user_info
+#     except Exception as e:
+#         raise HTTPException(status_code=400, detail=str(e))
+
+
+# @api_router.post("/auth/callback")
+# async def callback_endpoint(request: Request):
+#     body = request.json()
+#     print(f"body: {body}")
+# try:
+#     if os.getenv("USE_COGNITO"):
+#         token, user = await handle_cognito_callback(body)
+#     else:
+#         user_info = await handle_callback(body)
+#         user = await update_or_create_user(user_info)
+#         token = create_jwt_token(user)
+#     return JSONResponse(content={"token": token, "user": user})
+# except Exception as error:
+#     raise HTTPException(
+#         status_code=status.HTTP_500_INTERNAL_SERVER_ERROR, detail=str(error)
+#     ) from error
+
+
+# @api_router.post("/auth/okta-callback")
+# async def callback(request: Request):
+#     print(f"Request from /auth/okta-callback: {str(request)}")
+#     body = await request.json()
+#     print(f"Request json from callback: {str(request)}")
+#     print(f"Request json from callback: {body}")
+#     print(f"Body type: {type(body)}")
+#     code = body.get("code")
+#     print(f"Code: {code}")
+#     if not code:
+#         return HTTPException(
+#             status_code=status.HTTP_400_BAD_REQUEST,
+#             detail="Code not found in request body",
+#         )
+#     jwt_data = await get_jwt_from_code(code)
+#     print(f"JWT Data: {jwt_data}")
+#     if jwt_data is None:
+#         raise HTTPException(
+#             status_code=status.HTTP_400_BAD_REQUEST,
+#             detail="Invalid authorization code or failed to retrieve tokens",
+#         )
+#     access_token = jwt_data.get("access_token")
+#     refresh_token = jwt_data.get("refresh_token")
+#     decoded_token = jwt_data.get("decoded_token")
+
+#     resp = await process_user(decoded_token, access_token, refresh_token)
+#     token = resp.get("token")
+
+#     # print(f"Response from process_user: {json.dumps(resp)}")
+#     # Response(status_code=200, set("crossfeed-token", resp.get("token"))
+#     # return json.dumps(resp)
+#     # Create a JSONResponse object to return the response and set the cookie
+#     response = JSONResponse(content={"message": "User authenticated", "data": resp, "token": token})
+#     response.body = resp
+#     # response.body = resp
+#     response.set_cookie(key="token", value=token)
+
+#     # Set the 'crossfeed-token' cookie
+#     response.set_cookie(
+#         key="crossfeed-token",
+#         value=token,
+#         # httponly=True,  # This makes the cookie inaccessible to JavaScript
+#         # secure=True,    # Ensures the cookie is only sent over HTTPS
+#         # samesite="Lax"  # Restricts when cookies are sent, adjust as necessary (e.g., "Strict" or "None")
+#     )
+
+#     return response
 
 
 # @api_router.get("/users/me", response_model=User)
 # async def get_me(request: Request):
 #     user = get_current_active_user(request)
 #     return user
+
+
+@api_router.get("/users/me")
+async def read_users_me(current_user: User = Depends(get_current_active_user)):
+    return current_user
+
 
 # @api_router.post("/users/me/acceptTerms")
 # async def accept_terms(request: Request):
@@ -265,13 +503,8 @@
 #     user.save()
 
 #     return JSONResponse(content=user.to_dict(), status_code=status.HTTP_200_OK)
-
-
-@api_router.get("/users/me")
-async def read_users_me(current_user: User = Depends(get_current_active_user)):
-    return current_user
-
-
+#
+#
 # @api_router.post("/users/me/acceptTerms")
 # async def accept_terms(
 #     version: str, current_user: User = Depends(get_current_active_user)
@@ -281,26 +514,31 @@
 #     current_user.save()
 #     return current_user
 
-# Helper function to hash the API key
-def hash_key(key: str) -> str:
-    return hashlib.sha256(key.encode()).hexdigest()
-
 
 # POST /apikeys/generate
 @api_router.post("/api-keys")
 async def generate_api_key(current_user: User = Depends(get_current_active_user)):
+    """
+    Generate API key for user
+
+    Args:
+        current_user (User, optional): _description_. Defaults to Depends(get_current_active_user).
+
+    Returns:
+        dict: ApiKey model dict
+    """
     # Generate a random 16-byte API key
     key = secrets.token_hex(16)
 
     # Hash the API key
-    hashed_key = hash_key(key)
+    hashed_key = hashlib.sha256(key.encode()).hexdigest()
 
     # Create the ApiKey record in the database
     api_key = ApiKey.objects.create(
         id=uuid.uuid4(),
         hashedKey=hashed_key,
         lastFour=key[-4:],  # Store the last four characters of the key
-        userId=current_user
+        userId=current_user,
     )
 
     # Return the API key to the user (Do NOT store the plain key in the database)
@@ -308,24 +546,30 @@
         "id": api_key.id,
         "status": "success",
         "api_key": key,
-        "last_four": api_key.lastFour
+        "last_four": api_key.lastFour,
     }
 
 
 # DELETE /apikeys/{keyId}
 @api_router.delete("/api-keys/{key_id}")
-async def delete_api_key(key_id: str, current_user: User = Depends(get_current_active_user)):
+async def delete_api_key(
+    key_id: str, current_user: User = Depends(get_current_active_user)
+):
     try:
         # Validate that key_id is a valid UUID
         uuid.UUID(key_id)
     except ValueError:
-        raise HTTPException(status_code=status.HTTP_404_NOT_FOUND, detail="Invalid API Key ID")
+        raise HTTPException(
+            status_code=status.HTTP_404_NOT_FOUND, detail="Invalid API Key ID"
+        )
 
     # Try to find the ApiKey by key_id and current user
     try:
         api_key = ApiKey.objects.get(id=key_id, userId=current_user)
     except ApiKey.DoesNotExist:
-        raise HTTPException(status_code=status.HTTP_404_NOT_FOUND, detail="API Key not found")
+        raise HTTPException(
+            status_code=status.HTTP_404_NOT_FOUND, detail="API Key not found"
+        )
 
     # Delete the API Key
     api_key.delete()
@@ -342,7 +586,6 @@
     """
     try:
         api_keys = ApiKey.objects.all()
-        # return api_keys
         return [
             {
                 "id": api_key.id,
@@ -355,214 +598,51 @@
             }
             for api_key in api_keys
         ]
-    except Exception as e:
-        raise HTTPException(status_code=500, detail=str(e))
-=======
-@api_router.post("/search")
-async def search():
-    pass
-
-
-@api_router.post("/search/export")
-async def export_search():
-    pass
-
-
-@api_router.get(
-    "/cpes/{cpe_id}",
-    # dependencies=[Depends(get_current_active_user)],
-    response_model=CpeSchema,
-    tags=["Get cpe by id"],
-)
-async def get_cpes_by_id(cpe_id):
-    """
-    Get Cpe by id.
-    Returns:
-        object: a single Cpe object.
-    """
-    try:
-        cpe = Cpe.objects.get(id=cpe_id)
-        return cpe
-    except Exception as e:
-        raise HTTPException(status_code=500, detail=str(e))
-
-
-@api_router.get(
-    "/cves/{cve_id}",
-    # dependencies=[Depends(get_current_active_user)],
-    response_model=CveSchema,
-    tags=["Get cve by id"],
-)
-async def get_cves_by_id(cve_id):
-    """
-    Get Cve by id.
-    Returns:
-        object: a single Cve object.
-    """
-    try:
-        cve = Cve.objects.get(id=cve_id)
-        return cve
-    except Exception as e:
-        raise HTTPException(status_code=500, detail=str(e))
-
-
-@api_router.get(
-    "/cves/name/{cve_name}",
-    # dependencies=[Depends(get_current_active_user)],
-    response_model=CveSchema,
-    tags=["Get cve by name"],
-)
-async def get_cves_by_name(cve_name):
-    """
-    Get Cve by name.
-    Returns:
-        object: a single Cpe object.
-    """
-    try:
-        cve = Cve.objects.get(name=cve_name)
-        return cve
-    except Exception as e:
-        raise HTTPException(status_code=500, detail=str(e))
-
-
-@api_router.post("/domain/search")
-async def search_domains(domain_search: DomainSearch):
-    try:
-        pass
-    except Exception as e:
-        raise HTTPException(status_code=500, detail=str(e))
-
-
-@api_router.post("/domain/export")
-async def export_domains():
-    try:
-        pass
-    except Exception as e:
-        raise HTTPException(status_code=500, detail=str(e))
-
-
-@api_router.get(
-    "/domain/{domain_id}",
-    # dependencies=[Depends(get_current_active_user)],
-    response_model=DomainSchema,
-    tags=["Get domain by id"],
-)
-async def get_domain_by_id(domain_id: str):
-    """
-    Get domain by id.
-    Returns:
-        object: a single Domain object.
-    """
-    try:
-        domain = Domain.objects.get(id=domain_id)
-        return domain
-    except Domain.DoesNotExist:
-        raise HTTPException(status_code=404, detail="Domain not found.")
-    except Exception as e:
-        raise HTTPException(status_code=500, detail=str(e))
-
-
-@api_router.post("/vulnerabilities/search")
-async def search_vulnerabilities():
-    try:
-        pass
-    except Exception as e:
-        raise HTTPException(status_code=500, detail=str(e))
-
-
-@api_router.post("/vulnerabilities/export")
-async def export_vulnerabilities():
-    try:
-        pass
-    except Exception as e:
-        raise HTTPException(status_code=500, detail=str(e))
-
-
-@api_router.get(
-    "/vulnerabilities/{vulnerabilityId}",
-    # dependencies=[Depends(get_current_active_user)],
-    response_model=VulnerabilitySchema,
-    tags="Get vulnerability by id",
-)
-async def get_vulnerability_by_id(vuln_id):
-    """
-    Get vulnerability by id.
-    Returns:
-        object: a single Vulnerability object.
-    """
-    try:
-        vulnerability = Vulnerability.objects.get(id=vuln_id)
-        return vulnerability
-    except Exception as e:
-        raise HTTPException(status_code=500, detail=str(e))
-
-
-@api_router.put(
-    "/vulnerabilities/{vulnerabilityId}",
-    # dependencies=[Depends(get_current_active_user)],
-    response_model=VulnerabilitySchema,
-    tags="Update vulnerability",
-)
-async def update_vulnerability(vuln_id, data: VulnerabilitySchema):
-    """
-    Update vulnerability by id.
-
-    Returns:
-        object: a single vulnerability object that has been modified.
-    """
-    try:
-        vulnerability = Vulnerability.objects.get(id=vuln_id)
-        vulnerability = data
-        vulnerability.save()
-        return vulnerability
-    except Exception as e:
-        raise HTTPException(status_code=500, detail=str(e))
-
-
-@api_router.get(
-    "/v2/users",
-    response_model=List[UserSchema],
-    # dependencies=[Depends(get_current_active_user)],
-)
-async def get_users(
-    state: Optional[List[str]] = Query(None),
-    regionId: Optional[List[str]] = Query(None),
-    invitePending: Optional[List[str]] = Query(None),
-    # current_user: User = Depends(is_regional_admin)
-):
-    """
-    Retrieve a list of users based on optional filter parameters.
-
-    Args:
-        state (Optional[List[str]]): List of states to filter users by.
-        regionId (Optional[List[str]]): List of region IDs to filter users by.
-        invitePending (Optional[List[str]]): List of invite pending statuses to filter users by.
-        current_user (User): The current authenticated user, must be a regional admin.
-
-    Raises:
-        HTTPException: If the user is not authorized or no users are found.
-
-    Returns:
-        List[User]: A list of users matching the filter criteria.
-    """
-    # if not current_user:
-    #     raise HTTPException(status_code=401, detail="Unauthorized")
-
-    # Prepare filter parameters
-    filter_params = {}
-    if state:
-        filter_params["state__in"] = state
-    if regionId:
-        filter_params["regionId__in"] = regionId
-    if invitePending:
-        filter_params["invitePending__in"] = invitePending
-
-    # Query users with filter parameters and prefetch related roles
-    users = User.objects.filter(**filter_params).prefetch_related("roles")
-
-    if not users.exists():
-        raise HTTPException(status_code=404, detail="No users found")
-
-    # Return the Pydantic models directly by calling from_orm
-    return [UserSchema.from_orm(user) for user in users]
->>>>>>> 02082bc5
+    except Exception as error:
+        raise HTTPException(status_code=500, detail=str(error))
+
+
+@api_router.post("/notifications")
+async def create_notification():
+    """
+    Create Notification
+    """
+    return []
+
+
+@api_router.get("/notifications")
+async def get_all_notifications():
+    """
+    Get All Notifications
+    """
+    return []
+
+
+@api_router.get("/notifications/{id}")
+async def get_notification():
+    """
+    Get Notification by id
+    """
+    return []
+
+
+@api_router.put("/notifications/{id}")
+async def update_notifications():
+    """
+    Update Notification
+    """
+    return []
+
+
+@api_router.delete("/notifications/{id}")
+async def delete_notifications():
+    """
+    Delete Notification
+    """
+    return []
+
+
+@api_router.get("/notifications/508-banner")
+async def notification_banner():
+    """ """
+    return ""