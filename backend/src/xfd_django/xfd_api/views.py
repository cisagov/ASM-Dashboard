"""This module defines the API endpoints for the FastAPI application."""
# Standard Python Libraries
import json
import os
from typing import List, Optional
from uuid import UUID

# Third-Party Libraries
from asgiref.sync import sync_to_async
from django.shortcuts import render
from fastapi import APIRouter, Body, Depends, HTTPException, Query, Request, status
from fastapi.responses import RedirectResponse
from fastapi.security import APIKeyHeader, OAuth2PasswordBearer
from redis import asyncio as aioredis

# from .schemas import Cpe
from .api_methods import api_key as api_key_methods
from .api_methods import auth as auth_methods
from .api_methods import notification as notification_methods
from .api_methods import organization, proxy, scan, scan_tasks
from .api_methods.cpe import get_cpes_by_id
from .api_methods.cve import get_cves_by_id, get_cves_by_name
from .api_methods.domain import (
    export_domains,
    get_domain_by_id,
    search_domains,
    stats_total_domains,
)
from .api_methods.organization import stats_get_org_count_by_id
from .api_methods.saved_search import (
    create_saved_search,
    delete_saved_search,
    get_saved_search,
    list_saved_searches,
    update_saved_search,
)
from .api_methods.search import export, search_post
from .api_methods.stats_ports import get_user_ports_cache
from .api_methods.stats_services import get_user_services_count
from .api_methods.user import get_users
from .api_methods.vulnerability import (
    get_num_vulns,
    get_vulnerability_by_id,
    search_vulnerabilities,
    stats_latest_vulns,
    stats_most_common_vulns,
    stats_vuln_count,
    update_vulnerability,
)
from .auth import (
    get_current_active_user,
    get_tag_organization_ids,
    get_user_domains,
    get_user_organization_ids,
    get_user_ports,
    get_user_service_ids,
    is_global_view_admin,
)
from .login_gov import callback, login
<<<<<<< HEAD
from .models import Assessment, Domain, Organization, User, Vulnerability
from .schema_models import organization_schema as OrganizationSchema
=======
from .models import Domain, User, Vulnerability
from .schema_models import organization as OrganizationSchema
>>>>>>> 7794f927
from .schema_models import scan as scanSchema
from .schema_models import scan_tasks as scanTaskSchema
from .schema_models.api_key import ApiKey as ApiKeySchema
from .schema_models.assessment import Assessment as AssessmentSchema
from .schema_models.by_org_item import ByOrgItem
from .schema_models.cpe import Cpe as CpeSchema
from .schema_models.cve import Cve as CveSchema
from .schema_models.domain import Domain as DomainSchema
from .schema_models.domain import DomainFilters, DomainSearch, TotalDomainsResponse
from .schema_models.latest_vuln import LatestVulnerabilitySchema
from .schema_models.most_common_vuln import MostCommonVulnerabilitySchema
from .schema_models.notification import Notification as NotificationSchema
from .schema_models.ports_stats import PortsStats
from .schema_models.role import Role as RoleSchema
from .schema_models.saved_search import SavedSearch as SavedSearchSchema
from .schema_models.search import SearchBody, SearchRequest, SearchResponse
from .schema_models.service import ServicesStat
from .schema_models.severity_count import SeverityCountSchema
from .schema_models.user import User as UserSchema
from .schema_models.vulnerability import Vulnerability as VulnerabilitySchema
from .schema_models.vulnerability import VulnerabilitySearch, VulnerabilityStat

# Define API router
api_router = APIRouter()


async def default_identifier(request):
    """Return default identifier."""
    return request.headers.get("X-Real-IP", request.client.host)


async def get_redis_client(request: Request):
    """Get the Redis client from the application state."""
    return request.app.state.redis


# Healthcheck endpoint
@api_router.get("/healthcheck", tags=["Testing"])
async def healthcheck():
    """
    Healthcheck endpoint.

    Returns:
        dict: A dictionary containing the health status of the application.
    """
    return {"status": "ok"}


# ========================================
#   Proxy Endpoints
# ========================================


# Matomo Proxy
@api_router.api_route(
    "/matomo/{path:path}",
    dependencies=[Depends(get_current_active_user)],
    tags=["Analytics"],
)
async def matomo_proxy(
    path: str, request: Request, current_user: User = Depends(get_current_active_user)
):
    """Proxy requests to the Matomo analytics instance."""
    # Public paths -- directly allowed
    allowed_paths = ["/matomo.php", "/matomo.js"]
    if any(
        [request.url.path.startswith(allowed_path) for allowed_path in allowed_paths]
    ):
        return await proxy.proxy_request(path, request, os.getenv("MATOMO_URL"))

    # Redirects for specific font files
    if request.url.path in [
        "/plugins/Morpheus/fonts/matomo.woff2",
        "/plugins/Morpheus/fonts/matomo.woff",
        "/plugins/Morpheus/fonts/matomo.ttf",
    ]:
        return RedirectResponse(
            url=f"https://cdn.jsdelivr.net/gh/matomo-org/matomo@3.14.1{request.url.path}"
        )

    # Ensure only global admin can access other paths
    if current_user.userType != "globalAdmin":
        raise HTTPException(status_code=403, detail="Unauthorized")

    # Handle the proxy request to Matomo
    return await proxy.proxy_request(
        request, os.getenv("MATOMO_URL", ""), path, cookie_name="MATOMO_SESSID"
    )


# P&E Proxy
@api_router.api_route(
    "/pe/{path:path}",
    dependencies=[Depends(get_current_active_user)],
    tags=["P&E Proxy"],
)
async def pe_proxy(
    path: str, request: Request, current_user: User = Depends(get_current_active_user)
):
    """Proxy requests to the P&E Django application."""
    # Ensure only Global Admin and Global View users can access
    if current_user.userType not in ["globalView", "globalAdmin"]:
        raise HTTPException(status_code=403, detail="Unauthorized")

    # Handle the proxy request to the P&E Django application
    return await proxy.proxy_request(request, os.getenv("PE_API_URL", ""), path)


@api_router.get(
    "/cpes/{cpe_id}",
    # dependencies=[Depends(get_current_active_user)],
    response_model=CpeSchema,
    tags=["Cpe"],
)
async def call_get_cpes_by_id(cpe_id):
    """
    Get Cpe by id.
    Returns:
        object: a single Cpe object.
    """
    return get_cpes_by_id(cpe_id)


@api_router.get(
    "/cves/{cve_id}",
    # dependencies=[Depends(get_current_active_user)],
    response_model=CveSchema,
    tags=["Cve"],
)
async def call_get_cves_by_id(cve_id):
    """
    Get Cve by id.
    Returns:
        object: a single Cve object.
    """
    return get_cves_by_id(cve_id)


@api_router.get(
    "/cves/name/{cve_name}",
    # dependencies=[Depends(get_current_active_user)],
    response_model=CveSchema,
    tags=["Get cve by name"],
)
async def call_get_cves_by_name(cve_name):
    """
    Get Cve by name.
    Returns:
        object: a single Cpe object.
    """
    return get_cves_by_name(cve_name)


@api_router.post(
    "/domain/search",
    dependencies=[Depends(get_current_active_user)],
    response_model=List[DomainSchema],
    tags=["Domains"],
)
async def call_search_domains(
    domain_search: DomainSearch, current_user: User = Depends(get_current_active_user)
):
    return search_domains(domain_search, current_user)


@api_router.post(
    "/domain/export",
    dependencies=[Depends(get_current_active_user)],
    tags=["Domains"],
)
async def call_export_domains(domain_search: DomainSearch):
    return export_domains(domain_search)


@api_router.get(
    "/domain/{domain_id}",
    dependencies=[Depends(get_current_active_user)],
    response_model=DomainSchema,
    tags=["Get domain by id"],
)
async def call_get_domain_by_id(domain_id: str):
    """
    Get domain by id.
    Returns:
        object: a single Domain object.
    """
    return get_domain_by_id(domain_id)


@api_router.post(
    "/vulnerabilities/search",
    dependencies=[Depends(get_current_active_user)],
    response_model=List[VulnerabilitySchema],
    tags=["Vulnerabilities"],
)
async def call_search_vulnerabilities(
    vulnerability_search: VulnerabilitySearch,
    current_user: User = Depends(get_current_active_user),
):
    return search_vulnerabilities(vulnerability_search, current_user)


@api_router.post("/vulnerabilities/export")
async def export_vulnerabilities():
    try:
        pass
    except Exception as e:
        raise HTTPException(status_code=500, detail=str(e))


@api_router.get(
    "/vulnerabilities/{vulnerability_id}",
    dependencies=[Depends(get_current_active_user)],
    response_model=VulnerabilitySchema,
    tags=["Get vulnerability by id"],
)
async def call_get_vulnerability_by_id(vulnerability_id: str):
    """
    Get vulnerability by id.
    Returns:
        object: a single Vulnerability object.
    """
    return get_vulnerability_by_id(vulnerability_id)


@api_router.put(
    "/vulnerabilities/{vulnerability_id}",
    dependencies=[Depends(get_current_active_user)],
    response_model=VulnerabilitySchema,
    tags="Update vulnerability",
)
async def call_update_vulnerability(
    vulnerability_id,
    data: VulnerabilitySchema,
    current_user: User = Depends(get_current_active_user),
):
    """
    Update vulnerability by id.

    Returns:
        object: a single vulnerability object that has been modified.
    """
    return update_vulnerability(vulnerability_id, data, current_user)


# ========================================
#   Auth Endpoints
# ========================================


# Okta Callback
@api_router.post("/auth/okta-callback", tags=["auth"])
async def okta_callback(request: Request):
    """Handle Okta Callback."""
    return await auth_methods.handle_okta_callback(request)


# Login
@api_router.get("/login", tags=["auth"])
async def login_route():
    """Handle V1 Login."""
    return login()


# V1 Callback
@api_router.post("/auth/callback", tags=["auth"])
async def callback_route(request: Request):
    """Handle V1 Callback."""
    body = await request.json()
    try:
        user_info = callback(body)
        return user_info
    except Exception as error:
        raise HTTPException(status_code=400, detail=str(error))


# ========================================
#   Users Endpoints
# ========================================


# GET Current User
@api_router.get("/users/me", tags=["users"])
async def read_users_me(current_user: User = Depends(get_current_active_user)):
    return current_user


@api_router.get(
    "/users/{regionId}",
    response_model=List[UserSchema],
    # dependencies=[Depends(get_current_active_user)],
    tags=["User"],
)
async def call_get_users(regionId):
    """
    Call get_users()

    Args:
        regionId: Region IDs to filter users by.

    Raises:
        HTTPException: If the user is not authorized or no users are found.

    Returns:
        List[User]: A list of users matching the filter criteria.
    """
    return get_users(regionId)


# ========================================
#   Api-Key Endpoints
# ========================================


# POST
@api_router.post("/api-keys", response_model=ApiKeySchema, tags=["api-keys"])
async def create_api_key(current_user: User = Depends(get_current_active_user)):
    """Create api key."""
    return api_key_methods.post(current_user)


# DELETE
@api_router.delete("/api-keys/{id}", tags=["api-keys"])
async def delete_api_key(
    id: str, current_user: User = Depends(get_current_active_user)
):
    """Delete api key by id."""
    return api_key_methods.delete(id, current_user)


# ========================================
#   Saved Search  Endpoints
# ========================================


# Create a new saved search
@api_router.post(
    "/saved-searches",
    dependencies=[Depends(get_current_active_user)],
    response_model=SavedSearchSchema,
    tags=["Saved Search"],
)
async def call_create_saved_search(
    name: str,
    search_term: str,
    region_id: str,
    current_user: User = Depends(get_current_active_user),
):
    """Create a new saved search."""

    request = {
        "name": name,
        "searchTerm": search_term,
        "regionId": region_id,
        "createdById": current_user,
    }

    return create_saved_search(request)


# Get all existing saved searches
@api_router.get(
    "/saved-searches",
    dependencies=[Depends(get_current_active_user)],
    response_model=List[SavedSearchSchema],
    tags=["Saved Search"],
)
async def call_list_saved_searches():
    """Retrieve a list of all saved searches."""
    return list_saved_searches()


# Get individual saved search by ID
@api_router.get(
    "/saved-searches/{saved_search_id}",
    dependencies=[Depends(get_current_active_user)],
    response_model=SavedSearchSchema,
    tags=["Saved Search"],
)
async def call_get_saved_search(saved_search_id: str):
    """Retrieve a saved search by its ID."""
    return get_saved_search(saved_search_id)


# Update saved search by ID
@api_router.put(
    "/saved-searches/{saved_search_id}",
    dependencies=[Depends(get_current_active_user)],
    response_model=SavedSearchSchema,
    tags=["Saved Search"],
)
async def call_update_saved_search(
    saved_search_id: str,
    name: str,
    search_term: str,
    current_user: User = Depends(get_current_active_user),
):
    """Update a saved search by its ID."""

    request = {
        "name": name,
        "saved_search_id": saved_search_id,
        "searchTerm": search_term,
    }

    return update_saved_search(request)


# Delete saved search by ID
@api_router.delete(
    "/saved-searches/{saved_search_id}",
    dependencies=[Depends(get_current_active_user)],
    tags=["Saved Search"],
)
async def call_delete_saved_search(saved_search_id: str):
    """Delete a saved search by its ID."""
    return delete_saved_search(saved_search_id)


# GET ALL
@api_router.get("/api-keys", response_model=List[ApiKeySchema], tags=["api-keys"])
async def get_all_api_keys(current_user: User = Depends(get_current_active_user)):
    """Get all api keys."""
    return api_key_methods.get_all(current_user)


# GET BY ID
@api_router.get("/api-keys/{id}", response_model=ApiKeySchema, tags=["api-keys"])
async def get_api_key(id: str, current_user: User = Depends(get_current_active_user)):
    """Get api key by id."""
    return api_key_methods.get_by_id(id, current_user)


# ========================================
#   Notification Endpoints
# ========================================


# POST
@api_router.post(
    "/notifications", response_model=NotificationSchema, tags=["notifications"]
)
async def create_notification(current_user: User = Depends(get_current_active_user)):
    """Create notification key."""
    # return notification_handler.post(current_user)
    return []


# DELETE
@api_router.delete(
    "/notifications/{id}", response_model=NotificationSchema, tags=["notifications"]
)
async def delete_notification(
    id: str, current_user: User = Depends(get_current_active_user)
):
    """Delete notification by id."""
    return notification_methods.delete(id, current_user)


# GET ALL
@api_router.get(
    "/notifications", response_model=List[NotificationSchema], tags=["notifications"]
)
async def get_all_notifications(current_user: User = Depends(get_current_active_user)):
    """Get all notifications."""
    return notification_methods.get_all(current_user)


# GET BY ID
@api_router.get(
    "/notifications/{id}", response_model=NotificationSchema, tags=["notifications"]
)
async def get_notification(
    id: str, current_user: User = Depends(get_current_active_user)
):
    """Get notification by id."""
    return notification_methods.get_by_id(id, current_user)


# UPDATE BY ID
@api_router.put("/notifications/{id}", tags=["notifications"])
async def update_notification(
    id: str, current_user: User = Depends(get_current_active_user)
):
    """Update notification key by id."""
    return notification_methods.delete(id, current_user)


# GET 508 Banner
@api_router.get("/notifications/508-banner", tags=["notifications"])
async def get_508_banner(current_user: User = Depends(get_current_active_user)):
    """Get notification by id."""
    return notification_methods.get_508_banner(current_user)


# ========================================
#   Scan Endpoints
# ========================================


@api_router.get(
    "/scans",
    dependencies=[Depends(get_current_active_user)],
    response_model=scanSchema.GetScansResponseModel,
    tags=["Scans"],
)
async def list_scans(current_user: User = Depends(get_current_active_user)):
    """Retrieve a list of all scans."""
    return scan.list_scans(current_user)


@api_router.get(
    "/granularScans",
    dependencies=[Depends(get_current_active_user)],
    response_model=scanSchema.GetGranularScansResponseModel,
    tags=["Scans"],
)
async def list_granular_scans(current_user: User = Depends(get_current_active_user)):
    """Retrieve a list of granular scans. User must be authenticated."""
    return scan.list_granular_scans(current_user)


@api_router.post(
    "/scans",
    dependencies=[Depends(get_current_active_user)],
    response_model=scanSchema.CreateScanResponseModel,
    tags=["Scans"],
)
async def create_scan(
    scan_data: scanSchema.NewScan, current_user: User = Depends(get_current_active_user)
):
    """Create a new scan."""
    return scan.create_scan(scan_data, current_user)


@api_router.get(
    "/scans/{scan_id}",
    dependencies=[Depends(get_current_active_user)],
    response_model=scanSchema.GetScanResponseModel,
    tags=["Scans"],
)
async def get_scan(scan_id: str, current_user: User = Depends(get_current_active_user)):
    """Get a scan by its ID. User must be authenticated."""
    return scan.get_scan(scan_id, current_user)


@api_router.put(
    "/scans/{scan_id}",
    dependencies=[Depends(get_current_active_user)],
    response_model=scanSchema.CreateScanResponseModel,
    tags=["Scans"],
)
async def update_scan(
    scan_id: str,
    scan_data: scanSchema.NewScan,
    current_user: User = Depends(get_current_active_user),
):
    """Update a scan by its ID."""
    return scan.update_scan(scan_id, scan_data, current_user)


@api_router.delete(
    "/scans/{scan_id}",
    dependencies=[Depends(get_current_active_user)],
    response_model=scanSchema.GenericMessageResponseModel,
    tags=["Scans"],
)
async def delete_scan(
    scan_id: str, current_user: User = Depends(get_current_active_user)
):
    """Delete a scan by its ID."""
    return scan.delete_scan(scan_id, current_user)


@api_router.post(
    "/scans/{scan_id}/run",
    dependencies=[Depends(get_current_active_user)],
    response_model=scanSchema.GenericMessageResponseModel,
    tags=["Scans"],
)
async def run_scan(scan_id: str, current_user: User = Depends(get_current_active_user)):
    """Manually run a scan by its ID"""
    return scan.run_scan(scan_id, current_user)


@api_router.post(
    "/scheduler/invoke", dependencies=[Depends(get_current_active_user)], tags=["Scans"]
)
async def invoke_scheduler(current_user: User = Depends(get_current_active_user)):
    """Manually invoke the scan scheduler."""
    response = await scan.invoke_scheduler(current_user)
    return response


# ========================================
#   Stats Endpoints
# ========================================


@api_router.get(
    "/services/",
    tags=["Retrieve Stats"],
)
async def get_services(
    current_user: User = Depends(get_current_active_user),
    redis_client=Depends(get_redis_client),
):
    """Retrieve services from Elasticache filtered by user."""
    get_user_services_count(current_user, redis_client)


@api_router.get(
    "/ports/",
    response_model=List[PortsStats],  # Expecting a list of Stats objects
    tags=["Retrieve Stats"],
)
async def get_Ports(
    current_user: User = Depends(get_current_active_user),
    redis_client=Depends(get_redis_client),
):
    """Retrieve Port Stats from Elasticache."""
    get_user_ports_cache(current_user, redis_client)


@api_router.get(
    "/num-vulnerabilities/",
    response_model=List[VulnerabilityStat],  # Expecting a list of Stats objects
    tags=["Retrieve Stats"],
)
async def get_NumVulnerabilities(
    current_user: User = Depends(get_current_active_user),
    redis_client: aioredis.Redis = Depends(get_redis_client),
):
    """
    Retrieve number of vulnerabilities stats from ElastiCache (Redis) filtered by user.
    """
    get_num_vulns(current_user, redis_client)


@api_router.get(
    "/latest-vulnerabilities/",
    response_model=List[LatestVulnerabilitySchema],
    tags=["Retrieve Stats"],
)
async def get_latest_vulnerabilities(
    organization: str = Query(None, description="Filter by organization ID"),
    tag: Optional[str] = None,
    current_user: User = Depends(get_current_active_user),
    redis_client: aioredis.Redis = Depends(get_redis_client),
):
    stats_latest_vulns(organization, tag, current_user, redis_client)


@api_router.get(
    "/most-common-vulnerabilities/",
    response_model=List[MostCommonVulnerabilitySchema],
    tags=["Retrieve Stats"],
)
async def get_most_common_vulnerabilities(
    organization: str = Query(None, description="Filter by organization ID"),
    tag: str = Query(None, description="Filter by tag"),
    current_user: User = Depends(get_current_active_user),
    redis_client: aioredis.Redis = Depends(get_redis_client),
):
    stats_most_common_vulns(organization, tag, current_user, redis_client)


@api_router.get(
    "/severity-counts/",
    response_model=List[SeverityCountSchema],
    tags=["Retrieve Stats"],
)
async def get_severity_counts(
    organization: str = Query(None, description="Filter by organization ID"),
    tag: str = Query(None, description="Filter by tag"),
    current_user: User = Depends(get_current_active_user),
    redis_client: aioredis.Redis = Depends(get_redis_client),
):
    """
    Retrieves the count of open vulnerabilities grouped by severity from Redis.
    """
    stats_vuln_count(organization, tag, current_user, redis_client)


@api_router.get(
    "/domains/total/",
    response_model=TotalDomainsResponse,
    tags=["Retrieve Stats"],
)
async def get_total_domains(
    organization: str = Query(None, description="Filter by organization ID"),
    tag: str = Query(None, description="Filter by tag"),
    current_user: User = Depends(get_current_active_user),
):
    stats_total_domains(organization, tag, current_user)


@api_router.get(
    "/by-org/",
    response_model=List[ByOrgItem],
    tags=["Retrieve Stats"],
)
async def get_by_org(
    organization: str = Query(None, description="Filter by organization ID"),
    tag: str = Query(None, description="Filter by tag"),
    current_user: User = Depends(get_current_active_user),
    redis_client: aioredis.Redis = Depends(get_redis_client),
):
    """
    Retrieves the count of open vulnerabilities grouped by organization from Redis.
    """
    stats_get_org_count_by_id(organization, tag, current_user, redis_client)


# ========================================
#   Scan Task Endpoints
# ========================================


@api_router.post(
    "/scan-tasks/search",
    dependencies=[Depends(get_current_active_user)],
    response_model=scanTaskSchema.ScanTaskListResponse,
    tags=["Scan Tasks"],
)
async def list_scan_tasks(
    search_data: Optional[scanTaskSchema.ScanTaskSearch] = Body(None),
    current_user: User = Depends(get_current_active_user),
):
    """List scan tasks based on filters."""
    return scan_tasks.list_scan_tasks(search_data, current_user)


@api_router.post(
    "/scan-tasks/{scan_task_id}/kill",
    dependencies=[Depends(get_current_active_user)],
    tags=["Scan Tasks"],
)
async def kill_scan_tasks(
    scan_task_id: UUID, current_user: User = Depends(get_current_active_user)
):
    """Kill a scan task."""
    return scan_tasks.kill_scan_task(scan_task_id, current_user)


@api_router.get(
    "/scan-tasks/{scan_task_id}/logs",
    dependencies=[Depends(get_current_active_user)],
    # response_model=scanTaskSchema.GenericResponse,
    tags=["Scan Tasks"],
)
async def get_scan_task_logs(
    scan_task_id: UUID, current_user: User = Depends(get_current_active_user)
):
    """Get logs from a particular scan task."""
    return scan_tasks.get_scan_task_logs(scan_task_id, current_user)


# ========================================
#   Organization Endpoints
# ========================================


@api_router.get(
    "/organizations",
    dependencies=[Depends(get_current_active_user)],
    response_model=List[OrganizationSchema.GetOrganizationSchema],
    tags=["Organizations"],
)
async def list_organizations(current_user: User = Depends(get_current_active_user)):
    """Retrieve a list of all organizations."""
    return organization.list_organizations(current_user)


@api_router.get(
    "/organizations/tags",
    dependencies=[Depends(get_current_active_user)],
    response_model=List[OrganizationSchema.GetTagSchema],
    tags=["Organizations"],
)
async def get_organization_tags(current_user: User = Depends(get_current_active_user)):
    """Retrieve a list of organization tags."""
    return organization.get_tags(current_user)


@api_router.get(
    "/organizations/{organization_id}",
    dependencies=[Depends(get_current_active_user)],
    response_model=OrganizationSchema.GetSingleOrganizationSchema,
    tags=["Organizations"],
)
async def get_organization(
    organization_id: str, current_user: User = Depends(get_current_active_user)
):
    """Retrieve an organization by its ID."""
    return organization.get_organization(organization_id, current_user)


@api_router.get(
    "/organizations/state/{state}",
    dependencies=[Depends(get_current_active_user)],
    response_model=List[OrganizationSchema.GetOrganizationSchema],
    tags=["Organizations"],
)
async def get_organizations_by_state(
    state: str, current_user: User = Depends(get_current_active_user)
):
    """Retrieve organizations by state."""
    return organization.get_by_state(state, current_user)


@api_router.get(
    "/organizations/regionId/{region_id}",
    dependencies=[Depends(get_current_active_user)],
    response_model=List[OrganizationSchema.GetOrganizationSchema],
    tags=["Organizations"],
)
async def get_organizations_by_region(
    region_id: str, current_user: User = Depends(get_current_active_user)
):
    """Retrieve organizations by region ID."""
    return organization.get_by_region(region_id, current_user)


@api_router.get(
    "/regions",
    dependencies=[Depends(get_current_active_user)],
    response_model=List[OrganizationSchema.RegionSchema],
    tags=["Regions"],
)
async def list_regions(current_user: User = Depends(get_current_active_user)):
    """Retrieve a list of all regions."""
    return organization.get_all_regions(current_user)


@api_router.post(
    "/organizations",
    dependencies=[Depends(get_current_active_user)],
    response_model=OrganizationSchema.GetSingleOrganizationSchema,
    tags=["Organizations"],
)
async def create_organization(
    organization_data: OrganizationSchema.NewOrganization,
    current_user: User = Depends(get_current_active_user),
):
    """Create a new organization."""
    return organization.create_organization(organization_data, current_user)


@api_router.post(
    "/organizations_upsert",
    dependencies=[Depends(get_current_active_user)],
    response_model=OrganizationSchema.GetSingleOrganizationSchema,
    tags=["Organizations"],
)
async def upsert_organization(
    organization_data: OrganizationSchema.NewOrganization,
    current_user: User = Depends(get_current_active_user),
):
    """Upsert an organization."""
    return organization.upsert_organization(organization_data, current_user)


@api_router.put(
    "/organizations/{organization_id}",
    dependencies=[Depends(get_current_active_user)],
    response_model=OrganizationSchema.GetSingleOrganizationSchema,
    tags=["Organizations"],
)
async def update_organization(
    organization_id: str,
    org_data: OrganizationSchema.NewOrganization,
    current_user: User = Depends(get_current_active_user),
):
    """Update an organization by its ID."""
    return organization.update_organization(organization_id, org_data, current_user)


@api_router.delete(
    "/organizations/{organization_id}",
    dependencies=[Depends(get_current_active_user)],
    response_model=OrganizationSchema.GenericMessageResponseModel,
    tags=["Organizations"],
)
async def delete_organization(
    organization_id: str, current_user: User = Depends(get_current_active_user)
):
    """Delete an organization by its ID."""
    return organization.delete_organization(organization_id, current_user)


@api_router.post(
    "/v2/organizations/{organization_id}/users",
    dependencies=[Depends(get_current_active_user)],
    response_model=OrganizationSchema.GenericPostResponseModel,
    tags=["Organizations"],
)
async def add_user_to_organization_v2(
    organization_id: str,
    user_data: OrganizationSchema.NewOrgUser,
    current_user: User = Depends(get_current_active_user),
):
    """Add a user to an organization."""
    return organization.add_user_to_org_v2(organization_id, user_data, current_user)


@api_router.post(
    "/organizations/{organization_id}/roles/{role_id}/approve",
    dependencies=[Depends(get_current_active_user)],
    response_model=OrganizationSchema.GenericMessageResponseModel,
    tags=["Organizations"],
)
async def approve_role(
    organization_id: str,
    role_id: str,
    current_user: User = Depends(get_current_active_user),
):
    """Approve a role within an organization."""
    return organization.approve_role(organization_id, role_id, current_user)


@api_router.post(
    "/organizations/{organization_id}/roles/{role_id}/remove",
    dependencies=[Depends(get_current_active_user)],
    response_model=OrganizationSchema.GenericMessageResponseModel,
    tags=["Organizations"],
)
async def remove_role(
    organization_id: str,
    role_id: str,
    current_user: User = Depends(get_current_active_user),
):
    """Remove a role from an organization."""
    return organization.remove_role(organization_id, role_id, current_user)


@api_router.post(
    "/organizations/{organization_id}/granularScans/{scan_id}/update",
    dependencies=[Depends(get_current_active_user)],
    response_model=OrganizationSchema.GetSingleOrganizationSchema,
    tags=["Organizations"],
)
async def update_granular_scan(
    organization_id: str,
    scan_id: str,
    scan_data: OrganizationSchema.NewOrgScan,
    current_user: User = Depends(get_current_active_user),
):
    """Update a granular scan for an organization."""
    return organization.update_org_scan(
        organization_id, scan_id, scan_data, current_user
    )


@api_router.get(
    "/v2/organizations",
    dependencies=[Depends(get_current_active_user)],
    response_model=List[OrganizationSchema.GetOrganizationSchema],
    tags=["Organizations"],
)
async def list_organizations_v2(
    state: Optional[List[str]] = Query(None),
    regionId: Optional[List[str]] = Query(None),
    current_user: User = Depends(get_current_active_user),
):
    """Retrieve a list of all organizations (version 2)."""
    return organization.list_organizations_v2(state, regionId, current_user)


# ========================================
#   Search Endpoints
# ========================================


@api_router.post(
    "/search",
    dependencies=[Depends(get_current_active_user)],
    response_model=SearchResponse,
    tags=["Search"],
)
async def search(request: SearchRequest):
    try:
        search_post(request)
    except Exception as e:
        raise HTTPException(
            status_code=status.HTTP_500_INTERNAL_SERVER_ERROR, detail=str(e)
        )


@api_router.post(
    "/search/export", dependencies=[Depends(get_current_active_user)], tags=["Search"]
)
async def export_endpoint(request: Request):
    try:
        body = await request.json()
        search_body = SearchBody(**body)  # Parse request body into SearchBody
        result = export(search_body, request)
        return result
    except Exception as e:
        raise HTTPException(status_code=500, detail=str(e))<|MERGE_RESOLUTION|>--- conflicted
+++ resolved
@@ -57,13 +57,8 @@
     is_global_view_admin,
 )
 from .login_gov import callback, login
-<<<<<<< HEAD
 from .models import Assessment, Domain, Organization, User, Vulnerability
 from .schema_models import organization_schema as OrganizationSchema
-=======
-from .models import Domain, User, Vulnerability
-from .schema_models import organization as OrganizationSchema
->>>>>>> 7794f927
 from .schema_models import scan as scanSchema
 from .schema_models import scan_tasks as scanTaskSchema
 from .schema_models.api_key import ApiKey as ApiKeySchema
