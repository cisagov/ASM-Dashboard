"""This module defines the API endpoints for the FastAPI application."""
# Standard Python Libraries
import json
import os
from typing import List, Optional
from uuid import UUID

# Third-Party Libraries
from asgiref.sync import sync_to_async
from django.shortcuts import render
from fastapi import APIRouter, Body, Depends, HTTPException, Query, Request, status
from fastapi.responses import JSONResponse, RedirectResponse
from fastapi.security import APIKeyHeader, OAuth2PasswordBearer
from redis import asyncio as aioredis

# from .schemas import Cpe
from .api_methods import api_key as api_key_methods
from .api_methods import auth as auth_methods
from .api_methods import notification as notification_methods
from .api_methods import organization, proxy, scan, scan_tasks, user
from .api_methods.cpe import get_cpes_by_id
from .api_methods.cve import get_cves_by_id, get_cves_by_name
from .api_methods.domain import (
    export_domains,
    get_domain_by_id,
    search_domains,
    stats_total_domains,
)
from .api_methods.organization import stats_get_org_count_by_id
from .api_methods.saved_search import (
    create_saved_search,
    delete_saved_search,
    get_saved_search,
    list_saved_searches,
    update_saved_search,
)
from .api_methods.search import export, search_post
from .api_methods.stats_ports import get_user_ports_cache
from .api_methods.stats_services import get_user_services_count
<<<<<<< HEAD
from .api_methods.user import get_users, get_me
=======
from .api_methods.user import (
    accept_terms,
    delete_user,
    get_users,
    get_users_by_region_id,
    get_users_by_state,
    get_users_v2,
    update_user,
)
>>>>>>> 66bc9733
from .api_methods.vulnerability import (
    get_num_vulns,
    get_vulnerability_by_id,
    search_vulnerabilities,
    stats_latest_vulns,
    stats_most_common_vulns,
    stats_vuln_count,
    update_vulnerability,
)
from .auth import (
    get_current_active_user,
    get_tag_organization_ids,
    get_user_domains,
    get_user_organization_ids,
    get_user_ports,
    get_user_service_ids,
    is_global_view_admin,
)
from .login_gov import callback, login
from .models import Domain, Organization, User, Vulnerability
from .schema_models import organization_schema as OrganizationSchema
from .schema_models import scan as scanSchema
from .schema_models import scan_tasks as scanTaskSchema
from .schema_models.api_key import ApiKey as ApiKeySchema
from .schema_models.by_org_item import ByOrgItem
from .schema_models.cpe import Cpe as CpeSchema
from .schema_models.cve import Cve as CveSchema
from .schema_models.domain import Domain as DomainSchema
from .schema_models.domain import DomainFilters, DomainSearch, TotalDomainsResponse
from .schema_models.latest_vuln import LatestVulnerabilitySchema
from .schema_models.most_common_vuln import MostCommonVulnerabilitySchema
from .schema_models.notification import Notification as NotificationSchema
from .schema_models.ports_stats import PortsStats
from .schema_models.role import Role as RoleSchema
from .schema_models.saved_search import SavedSearch as SavedSearchSchema
from .schema_models.saved_search import SavedSearchCreate, SavedSearchUpdate
from .schema_models.search import SearchBody, SearchRequest, SearchResponse
from .schema_models.service import ServicesStat
from .schema_models.severity_count import SeverityCountSchema
from .schema_models.user import NewUser, NewUserResponseModel, RegisterUserResponse
from .schema_models.user import User as UserSchema
from .schema_models.user import UserResponse
from .schema_models.vulnerability import Vulnerability as VulnerabilitySchema
from .schema_models.vulnerability import VulnerabilitySearch, VulnerabilityStat

# Define API router
api_router = APIRouter()


async def default_identifier(request):
    """Return default identifier."""
    return request.headers.get("X-Real-IP", request.client.host)


async def get_redis_client(request: Request):
    """Get the Redis client from the application state."""
    return request.app.state.redis


# Healthcheck endpoint
@api_router.get("/healthcheck", tags=["Testing"])
async def healthcheck():
    """
    Healthcheck endpoint.

    Returns:
        dict: A dictionary containing the health status of the application.
    """
    return {"status": "ok"}


# ========================================
#   Proxy Endpoints
# ========================================


# Matomo Proxy
@api_router.api_route(
    "/matomo/{path:path}",
    dependencies=[Depends(get_current_active_user)],
    tags=["Analytics"],
)
async def matomo_proxy(
    path: str, request: Request, current_user: User = Depends(get_current_active_user)
):
    """Proxy requests to the Matomo analytics instance."""
    # Public paths -- directly allowed
    allowed_paths = ["/matomo.php", "/matomo.js"]
    if any(
        [request.url.path.startswith(allowed_path) for allowed_path in allowed_paths]
    ):
        return await proxy.proxy_request(path, request, os.getenv("MATOMO_URL"))

    # Redirects for specific font files
    if request.url.path in [
        "/plugins/Morpheus/fonts/matomo.woff2",
        "/plugins/Morpheus/fonts/matomo.woff",
        "/plugins/Morpheus/fonts/matomo.ttf",
    ]:
        return RedirectResponse(
            url=f"https://cdn.jsdelivr.net/gh/matomo-org/matomo@3.14.1{request.url.path}"
        )

    # Ensure only global admin can access other paths
    if current_user.userType != "globalAdmin":
        raise HTTPException(status_code=403, detail="Unauthorized")

    # Handle the proxy request to Matomo
    return await proxy.proxy_request(
        request, os.getenv("MATOMO_URL", ""), path, cookie_name="MATOMO_SESSID"
    )


# P&E Proxy
@api_router.api_route(
    "/pe/{path:path}",
    dependencies=[Depends(get_current_active_user)],
    tags=["P&E Proxy"],
)
async def pe_proxy(
    path: str, request: Request, current_user: User = Depends(get_current_active_user)
):
    """Proxy requests to the P&E Django application."""
    # Ensure only Global Admin and Global View users can access
    if current_user.userType not in ["globalView", "globalAdmin"]:
        raise HTTPException(status_code=403, detail="Unauthorized")

    # Handle the proxy request to the P&E Django application
    return await proxy.proxy_request(request, os.getenv("PE_API_URL", ""), path)


@api_router.get(
    "/cpes/{cpe_id}",
    # dependencies=[Depends(get_current_active_user)],
    response_model=CpeSchema,
    tags=["Cpe"],
)
async def call_get_cpes_by_id(cpe_id):
    """
    Get Cpe by id.
    Returns:
        object: a single Cpe object.
    """
    return get_cpes_by_id(cpe_id)


@api_router.get(
    "/cves/{cve_id}",
    # dependencies=[Depends(get_current_active_user)],
    response_model=CveSchema,
    tags=["Cve"],
)
async def call_get_cves_by_id(cve_id):
    """
    Get Cve by id.
    Returns:
        object: a single Cve object.
    """
    return get_cves_by_id(cve_id)


@api_router.get(
    "/cves/name/{cve_name}",
    # dependencies=[Depends(get_current_active_user)],
    response_model=CveSchema,
    tags=["Get cve by name"],
)
async def call_get_cves_by_name(cve_name):
    """
    Get Cve by name.
    Returns:
        object: a single Cpe object.
    """
    return get_cves_by_name(cve_name)


@api_router.post(
    "/domain/search",
    dependencies=[Depends(get_current_active_user)],
    response_model=List[DomainSchema],
    tags=["Domains"],
)
async def call_search_domains(
    domain_search: DomainSearch, current_user: User = Depends(get_current_active_user)
):
    try:
        return search_domains(domain_search, current_user)
    except Exception as e:
        raise HTTPException(status_code=500, detail=str(e))


@api_router.post(
    "/domain/export",
    dependencies=[Depends(get_current_active_user)],
    tags=["Domains"],
)
async def call_export_domains(domain_search: DomainSearch):
    try:
        return export_domains(domain_search)
    except Exception as e:
        raise HTTPException(status_code=500, detail=str(e))


@api_router.get(
    "/domain/{domain_id}",
    dependencies=[Depends(get_current_active_user)],
    response_model=DomainSchema,
    tags=["Get domain by id"],
)
async def call_get_domain_by_id(domain_id: str):
    """
    Get domain by id.
    Returns:
        object: a single Domain object.
    """
    return get_domain_by_id(domain_id)


@api_router.post(
    "/vulnerabilities/search",
    dependencies=[Depends(get_current_active_user)],
    response_model=List[VulnerabilitySchema],
    tags=["Vulnerabilities"],
)
async def call_search_vulnerabilities(
    vulnerability_search: VulnerabilitySearch,
    current_user: User = Depends(get_current_active_user),
):
    try:
        return search_vulnerabilities(vulnerability_search, current_user)
    except Exception as e:
        raise HTTPException(status_code=500, detail=str(e))


@api_router.post("/vulnerabilities/export")
async def export_vulnerabilities():
    try:
        pass
    except Exception as e:
        raise HTTPException(status_code=500, detail=str(e))


@api_router.get(
    "/vulnerabilities/{vulnerabilityId}",
    # dependencies=[Depends(get_current_active_user)],
    response_model=VulnerabilitySchema,
    tags=["Vulnerabilities"],
)
async def call_get_vulnerability_by_id(vuln_id):
    """
    Get vulnerability by id.
    Returns:
        object: a single Vulnerability object.
    """
    return get_vulnerability_by_id(vuln_id)


@api_router.put(
    "/vulnerabilities/{vulnerabilityId}",
    # dependencies=[Depends(get_current_active_user)],
    response_model=VulnerabilitySchema,
    tags="Update vulnerability",
)
async def call_update_vulnerability(
    vuln_id,
    data: VulnerabilitySchema,
    current_user: User = Depends(get_current_active_user),
):
    """
    Update vulnerability by id.

    Returns:
        object: a single vulnerability object that has been modified.
    """
    return update_vulnerability(vuln_id, data, current_user)


# ========================================
#   Auth Endpoints
# ========================================


# Okta Callback
@api_router.post("/auth/okta-callback", tags=["auth"])
async def okta_callback(request: Request):
    """Handle Okta Callback."""
    return await auth_methods.handle_okta_callback(request)


# Login
@api_router.get("/login", tags=["auth"])
async def login_route():
    """Handle V1 Login."""
    return login()


# V1 Callback
@api_router.post("/auth/callback", tags=["auth"])
async def callback_route(request: Request):
    """Handle V1 Callback."""
    body = await request.json()
    try:
        user_info = callback(body)
        return user_info
    except Exception as error:
        raise HTTPException(status_code=400, detail=str(error))


# ========================================
#   Users Endpoints
# ========================================


@api_router.post("/users/acceptTerms", tags=["Users"])
async def call_accept_terms(request: Request):
    """
    Accept the latest terms of service.

    Args:
        request : The HTTP request containing the user and the terms version.

    Returns:
        User: The updated user.
    """

    return accept_terms(request)


# GET Current User
@api_router.get("/users/me", tags=["Users"])
async def read_users_me(current_user: User = Depends(get_current_active_user)):
    return get_me(current_user)


@api_router.delete("/users/{userId}", tags=["Users"])
async def call_delete_user(current_user, userId: str):
    """
    call delete_user()
    Args:
        userId: UUID of the user to delete.
        Returns:
        User: The user that was deleted.
    """

    return delete_user(current_user, userId)


@api_router.get(
    "/users/",
    response_model=List[UserSchema],
    dependencies=[Depends(get_current_active_user)],
    tags=["Users"],
)
async def call_get_users(current_user: User = Depends(get_current_active_user)):
    """
    Call get_users()

    Args:
        regionId: Region IDs to filter users by.

    Raises:
        HTTPException: If the user is not authorized or no users are found.

    Returns:
        List[User]: A list of users matching the filter criteria.
    """
    return get_users(current_user)


@api_router.get(
    "/users/regionId/{regionId}",
    response_model=List[UserSchema],
    dependencies=[Depends(get_current_active_user)],
    tags=["Users"],
)
async def call_get_users_by_region_id(
    regionId, current_user: User = Depends(get_current_active_user)
):
    """
    Call get_users_by_region_id()
    Args:
        request : The HTTP request containing query parameters.

    Raises:
        HTTPException: If the user is not authorized or no users are found.

    Returns:
        List[User]: A list of users matching the filter criteria.
    """
    return get_users_by_region_id(regionId, current_user)


@api_router.get(
    "/users/state/{state}",
    response_model=List[UserSchema],
    dependencies=[Depends(get_current_active_user)],
    tags=["Users"],
)
async def call_get_users_by_state(
    state, current_user: User = Depends(get_current_active_user)
):
    """
    Call get_users_by_state()
    Args:
        request : The HTTP request containing query parameters.

    Raises:
        HTTPException: If the user is not authorized or no users are found.

    Returns:
        List[User]: A list of users matching the filter criteria.
    """
    return get_users_by_state(state, current_user)


@api_router.get(
    "/v2/users",
    response_model=List[UserResponse],
    dependencies=[Depends(get_current_active_user)],
    tags=["Users"],
)
async def call_get_users_v2(
    state: Optional[str] = Query(None),
    regionId: Optional[str] = Query(None),
    invitePending: Optional[bool] = Query(None),
    current_user: User = Depends(get_current_active_user),
):
    """
    Call get_users_v2()
    Args:
        request : The HTTP request containing query parameters.

    Raises:
        HTTPException: If the user is not authorized or no users are found.

    Returns:
        List[User]: A list of users matching the filter criteria.
    """
    return get_users_v2(state, regionId, invitePending, current_user)


@api_router.post("/users/{userId}", tags=["Users"])
async def call_update_user(
    userId, body, current_user: User = Depends(get_current_active_user)
):
    """
    Update a user by ID.
    Args:
        userId : The ID of the user to update.
        request : The HTTP request containing authorization and target for update.

    Raises:
        HTTPException: If the user is not authorized or the user is not found.

    Returns:
        JSONResponse: The result of the update.
    """
    return update_user(userId, body, current_user)


@api_router.put(
    "/users/{user_id}/register/approve",
    dependencies=[Depends(get_current_active_user)],
    response_model=RegisterUserResponse,
    tags=["Users"],
)
async def register_approve(
    user_id: str, current_user: User = Depends(get_current_active_user)
):
    """Approve a registered user."""
    return user.approve_user_registration(user_id, current_user)


@api_router.put(
    "/users/{user_id}/register/deny",
    dependencies=[Depends(get_current_active_user)],
    response_model=RegisterUserResponse,
    tags=["Users"],
)
async def register_deny(
    user_id: str, current_user: User = Depends(get_current_active_user)
):
    """Deny a registered user."""
    return user.deny_user_registration(user_id, current_user)


@api_router.post(
    "/users",
    dependencies=[Depends(get_current_active_user)],
    response_model=NewUserResponseModel,
    tags=["Users"],
)
async def invite_user(
    new_user: NewUser, current_user: User = Depends(get_current_active_user)
):
    """Invite a user."""
    return user.invite(new_user, current_user)


# ========================================
#   Api-Key Endpoints
# ========================================


# POST
@api_router.post("/api-keys", response_model=ApiKeySchema, tags=["api-keys"])
async def create_api_key(current_user: User = Depends(get_current_active_user)):
    """Create api key."""
    return api_key_methods.post(current_user)


# DELETE
@api_router.delete("/api-keys/{id}", tags=["api-keys"])
async def delete_api_key(
    id: str, current_user: User = Depends(get_current_active_user)
):
    """Delete api key by id."""
    return api_key_methods.delete(id, current_user)


# ========================================
#   Saved Search  Endpoints
# ========================================


# Create a new saved search
@api_router.post(
    "/saved-searches",
    dependencies=[Depends(get_current_active_user)],
    response_model=SavedSearchSchema,
    tags=["Saved Search"],
)
async def call_create_saved_search(
    saved_search: SavedSearchCreate,
    current_user: User = Depends(get_current_active_user),
):
    """Create a new saved search."""

    request = {
        "name": saved_search.name,
        "count": saved_search.count,
        "sortDirection": saved_search.sortDirection,
        "sortField": saved_search.sortField,
        "searchTerm": saved_search.searchTerm,
        "searchPath": saved_search.searchPath,
        "filters": saved_search.filters,
        "createdById": current_user,
    }

    return create_saved_search(request)


# Get all existing saved searches
@api_router.get(
    "/saved-searches",
    dependencies=[Depends(get_current_active_user)],
    response_model=List[SavedSearchSchema],
    tags=["Saved Search"],
)
async def call_list_saved_searches(user: User = Depends(get_current_active_user)):
    """Retrieve a list of all saved searches."""
    return list_saved_searches(user)


# Get individual saved search by ID
@api_router.get(
    "/saved-searches/{saved_search_id}",
    dependencies=[Depends(get_current_active_user)],
    response_model=SavedSearchSchema,
    tags=["Saved Search"],
)
async def call_get_saved_search(
    saved_search_id: str, current_user: User = Depends(get_current_active_user)
):
    """Retrieve a saved search by its ID."""
    return get_saved_search(saved_search_id, current_user)


# Update saved search by ID
@api_router.put(
    "/saved-searches/{saved_search_id}",
    dependencies=[Depends(get_current_active_user)],
    response_model=SavedSearchUpdate,
    tags=["Saved Search"],
)
async def call_update_saved_search(
    saved_search: SavedSearchUpdate,
    saved_search_id: str,
    current_user: User = Depends(get_current_active_user),
):
    """Update a saved search by its ID."""

    request = {
        "saved_search_id": saved_search_id,
        "name": saved_search.name,
        "count": saved_search.count,
        "searchTerm": saved_search.searchTerm,
        "sortDirection": saved_search.sortDirection,
        "sortField": saved_search.sortField,
        "searchPath": saved_search.searchPath,
        "filters": saved_search.filters,
    }

    return update_saved_search(request, current_user)


# Delete saved search by ID
@api_router.delete(
    "/saved-searches/{saved_search_id}",
    dependencies=[Depends(get_current_active_user)],
    tags=["Saved Search"],
)
async def call_delete_saved_search(
    saved_search_id: str, current_user: User = Depends(get_current_active_user)
):
    """Delete a saved search by its ID."""
    return delete_saved_search(saved_search_id, current_user)


# GET ALL
@api_router.get("/api-keys", response_model=List[ApiKeySchema], tags=["api-keys"])
async def get_all_api_keys(current_user: User = Depends(get_current_active_user)):
    """Get all api keys."""
    return api_key_methods.get_all(current_user)


# GET BY ID
@api_router.get("/api-keys/{id}", response_model=ApiKeySchema, tags=["api-keys"])
async def get_api_key(id: str, current_user: User = Depends(get_current_active_user)):
    """Get api key by id."""
    return api_key_methods.get_by_id(id, current_user)


# ========================================
#   Notification Endpoints
# ========================================


# POST
@api_router.post(
    "/notifications", response_model=NotificationSchema, tags=["notifications"]
)
async def create_notification(current_user: User = Depends(get_current_active_user)):
    """Create notification key."""
    # return notification_handler.post(current_user)
    return []


# DELETE
@api_router.delete(
    "/notifications/{id}", response_model=NotificationSchema, tags=["notifications"]
)
async def delete_notification(
    id: str, current_user: User = Depends(get_current_active_user)
):
    """Delete notification by id."""
    return notification_methods.delete(id, current_user)


# GET ALL: Doesn't require authentication
@api_router.get(
    "/notifications", response_model=List[NotificationSchema], tags=["notifications"]
)
async def get_all_notifications():
    """Get all notifications."""
    return notification_methods.get_all()


# GET BY ID
@api_router.get(
    "/notifications/{id}", response_model=NotificationSchema, tags=["notifications"]
)
async def get_notification(
    id: str, current_user: User = Depends(get_current_active_user)
):
    """Get notification by id."""
    return notification_methods.get_by_id(id, current_user)


# UPDATE BY ID
@api_router.put("/notifications/{id}", tags=["notifications"])
async def update_notification(
    id: str, current_user: User = Depends(get_current_active_user)
):
    """Update notification key by id."""
    return notification_methods.delete(id, current_user)


# GET 508 Banner: Doesn't require authentication
@api_router.get("/notifications/508-banner", tags=["notifications"])
async def get_508_banner():
    """Get notification by id."""
    return notification_methods.get_508_banner()


# ========================================
#   Scan Endpoints
# ========================================


@api_router.get(
    "/scans",
    dependencies=[Depends(get_current_active_user)],
    response_model=scanSchema.GetScansResponseModel,
    tags=["Scans"],
)
async def list_scans(current_user: User = Depends(get_current_active_user)):
    """Retrieve a list of all scans."""
    return scan.list_scans(current_user)


@api_router.get(
    "/granularScans",
    dependencies=[Depends(get_current_active_user)],
    response_model=scanSchema.GetGranularScansResponseModel,
    tags=["Scans"],
)
async def list_granular_scans(current_user: User = Depends(get_current_active_user)):
    """Retrieve a list of granular scans. User must be authenticated."""
    return scan.list_granular_scans(current_user)


@api_router.post(
    "/scans",
    dependencies=[Depends(get_current_active_user)],
    response_model=scanSchema.CreateScanResponseModel,
    tags=["Scans"],
)
async def create_scan(
    scan_data: scanSchema.NewScan, current_user: User = Depends(get_current_active_user)
):
    """Create a new scan."""
    return scan.create_scan(scan_data, current_user)


@api_router.get(
    "/scans/{scan_id}",
    dependencies=[Depends(get_current_active_user)],
    response_model=scanSchema.GetScanResponseModel,
    tags=["Scans"],
)
async def get_scan(scan_id: str, current_user: User = Depends(get_current_active_user)):
    """Get a scan by its ID. User must be authenticated."""
    return scan.get_scan(scan_id, current_user)


@api_router.put(
    "/scans/{scan_id}",
    dependencies=[Depends(get_current_active_user)],
    response_model=scanSchema.CreateScanResponseModel,
    tags=["Scans"],
)
async def update_scan(
    scan_id: str,
    scan_data: scanSchema.NewScan,
    current_user: User = Depends(get_current_active_user),
):
    """Update a scan by its ID."""
    return scan.update_scan(scan_id, scan_data, current_user)


@api_router.delete(
    "/scans/{scan_id}",
    dependencies=[Depends(get_current_active_user)],
    response_model=scanSchema.GenericMessageResponseModel,
    tags=["Scans"],
)
async def delete_scan(
    scan_id: str, current_user: User = Depends(get_current_active_user)
):
    """Delete a scan by its ID."""
    return scan.delete_scan(scan_id, current_user)


@api_router.post(
    "/scans/{scan_id}/run",
    dependencies=[Depends(get_current_active_user)],
    response_model=scanSchema.GenericMessageResponseModel,
    tags=["Scans"],
)
async def run_scan(scan_id: str, current_user: User = Depends(get_current_active_user)):
    """Manually run a scan by its ID"""
    return scan.run_scan(scan_id, current_user)


@api_router.post(
    "/scheduler/invoke", dependencies=[Depends(get_current_active_user)], tags=["Scans"]
)
async def invoke_scheduler(current_user: User = Depends(get_current_active_user)):
    """Manually invoke the scan scheduler."""
    response = await scan.invoke_scheduler(current_user)
    return response


# ========================================
#   Stats Endpoints
# ========================================


@api_router.get(
    "/services/",
    tags=["Retrieve Stats"],
)
async def get_services(
    current_user: User = Depends(get_current_active_user),
    redis_client=Depends(get_redis_client),
):
    """Retrieve services from Elasticache filtered by user."""
    get_user_services_count(current_user, redis_client)


@api_router.get(
    "/ports/",
    response_model=List[PortsStats],  # Expecting a list of Stats objects
    tags=["Retrieve Stats"],
)
async def get_Ports(
    current_user: User = Depends(get_current_active_user),
    redis_client=Depends(get_redis_client),
):
    """Retrieve Port Stats from Elasticache."""
    get_user_ports_cache(current_user, redis_client)


@api_router.get(
    "/num-vulnerabilities/",
    response_model=List[VulnerabilityStat],  # Expecting a list of Stats objects
    tags=["Retrieve Stats"],
)
async def get_NumVulnerabilities(
    current_user: User = Depends(get_current_active_user),
    redis_client: aioredis.Redis = Depends(get_redis_client),
):
    """
    Retrieve number of vulnerabilities stats from ElastiCache (Redis) filtered by user.
    """
    get_num_vulns(current_user, redis_client)


@api_router.get(
    "/latest-vulnerabilities/",
    response_model=List[LatestVulnerabilitySchema],
    tags=["Retrieve Stats"],
)
async def get_latest_vulnerabilities(
    organization: str = Query(None, description="Filter by organization ID"),
    tag: Optional[str] = None,
    current_user: User = Depends(get_current_active_user),
    redis_client: aioredis.Redis = Depends(get_redis_client),
):
    stats_latest_vulns(organization, tag, current_user, redis_client)


@api_router.get(
    "/most-common-vulnerabilities/",
    response_model=List[MostCommonVulnerabilitySchema],
    tags=["Retrieve Stats"],
)
async def get_most_common_vulnerabilities(
    organization: str = Query(None, description="Filter by organization ID"),
    tag: str = Query(None, description="Filter by tag"),
    current_user: User = Depends(get_current_active_user),
    redis_client: aioredis.Redis = Depends(get_redis_client),
):
    stats_most_common_vulns(organization, tag, current_user, redis_client)


@api_router.get(
    "/severity-counts/",
    response_model=List[SeverityCountSchema],
    tags=["Retrieve Stats"],
)
async def get_severity_counts(
    organization: str = Query(None, description="Filter by organization ID"),
    tag: str = Query(None, description="Filter by tag"),
    current_user: User = Depends(get_current_active_user),
    redis_client: aioredis.Redis = Depends(get_redis_client),
):
    """
    Retrieves the count of open vulnerabilities grouped by severity from Redis.
    """
    stats_vuln_count(organization, tag, current_user, redis_client)


@api_router.get(
    "/domains/total/",
    response_model=TotalDomainsResponse,
    tags=["Retrieve Stats"],
)
async def get_total_domains(
    organization: str = Query(None, description="Filter by organization ID"),
    tag: str = Query(None, description="Filter by tag"),
    current_user: User = Depends(get_current_active_user),
):
    stats_total_domains(organization, tag, current_user)


@api_router.get(
    "/by-org/",
    response_model=List[ByOrgItem],
    tags=["Retrieve Stats"],
)
async def get_by_org(
    organization: str = Query(None, description="Filter by organization ID"),
    tag: str = Query(None, description="Filter by tag"),
    current_user: User = Depends(get_current_active_user),
    redis_client: aioredis.Redis = Depends(get_redis_client),
):
    """
    Retrieves the count of open vulnerabilities grouped by organization from Redis.
    """
    stats_get_org_count_by_id(organization, tag, current_user, redis_client)


# ========================================
#   Scan Task Endpoints
# ========================================


@api_router.post(
    "/scan-tasks/search",
    dependencies=[Depends(get_current_active_user)],
    response_model=scanTaskSchema.ScanTaskListResponse,
    tags=["Scan Tasks"],
)
async def list_scan_tasks(
    search_data: Optional[scanTaskSchema.ScanTaskSearch] = Body(None),
    current_user: User = Depends(get_current_active_user),
):
    """List scan tasks based on filters."""
    return scan_tasks.list_scan_tasks(search_data, current_user)


@api_router.post(
    "/scan-tasks/{scan_task_id}/kill",
    dependencies=[Depends(get_current_active_user)],
    tags=["Scan Tasks"],
)
async def kill_scan_tasks(
    scan_task_id: UUID, current_user: User = Depends(get_current_active_user)
):
    """Kill a scan task."""
    return scan_tasks.kill_scan_task(scan_task_id, current_user)


@api_router.get(
    "/scan-tasks/{scan_task_id}/logs",
    dependencies=[Depends(get_current_active_user)],
    # response_model=scanTaskSchema.GenericResponse,
    tags=["Scan Tasks"],
)
async def get_scan_task_logs(
    scan_task_id: UUID, current_user: User = Depends(get_current_active_user)
):
    """Get logs from a particular scan task."""
    return scan_tasks.get_scan_task_logs(scan_task_id, current_user)


# ========================================
#   Organization Endpoints
# ========================================


@api_router.get(
    "/organizations",
    dependencies=[Depends(get_current_active_user)],
    response_model=List[OrganizationSchema.GetOrganizationSchema],
    tags=["Organizations"],
)
async def list_organizations(current_user: User = Depends(get_current_active_user)):
    """Retrieve a list of all organizations."""
    return organization.list_organizations(current_user)


@api_router.get(
    "/organizations/tags",
    dependencies=[Depends(get_current_active_user)],
    response_model=List[OrganizationSchema.GetTagSchema],
    tags=["Organizations"],
)
async def get_organization_tags(current_user: User = Depends(get_current_active_user)):
    """Retrieve a list of organization tags."""
    return organization.get_tags(current_user)


@api_router.get(
    "/organizations/{organization_id}",
    dependencies=[Depends(get_current_active_user)],
    response_model=OrganizationSchema.GetSingleOrganizationSchema,
    tags=["Organizations"],
)
async def get_organization(
    organization_id: str, current_user: User = Depends(get_current_active_user)
):
    """Retrieve an organization by its ID."""
    return organization.get_organization(organization_id, current_user)


@api_router.get(
    "/organizations/state/{state}",
    dependencies=[Depends(get_current_active_user)],
    response_model=List[OrganizationSchema.GetOrganizationSchema],
    tags=["Organizations"],
)
async def get_organizations_by_state(
    state: str, current_user: User = Depends(get_current_active_user)
):
    """Retrieve organizations by state."""
    return organization.get_by_state(state, current_user)


@api_router.get(
    "/organizations/regionId/{region_id}",
    dependencies=[Depends(get_current_active_user)],
    response_model=List[OrganizationSchema.GetOrganizationSchema],
    tags=["Organizations"],
)
async def get_organizations_by_region(
    region_id: str, current_user: User = Depends(get_current_active_user)
):
    """Retrieve organizations by region ID."""
    return organization.get_by_region(region_id, current_user)


@api_router.get(
    "/regions",
    dependencies=[Depends(get_current_active_user)],
    response_model=List[OrganizationSchema.RegionSchema],
    tags=["Regions"],
)
async def list_regions(current_user: User = Depends(get_current_active_user)):
    """Retrieve a list of all regions."""
    return organization.get_all_regions(current_user)


@api_router.post(
    "/organizations",
    dependencies=[Depends(get_current_active_user)],
    response_model=OrganizationSchema.GetSingleOrganizationSchema,
    tags=["Organizations"],
)
async def create_organization(
    organization_data: OrganizationSchema.NewOrganization,
    current_user: User = Depends(get_current_active_user),
):
    """Create a new organization."""
    return organization.create_organization(organization_data, current_user)


@api_router.post(
    "/organizations_upsert",
    dependencies=[Depends(get_current_active_user)],
    response_model=OrganizationSchema.GetSingleOrganizationSchema,
    tags=["Organizations"],
)
async def upsert_organization(
    organization_data: OrganizationSchema.NewOrganization,
    current_user: User = Depends(get_current_active_user),
):
    """Upsert an organization."""
    return organization.upsert_organization(organization_data, current_user)


@api_router.put(
    "/organizations/{organization_id}",
    dependencies=[Depends(get_current_active_user)],
    response_model=OrganizationSchema.GetSingleOrganizationSchema,
    tags=["Organizations"],
)
async def update_organization(
    organization_id: str,
    org_data: OrganizationSchema.NewOrganization,
    current_user: User = Depends(get_current_active_user),
):
    """Update an organization by its ID."""
    return organization.update_organization(organization_id, org_data, current_user)


@api_router.delete(
    "/organizations/{organization_id}",
    dependencies=[Depends(get_current_active_user)],
    response_model=OrganizationSchema.GenericMessageResponseModel,
    tags=["Organizations"],
)
async def delete_organization(
    organization_id: str, current_user: User = Depends(get_current_active_user)
):
    """Delete an organization by its ID."""
    return organization.delete_organization(organization_id, current_user)


@api_router.post(
    "/v2/organizations/{organization_id}/users",
    dependencies=[Depends(get_current_active_user)],
    response_model=OrganizationSchema.GenericPostResponseModel,
    tags=["Organizations"],
)
async def add_user_to_organization_v2(
    organization_id: str,
    user_data: OrganizationSchema.NewOrgUser,
    current_user: User = Depends(get_current_active_user),
):
    """Add a user to an organization."""
    return organization.add_user_to_org_v2(organization_id, user_data, current_user)


@api_router.post(
    "/organizations/{organization_id}/roles/{role_id}/approve",
    dependencies=[Depends(get_current_active_user)],
    response_model=OrganizationSchema.GenericMessageResponseModel,
    tags=["Organizations"],
)
async def approve_role(
    organization_id: str,
    role_id: str,
    current_user: User = Depends(get_current_active_user),
):
    """Approve a role within an organization."""
    return organization.approve_role(organization_id, role_id, current_user)


@api_router.post(
    "/organizations/{organization_id}/roles/{role_id}/remove",
    dependencies=[Depends(get_current_active_user)],
    response_model=OrganizationSchema.GenericMessageResponseModel,
    tags=["Organizations"],
)
async def remove_role(
    organization_id: str,
    role_id: str,
    current_user: User = Depends(get_current_active_user),
):
    """Remove a role from an organization."""
    return organization.remove_role(organization_id, role_id, current_user)


@api_router.post(
    "/organizations/{organization_id}/granularScans/{scan_id}/update",
    dependencies=[Depends(get_current_active_user)],
    response_model=OrganizationSchema.GetSingleOrganizationSchema,
    tags=["Organizations"],
)
async def update_granular_scan(
    organization_id: str,
    scan_id: str,
    scan_data: OrganizationSchema.NewOrgScan,
    current_user: User = Depends(get_current_active_user),
):
    """Update a granular scan for an organization."""
    return organization.update_org_scan(
        organization_id, scan_id, scan_data, current_user
    )


@api_router.get(
    "/v2/organizations",
    dependencies=[Depends(get_current_active_user)],
    response_model=List[OrganizationSchema.GetOrganizationSchema],
    tags=["Organizations"],
)
async def list_organizations_v2(
    state: Optional[List[str]] = Query(None),
    regionId: Optional[List[str]] = Query(None),
    current_user: User = Depends(get_current_active_user),
):
    """Retrieve a list of all organizations (version 2)."""
    return organization.list_organizations_v2(state, regionId, current_user)


@api_router.post(
    "/search/organizations",
    dependencies=[Depends(get_current_active_user)],
    tags=["Organizations"],
)
async def search_organizations(
    search_body: OrganizationSchema.OrganizationSearchBody,
    current_user: User = Depends(get_current_active_user),
):
    """Search for organizations in Elasticsearch."""
    return organization.search_organizations_task(search_body, current_user)

# ========================================
#   Search Endpoints
# ========================================


@api_router.post(
    "/search",
    dependencies=[Depends(get_current_active_user)],
    response_model=SearchResponse,
    tags=["Search"],
)
async def search(request: SearchRequest):
    try:
        search_post(request)
    except Exception as e:
        raise HTTPException(
            status_code=status.HTTP_500_INTERNAL_SERVER_ERROR, detail=str(e)
        )


@api_router.post(
    "/search/export", dependencies=[Depends(get_current_active_user)], tags=["Search"]
)
async def export_endpoint(request: Request):
    try:
        body = await request.json()
        search_body = SearchBody(**body)  # Parse request body into SearchBody
        result = export(search_body, request)
        return result
    except Exception as e:
        raise HTTPException(status_code=500, detail=str(e))<|MERGE_RESOLUTION|>--- conflicted
+++ resolved
@@ -37,11 +37,9 @@
 from .api_methods.search import export, search_post
 from .api_methods.stats_ports import get_user_ports_cache
 from .api_methods.stats_services import get_user_services_count
-<<<<<<< HEAD
-from .api_methods.user import get_users, get_me
-=======
 from .api_methods.user import (
     accept_terms,
+    get_me,
     delete_user,
     get_users,
     get_users_by_region_id,
@@ -49,7 +47,6 @@
     get_users_v2,
     update_user,
 )
->>>>>>> 66bc9733
 from .api_methods.vulnerability import (
     get_num_vulns,
     get_vulnerability_by_id,
