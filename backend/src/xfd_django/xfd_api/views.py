"""This module defines the API endpoints for the FastAPI application."""
# Standard Python Libraries
import json
import os
from typing import List, Optional
from uuid import UUID

# Third-Party Libraries
from asgiref.sync import sync_to_async
from django.shortcuts import render
from fastapi import APIRouter, Body, Depends, HTTPException, Query, Request, status
<<<<<<< HEAD
from fastapi.responses import JSONResponse, RedirectResponse
=======
from fastapi.responses import RedirectResponse
from fastapi.security import APIKeyHeader, OAuth2PasswordBearer
from redis import asyncio as aioredis
>>>>>>> 61f9fd81

# from .schemas import Cpe
from .api_methods import api_key as api_key_methods
from .api_methods import auth as auth_methods
from .api_methods import notification as notification_methods
from .api_methods import organization, proxy, scan, scan_tasks, user
from .api_methods.cpe import get_cpes_by_id
from .api_methods.cve import get_cves_by_id, get_cves_by_name
from .api_methods.domain import (
    export_domains,
    get_domain_by_id,
    search_domains,
    stats_total_domains,
)
from .api_methods.organization import stats_get_org_count_by_id
from .api_methods.saved_search import (
    create_saved_search,
    delete_saved_search,
    get_saved_search,
    list_saved_searches,
    update_saved_search,
)
from .api_methods.search import export, search_post
<<<<<<< HEAD
from .api_methods.user import (
    accept_terms,
    delete_user,
    get_users,
    get_users_by_region_id,
    get_users_by_state,
    get_users_v2,
    update_user,
)
=======
from .api_methods.stats_ports import get_user_ports_cache
from .api_methods.stats_services import get_user_services_count
from .api_methods.user import get_users
>>>>>>> 61f9fd81
from .api_methods.vulnerability import (
    get_num_vulns,
    get_vulnerability_by_id,
    search_vulnerabilities,
    stats_latest_vulns,
    stats_most_common_vulns,
    stats_vuln_count,
    update_vulnerability,
)
from .auth import (
    get_current_active_user,
    get_tag_organization_ids,
    get_user_domains,
    get_user_organization_ids,
    get_user_ports,
    get_user_service_ids,
    is_global_view_admin,
)
from .login_gov import callback, login
from .models import Domain, Organization, User, Vulnerability
from .schema_models import organization_schema as OrganizationSchema
from .schema_models import scan as scanSchema
from .schema_models import scan_tasks as scanTaskSchema
from .schema_models.api_key import ApiKey as ApiKeySchema
from .schema_models.by_org_item import ByOrgItem
from .schema_models.cpe import Cpe as CpeSchema
from .schema_models.cve import Cve as CveSchema
from .schema_models.domain import Domain as DomainSchema
from .schema_models.domain import DomainFilters, DomainSearch, TotalDomainsResponse
from .schema_models.latest_vuln import LatestVulnerabilitySchema
from .schema_models.most_common_vuln import MostCommonVulnerabilitySchema
from .schema_models.notification import Notification as NotificationSchema
from .schema_models.ports_stats import PortsStats
from .schema_models.role import Role as RoleSchema
from .schema_models.saved_search import SavedSearch as SavedSearchSchema
from .schema_models.search import SearchBody, SearchRequest, SearchResponse
<<<<<<< HEAD
from .schema_models.user import NewUser, NewUserResponseModel, RegisterUserResponse
=======
from .schema_models.service import ServicesStat
from .schema_models.severity_count import SeverityCountSchema
>>>>>>> 61f9fd81
from .schema_models.user import User as UserSchema
from .schema_models.user import UserResponse
from .schema_models.vulnerability import Vulnerability as VulnerabilitySchema
from .schema_models.vulnerability import VulnerabilitySearch, VulnerabilityStat

# Define API router
api_router = APIRouter()


async def default_identifier(request):
    """Return default identifier."""
    return request.headers.get("X-Real-IP", request.client.host)


async def get_redis_client(request: Request):
    """Get the Redis client from the application state."""
    return request.app.state.redis


# Healthcheck endpoint
@api_router.get("/healthcheck", tags=["Testing"])
async def healthcheck():
    """
    Healthcheck endpoint.

    Returns:
        dict: A dictionary containing the health status of the application.
    """
    return {"status": "ok"}


# ========================================
#   Proxy Endpoints
# ========================================


# Matomo Proxy
@api_router.api_route(
    "/matomo/{path:path}",
    dependencies=[Depends(get_current_active_user)],
    tags=["Analytics"],
)
async def matomo_proxy(
    path: str, request: Request, current_user: User = Depends(get_current_active_user)
):
    """Proxy requests to the Matomo analytics instance."""
    # Public paths -- directly allowed
    allowed_paths = ["/matomo.php", "/matomo.js"]
    if any(
        [request.url.path.startswith(allowed_path) for allowed_path in allowed_paths]
    ):
        return await proxy.proxy_request(path, request, os.getenv("MATOMO_URL"))

    # Redirects for specific font files
    if request.url.path in [
        "/plugins/Morpheus/fonts/matomo.woff2",
        "/plugins/Morpheus/fonts/matomo.woff",
        "/plugins/Morpheus/fonts/matomo.ttf",
    ]:
        return RedirectResponse(
            url=f"https://cdn.jsdelivr.net/gh/matomo-org/matomo@3.14.1{request.url.path}"
        )

    # Ensure only global admin can access other paths
    if current_user.userType != "globalAdmin":
        raise HTTPException(status_code=403, detail="Unauthorized")

    # Handle the proxy request to Matomo
    return await proxy.proxy_request(
        request, os.getenv("MATOMO_URL", ""), path, cookie_name="MATOMO_SESSID"
    )


# P&E Proxy
@api_router.api_route(
    "/pe/{path:path}",
    dependencies=[Depends(get_current_active_user)],
    tags=["P&E Proxy"],
)
async def pe_proxy(
    path: str, request: Request, current_user: User = Depends(get_current_active_user)
):
    """Proxy requests to the P&E Django application."""
    # Ensure only Global Admin and Global View users can access
    if current_user.userType not in ["globalView", "globalAdmin"]:
        raise HTTPException(status_code=403, detail="Unauthorized")

    # Handle the proxy request to the P&E Django application
    return await proxy.proxy_request(request, os.getenv("PE_API_URL", ""), path)


@api_router.get(
    "/cpes/{cpe_id}",
    # dependencies=[Depends(get_current_active_user)],
    response_model=CpeSchema,
    tags=["Cpe"],
)
async def call_get_cpes_by_id(cpe_id):
    """
    Get Cpe by id.
    Returns:
        object: a single Cpe object.
    """
    return get_cpes_by_id(cpe_id)


@api_router.get(
    "/cves/{cve_id}",
    # dependencies=[Depends(get_current_active_user)],
    response_model=CveSchema,
    tags=["Cve"],
)
async def call_get_cves_by_id(cve_id):
    """
    Get Cve by id.
    Returns:
        object: a single Cve object.
    """
    return get_cves_by_id(cve_id)


@api_router.get(
    "/cves/name/{cve_name}",
    # dependencies=[Depends(get_current_active_user)],
    response_model=CveSchema,
    tags=["Get cve by name"],
)
async def call_get_cves_by_name(cve_name):
    """
    Get Cve by name.
    Returns:
        object: a single Cpe object.
    """
    return get_cves_by_name(cve_name)


@api_router.post(
    "/domain/search",
    dependencies=[Depends(get_current_active_user)],
    response_model=List[DomainSchema],
    tags=["Domains"],
)
async def call_search_domains(
    domain_search: DomainSearch, current_user: User = Depends(get_current_active_user)
):
    try:
        return search_domains(domain_search, current_user)
    except Exception as e:
        raise HTTPException(status_code=500, detail=str(e))


@api_router.post(
    "/domain/export",
    dependencies=[Depends(get_current_active_user)],
    tags=["Domains"],
)
async def call_export_domains(domain_search: DomainSearch):
    try:
        return export_domains(domain_search)
    except Exception as e:
        raise HTTPException(status_code=500, detail=str(e))


@api_router.get(
    "/domain/{domain_id}",
    dependencies=[Depends(get_current_active_user)],
    response_model=DomainSchema,
    tags=["Get domain by id"],
)
async def call_get_domain_by_id(domain_id: str):
    """
    Get domain by id.
    Returns:
        object: a single Domain object.
    """
    return get_domain_by_id(domain_id)


@api_router.post(
    "/vulnerabilities/search",
    dependencies=[Depends(get_current_active_user)],
    response_model=List[VulnerabilitySchema],
    tags=["Vulnerabilities"],
)
async def call_search_vulnerabilities(
    vulnerability_search: VulnerabilitySearch,
    current_user: User = Depends(get_current_active_user),
):
    try:
        return search_vulnerabilities(vulnerability_search, current_user)
    except Exception as e:
        raise HTTPException(status_code=500, detail=str(e))


@api_router.post("/vulnerabilities/export")
async def export_vulnerabilities():
    try:
        pass
    except Exception as e:
        raise HTTPException(status_code=500, detail=str(e))


@api_router.get(
    "/vulnerabilities/{vulnerabilityId}",
    # dependencies=[Depends(get_current_active_user)],
    response_model=VulnerabilitySchema,
<<<<<<< HEAD
    tags=["Vulnerabilities"],
=======
    tags="Get vulnerability by id",
>>>>>>> 61f9fd81
)
async def call_get_vulnerability_by_id(vuln_id):
    """
    Get vulnerability by id.
    Returns:
        object: a single Vulnerability object.
    """
    return get_vulnerability_by_id(vuln_id)


@api_router.put(
    "/vulnerabilities/{vulnerabilityId}",
    # dependencies=[Depends(get_current_active_user)],
    response_model=VulnerabilitySchema,
    tags=["Vulnerabilities"],
)
async def call_update_vulnerability(
    vuln_id,
    data: VulnerabilitySchema,
    current_user: User = Depends(get_current_active_user),
):
    """
    Update vulnerability by id.

    Returns:
        object: a single vulnerability object that has been modified.
    """
    return update_vulnerability(vuln_id, data, current_user)


# ========================================
#   Auth Endpoints
# ========================================


# Okta Callback
@api_router.post("/auth/okta-callback", tags=["auth"])
async def okta_callback(request: Request):
    """Handle Okta Callback."""
    return await auth_methods.handle_okta_callback(request)


# Login
@api_router.get("/login", tags=["auth"])
async def login_route():
    """Handle V1 Login."""
    return login()


# V1 Callback
@api_router.post("/auth/callback", tags=["auth"])
async def callback_route(request: Request):
    """Handle V1 Callback."""
    body = await request.json()
    try:
        user_info = callback(body)
        return user_info
    except Exception as error:
        raise HTTPException(status_code=400, detail=str(error))


# ========================================
#   Users Endpoints
# ========================================


# GET Current User
@api_router.get("/users/me", tags=["users"])
async def read_users_me(current_user: User = Depends(get_current_active_user)):
    return current_user


@api_router.get(
    "/users/{regionId}",
    response_model=List[UserSchema],
    # dependencies=[Depends(get_current_active_user)],
    tags=["User"],
)
async def call_get_users(regionId):
    """
    Call get_users()

    Args:
        regionId: Region IDs to filter users by.

    Raises:
        HTTPException: If the user is not authorized or no users are found.

    Returns:
        List[User]: A list of users matching the filter criteria.
    """
    return get_users(regionId)


# ========================================
#   Api-Key Endpoints
# ========================================


# POST
@api_router.post("/api-keys", response_model=ApiKeySchema, tags=["api-keys"])
async def create_api_key(current_user: User = Depends(get_current_active_user)):
    """Create api key."""
    return api_key_methods.post(current_user)


# DELETE
@api_router.delete("/api-keys/{id}", tags=["api-keys"])
async def delete_api_key(
    id: str, current_user: User = Depends(get_current_active_user)
):
    """Delete api key by id."""
    return api_key_methods.delete(id, current_user)


# ========================================
#   Saved Search  Endpoints
# ========================================


# Create a new saved search
@api_router.post(
    "/saved-searches",
    dependencies=[Depends(get_current_active_user)],
    response_model=SavedSearchSchema,
    tags=["Saved Search"],
)
async def call_create_saved_search(
    name: str,
    search_term: str,
    region_id: str,
    current_user: User = Depends(get_current_active_user),
):
    """Create a new saved search."""

    request = {
        "name": name,
        "searchTerm": search_term,
        "regionId": region_id,
        "createdById": current_user,
    }

    return create_saved_search(request)


# Get all existing saved searches
@api_router.get(
    "/saved-searches",
    dependencies=[Depends(get_current_active_user)],
    response_model=List[SavedSearchSchema],
    tags=["Saved Search"],
)
async def call_list_saved_searches():
    """Retrieve a list of all saved searches."""
    return list_saved_searches()


# Get individual saved search by ID
@api_router.get(
    "/saved-searches/{saved_search_id}",
    dependencies=[Depends(get_current_active_user)],
    response_model=SavedSearchSchema,
    tags=["Saved Search"],
)
async def call_get_saved_search(saved_search_id: str):
    """Retrieve a saved search by its ID."""
    return get_saved_search(saved_search_id)


# Update saved search by ID
@api_router.put(
    "/saved-searches/{saved_search_id}",
    dependencies=[Depends(get_current_active_user)],
    response_model=SavedSearchSchema,
    tags=["Saved Search"],
)
async def call_update_saved_search(
    saved_search_id: str,
    name: str,
    search_term: str,
    current_user: User = Depends(get_current_active_user),
):
    """Update a saved search by its ID."""

    request = {
        "name": name,
        "saved_search_id": saved_search_id,
        "searchTerm": search_term,
    }

    return update_saved_search(request)


# Delete saved search by ID
@api_router.delete(
    "/saved-searches/{saved_search_id}",
    dependencies=[Depends(get_current_active_user)],
    tags=["Saved Search"],
)
async def call_delete_saved_search(saved_search_id: str):
    """Delete a saved search by its ID."""
    return delete_saved_search(saved_search_id)


# GET ALL
@api_router.get("/api-keys", response_model=List[ApiKeySchema], tags=["api-keys"])
async def get_all_api_keys(current_user: User = Depends(get_current_active_user)):
    """Get all api keys."""
    return api_key_methods.get_all(current_user)


# GET BY ID
@api_router.get("/api-keys/{id}", response_model=ApiKeySchema, tags=["api-keys"])
async def get_api_key(id: str, current_user: User = Depends(get_current_active_user)):
    """Get api key by id."""
    return api_key_methods.get_by_id(id, current_user)


# ========================================
#   Notification Endpoints
# ========================================


# POST
@api_router.post(
    "/notifications", response_model=NotificationSchema, tags=["notifications"]
)
async def create_notification(current_user: User = Depends(get_current_active_user)):
    """Create notification key."""
    # return notification_handler.post(current_user)
    return []


# DELETE
@api_router.delete(
    "/notifications/{id}", response_model=NotificationSchema, tags=["notifications"]
)
async def delete_notification(
    id: str, current_user: User = Depends(get_current_active_user)
):
    """Delete notification by id."""
    return notification_methods.delete(id, current_user)


# GET ALL
@api_router.get(
    "/notifications", response_model=List[NotificationSchema], tags=["notifications"]
)
async def get_all_notifications(current_user: User = Depends(get_current_active_user)):
    """Get all notifications."""
    return notification_methods.get_all(current_user)


# GET BY ID
@api_router.get(
    "/notifications/{id}", response_model=NotificationSchema, tags=["notifications"]
)
async def get_notification(
    id: str, current_user: User = Depends(get_current_active_user)
):
    """Get notification by id."""
    return notification_methods.get_by_id(id, current_user)


# UPDATE BY ID
@api_router.put("/notifications/{id}", tags=["notifications"])
async def update_notification(
    id: str, current_user: User = Depends(get_current_active_user)
):
    """Update notification key by id."""
    return notification_methods.delete(id, current_user)


# GET 508 Banner
@api_router.get("/notifications/508-banner", tags=["notifications"])
async def get_508_banner(current_user: User = Depends(get_current_active_user)):
    """Get notification by id."""
    return notification_methods.get_508_banner(current_user)


# ========================================
#   Scan Endpoints
# ========================================


@api_router.get(
    "/scans",
    dependencies=[Depends(get_current_active_user)],
    response_model=scanSchema.GetScansResponseModel,
    tags=["Scans"],
)
async def list_scans(current_user: User = Depends(get_current_active_user)):
    """Retrieve a list of all scans."""
    return scan.list_scans(current_user)


@api_router.get(
    "/granularScans",
    dependencies=[Depends(get_current_active_user)],
    response_model=scanSchema.GetGranularScansResponseModel,
    tags=["Scans"],
)
async def list_granular_scans(current_user: User = Depends(get_current_active_user)):
    """Retrieve a list of granular scans. User must be authenticated."""
    return scan.list_granular_scans(current_user)


@api_router.post(
    "/scans",
    dependencies=[Depends(get_current_active_user)],
    response_model=scanSchema.CreateScanResponseModel,
    tags=["Scans"],
)
async def create_scan(
    scan_data: scanSchema.NewScan, current_user: User = Depends(get_current_active_user)
):
    """Create a new scan."""
    return scan.create_scan(scan_data, current_user)


@api_router.get(
    "/scans/{scan_id}",
    dependencies=[Depends(get_current_active_user)],
    response_model=scanSchema.GetScanResponseModel,
    tags=["Scans"],
)
async def get_scan(scan_id: str, current_user: User = Depends(get_current_active_user)):
    """Get a scan by its ID. User must be authenticated."""
    return scan.get_scan(scan_id, current_user)


@api_router.put(
    "/scans/{scan_id}",
    dependencies=[Depends(get_current_active_user)],
    response_model=scanSchema.CreateScanResponseModel,
    tags=["Scans"],
)
async def update_scan(
    scan_id: str,
    scan_data: scanSchema.NewScan,
    current_user: User = Depends(get_current_active_user),
):
    """Update a scan by its ID."""
    return scan.update_scan(scan_id, scan_data, current_user)


@api_router.delete(
    "/scans/{scan_id}",
    dependencies=[Depends(get_current_active_user)],
    response_model=scanSchema.GenericMessageResponseModel,
    tags=["Scans"],
)
async def delete_scan(
    scan_id: str, current_user: User = Depends(get_current_active_user)
):
    """Delete a scan by its ID."""
    return scan.delete_scan(scan_id, current_user)


@api_router.post(
    "/scans/{scan_id}/run",
    dependencies=[Depends(get_current_active_user)],
    response_model=scanSchema.GenericMessageResponseModel,
    tags=["Scans"],
)
async def run_scan(scan_id: str, current_user: User = Depends(get_current_active_user)):
    """Manually run a scan by its ID"""
    return scan.run_scan(scan_id, current_user)


@api_router.post(
    "/scheduler/invoke", dependencies=[Depends(get_current_active_user)], tags=["Scans"]
)
async def invoke_scheduler(current_user: User = Depends(get_current_active_user)):
    """Manually invoke the scan scheduler."""
    response = await scan.invoke_scheduler(current_user)
    return response


# ========================================
#   Stats Endpoints
# ========================================


@api_router.get(
    "/services/",
    tags=["Retrieve Stats"],
)
async def get_services(
    current_user: User = Depends(get_current_active_user),
    redis_client=Depends(get_redis_client),
):
    """Retrieve services from Elasticache filtered by user."""
    get_user_services_count(current_user, redis_client)


@api_router.get(
    "/ports/",
    response_model=List[PortsStats],  # Expecting a list of Stats objects
    tags=["Retrieve Stats"],
)
async def get_Ports(
    current_user: User = Depends(get_current_active_user),
    redis_client=Depends(get_redis_client),
):
    """Retrieve Port Stats from Elasticache."""
    get_user_ports_cache(current_user, redis_client)


@api_router.get(
    "/num-vulnerabilities/",
    response_model=List[VulnerabilityStat],  # Expecting a list of Stats objects
    tags=["Retrieve Stats"],
)
async def get_NumVulnerabilities(
    current_user: User = Depends(get_current_active_user),
    redis_client: aioredis.Redis = Depends(get_redis_client),
):
    """
    Retrieve number of vulnerabilities stats from ElastiCache (Redis) filtered by user.
    """
    get_num_vulns(current_user, redis_client)


@api_router.get(
    "/latest-vulnerabilities/",
    response_model=List[LatestVulnerabilitySchema],
    tags=["Retrieve Stats"],
)
async def get_latest_vulnerabilities(
    organization: str = Query(None, description="Filter by organization ID"),
    tag: Optional[str] = None,
    current_user: User = Depends(get_current_active_user),
    redis_client: aioredis.Redis = Depends(get_redis_client),
):
    stats_latest_vulns(organization, tag, current_user, redis_client)


@api_router.get(
    "/most-common-vulnerabilities/",
    response_model=List[MostCommonVulnerabilitySchema],
    tags=["Retrieve Stats"],
)
async def get_most_common_vulnerabilities(
    organization: str = Query(None, description="Filter by organization ID"),
    tag: str = Query(None, description="Filter by tag"),
    current_user: User = Depends(get_current_active_user),
    redis_client: aioredis.Redis = Depends(get_redis_client),
):
    stats_most_common_vulns(organization, tag, current_user, redis_client)


@api_router.get(
    "/severity-counts/",
    response_model=List[SeverityCountSchema],
    tags=["Retrieve Stats"],
)
async def get_severity_counts(
    organization: str = Query(None, description="Filter by organization ID"),
    tag: str = Query(None, description="Filter by tag"),
    current_user: User = Depends(get_current_active_user),
    redis_client: aioredis.Redis = Depends(get_redis_client),
):
    """
    Retrieves the count of open vulnerabilities grouped by severity from Redis.
    """
    stats_vuln_count(organization, tag, current_user, redis_client)


@api_router.get(
    "/domains/total/",
    response_model=TotalDomainsResponse,
    tags=["Retrieve Stats"],
)
async def get_total_domains(
    organization: str = Query(None, description="Filter by organization ID"),
    tag: str = Query(None, description="Filter by tag"),
    current_user: User = Depends(get_current_active_user),
):
    stats_total_domains(organization, tag, current_user)


@api_router.get(
    "/by-org/",
    response_model=List[ByOrgItem],
    tags=["Retrieve Stats"],
)
async def get_by_org(
    organization: str = Query(None, description="Filter by organization ID"),
    tag: str = Query(None, description="Filter by tag"),
    current_user: User = Depends(get_current_active_user),
    redis_client: aioredis.Redis = Depends(get_redis_client),
):
    """
    Retrieves the count of open vulnerabilities grouped by organization from Redis.
    """
    stats_get_org_count_by_id(organization, tag, current_user, redis_client)


# ========================================
#   Scan Task Endpoints
# ========================================


@api_router.post(
    "/scan-tasks/search",
    dependencies=[Depends(get_current_active_user)],
    response_model=scanTaskSchema.ScanTaskListResponse,
    tags=["Scan Tasks"],
)
async def list_scan_tasks(
    search_data: Optional[scanTaskSchema.ScanTaskSearch] = Body(None),
    current_user: User = Depends(get_current_active_user),
):
    """List scan tasks based on filters."""
    return scan_tasks.list_scan_tasks(search_data, current_user)


@api_router.post(
    "/scan-tasks/{scan_task_id}/kill",
    dependencies=[Depends(get_current_active_user)],
    tags=["Scan Tasks"],
)
async def kill_scan_tasks(
    scan_task_id: UUID, current_user: User = Depends(get_current_active_user)
):
    """Kill a scan task."""
    return scan_tasks.kill_scan_task(scan_task_id, current_user)


@api_router.get(
    "/scan-tasks/{scan_task_id}/logs",
    dependencies=[Depends(get_current_active_user)],
    # response_model=scanTaskSchema.GenericResponse,
    tags=["Scan Tasks"],
)
async def get_scan_task_logs(
    scan_task_id: UUID, current_user: User = Depends(get_current_active_user)
):
    """Get logs from a particular scan task."""
    return scan_tasks.get_scan_task_logs(scan_task_id, current_user)


# ========================================
#   Organization Endpoints
# ========================================


@api_router.get(
    "/organizations",
    dependencies=[Depends(get_current_active_user)],
    response_model=List[OrganizationSchema.GetOrganizationSchema],
    tags=["Organizations"],
)
async def list_organizations(current_user: User = Depends(get_current_active_user)):
    """Retrieve a list of all organizations."""
    return organization.list_organizations(current_user)


@api_router.get(
    "/organizations/tags",
    dependencies=[Depends(get_current_active_user)],
    response_model=List[OrganizationSchema.GetTagSchema],
    tags=["Organizations"],
)
async def get_organization_tags(current_user: User = Depends(get_current_active_user)):
    """Retrieve a list of organization tags."""
    return organization.get_tags(current_user)


@api_router.get(
    "/organizations/{organization_id}",
    dependencies=[Depends(get_current_active_user)],
    response_model=OrganizationSchema.GetSingleOrganizationSchema,
    tags=["Organizations"],
)
async def get_organization(
    organization_id: str, current_user: User = Depends(get_current_active_user)
):
    """Retrieve an organization by its ID."""
    return organization.get_organization(organization_id, current_user)


@api_router.get(
    "/organizations/state/{state}",
    dependencies=[Depends(get_current_active_user)],
    response_model=List[OrganizationSchema.GetOrganizationSchema],
    tags=["Organizations"],
)
async def get_organizations_by_state(
    state: str, current_user: User = Depends(get_current_active_user)
):
    """Retrieve organizations by state."""
    return organization.get_by_state(state, current_user)


@api_router.get(
    "/organizations/regionId/{region_id}",
    dependencies=[Depends(get_current_active_user)],
    response_model=List[OrganizationSchema.GetOrganizationSchema],
    tags=["Organizations"],
)
async def get_organizations_by_region(
    region_id: str, current_user: User = Depends(get_current_active_user)
):
    """Retrieve organizations by region ID."""
    return organization.get_by_region(region_id, current_user)


@api_router.get(
    "/regions",
    dependencies=[Depends(get_current_active_user)],
    response_model=List[OrganizationSchema.RegionSchema],
    tags=["Regions"],
)
async def list_regions(current_user: User = Depends(get_current_active_user)):
    """Retrieve a list of all regions."""
    return organization.get_all_regions(current_user)


@api_router.post(
    "/organizations",
    dependencies=[Depends(get_current_active_user)],
    response_model=OrganizationSchema.GetSingleOrganizationSchema,
    tags=["Organizations"],
)
async def create_organization(
    organization_data: OrganizationSchema.NewOrganization,
    current_user: User = Depends(get_current_active_user),
):
    """Create a new organization."""
    return organization.create_organization(organization_data, current_user)


@api_router.post(
    "/organizations_upsert",
    dependencies=[Depends(get_current_active_user)],
    response_model=OrganizationSchema.GetSingleOrganizationSchema,
    tags=["Organizations"],
)
async def upsert_organization(
    organization_data: OrganizationSchema.NewOrganization,
    current_user: User = Depends(get_current_active_user),
):
    """Upsert an organization."""
    return organization.upsert_organization(organization_data, current_user)


@api_router.put(
    "/organizations/{organization_id}",
    dependencies=[Depends(get_current_active_user)],
    response_model=OrganizationSchema.GetSingleOrganizationSchema,
    tags=["Organizations"],
)
async def update_organization(
    organization_id: str,
    org_data: OrganizationSchema.NewOrganization,
    current_user: User = Depends(get_current_active_user),
):
    """Update an organization by its ID."""
    return organization.update_organization(organization_id, org_data, current_user)


@api_router.delete(
    "/organizations/{organization_id}",
    dependencies=[Depends(get_current_active_user)],
    response_model=OrganizationSchema.GenericMessageResponseModel,
    tags=["Organizations"],
)
async def delete_organization(
    organization_id: str, current_user: User = Depends(get_current_active_user)
):
    """Delete an organization by its ID."""
    return organization.delete_organization(organization_id, current_user)


@api_router.post(
    "/v2/organizations/{organization_id}/users",
    dependencies=[Depends(get_current_active_user)],
    response_model=OrganizationSchema.GenericPostResponseModel,
    tags=["Organizations"],
)
async def add_user_to_organization_v2(
    organization_id: str,
    user_data: OrganizationSchema.NewOrgUser,
    current_user: User = Depends(get_current_active_user),
):
    """Add a user to an organization."""
    return organization.add_user_to_org_v2(organization_id, user_data, current_user)


@api_router.post(
    "/organizations/{organization_id}/roles/{role_id}/approve",
    dependencies=[Depends(get_current_active_user)],
    response_model=OrganizationSchema.GenericMessageResponseModel,
    tags=["Organizations"],
)
async def approve_role(
    organization_id: str,
    role_id: str,
    current_user: User = Depends(get_current_active_user),
):
    """Approve a role within an organization."""
    return organization.approve_role(organization_id, role_id, current_user)


@api_router.post(
    "/organizations/{organization_id}/roles/{role_id}/remove",
    dependencies=[Depends(get_current_active_user)],
    response_model=OrganizationSchema.GenericMessageResponseModel,
    tags=["Organizations"],
)
async def remove_role(
    organization_id: str,
    role_id: str,
    current_user: User = Depends(get_current_active_user),
):
    """Remove a role from an organization."""
    return organization.remove_role(organization_id, role_id, current_user)


@api_router.post(
    "/organizations/{organization_id}/granularScans/{scan_id}/update",
    dependencies=[Depends(get_current_active_user)],
    response_model=OrganizationSchema.GetSingleOrganizationSchema,
    tags=["Organizations"],
)
async def update_granular_scan(
    organization_id: str,
    scan_id: str,
    scan_data: OrganizationSchema.NewOrgScan,
    current_user: User = Depends(get_current_active_user),
):
    """Update a granular scan for an organization."""
    return organization.update_org_scan(
        organization_id, scan_id, scan_data, current_user
    )


@api_router.get(
    "/v2/organizations",
    dependencies=[Depends(get_current_active_user)],
    response_model=List[OrganizationSchema.GetOrganizationSchema],
    tags=["Organizations"],
)
async def list_organizations_v2(
    state: Optional[List[str]] = Query(None),
    regionId: Optional[List[str]] = Query(None),
    current_user: User = Depends(get_current_active_user),
):
    """Retrieve a list of all organizations (version 2)."""
    return organization.list_organizations_v2(state, regionId, current_user)


# ========================================
#   Search Endpoints
# ========================================


@api_router.post(
    "/search",
    dependencies=[Depends(get_current_active_user)],
    response_model=SearchResponse,
    tags=["Search"],
)
async def search(request: SearchRequest):
    try:
        search_post(request)
    except Exception as e:
        raise HTTPException(
            status_code=status.HTTP_500_INTERNAL_SERVER_ERROR, detail=str(e)
        )


@api_router.post(
    "/search/export", dependencies=[Depends(get_current_active_user)], tags=["Search"]
)
async def export_endpoint(request: Request):
    try:
        body = await request.json()
        search_body = SearchBody(**body)  # Parse request body into SearchBody
        result = export(search_body, request)
        return result
    except Exception as e:
        raise HTTPException(status_code=500, detail=str(e))<|MERGE_RESOLUTION|>--- conflicted
+++ resolved
@@ -9,13 +9,9 @@
 from asgiref.sync import sync_to_async
 from django.shortcuts import render
 from fastapi import APIRouter, Body, Depends, HTTPException, Query, Request, status
-<<<<<<< HEAD
 from fastapi.responses import JSONResponse, RedirectResponse
-=======
-from fastapi.responses import RedirectResponse
 from fastapi.security import APIKeyHeader, OAuth2PasswordBearer
 from redis import asyncio as aioredis
->>>>>>> 61f9fd81
 
 # from .schemas import Cpe
 from .api_methods import api_key as api_key_methods
@@ -39,7 +35,8 @@
     update_saved_search,
 )
 from .api_methods.search import export, search_post
-<<<<<<< HEAD
+from .api_methods.stats_ports import get_user_ports_cache
+from .api_methods.stats_services import get_user_services_count
 from .api_methods.user import (
     accept_terms,
     delete_user,
@@ -49,11 +46,6 @@
     get_users_v2,
     update_user,
 )
-=======
-from .api_methods.stats_ports import get_user_ports_cache
-from .api_methods.stats_services import get_user_services_count
-from .api_methods.user import get_users
->>>>>>> 61f9fd81
 from .api_methods.vulnerability import (
     get_num_vulns,
     get_vulnerability_by_id,
@@ -90,12 +82,9 @@
 from .schema_models.role import Role as RoleSchema
 from .schema_models.saved_search import SavedSearch as SavedSearchSchema
 from .schema_models.search import SearchBody, SearchRequest, SearchResponse
-<<<<<<< HEAD
-from .schema_models.user import NewUser, NewUserResponseModel, RegisterUserResponse
-=======
 from .schema_models.service import ServicesStat
 from .schema_models.severity_count import SeverityCountSchema
->>>>>>> 61f9fd81
+from .schema_models.user import NewUser, NewUserResponseModel, RegisterUserResponse
 from .schema_models.user import User as UserSchema
 from .schema_models.user import UserResponse
 from .schema_models.vulnerability import Vulnerability as VulnerabilitySchema
@@ -302,11 +291,7 @@
     "/vulnerabilities/{vulnerabilityId}",
     # dependencies=[Depends(get_current_active_user)],
     response_model=VulnerabilitySchema,
-<<<<<<< HEAD
     tags=["Vulnerabilities"],
-=======
-    tags="Get vulnerability by id",
->>>>>>> 61f9fd81
 )
 async def call_get_vulnerability_by_id(vuln_id):
     """
@@ -321,7 +306,7 @@
     "/vulnerabilities/{vulnerabilityId}",
     # dependencies=[Depends(get_current_active_user)],
     response_model=VulnerabilitySchema,
-    tags=["Vulnerabilities"],
+    tags="Update vulnerability",
 )
 async def call_update_vulnerability(
     vuln_id,
