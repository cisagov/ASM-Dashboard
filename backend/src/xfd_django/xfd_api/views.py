--- conflicted
+++ resolved
@@ -321,32 +321,10 @@
 @api_router.post(
     "/notifications", response_model=NotificationSchema, tags=["Notifications"]
 )
-<<<<<<< HEAD
-async def call_search_vulnerabilities(
-    vulnerability_search: VulnerabilitySearch,
-    current_user: User = Depends(get_current_active_user),
-):
-    """Search vulnerabilities."""
-    vulnerabilities, count = search_vulnerabilities(vulnerability_search, current_user)
-
-    if vulnerability_search.groupBy:
-        # Handle grouped results appropriately
-        return VulnerabilitySearchResponse(result=vulnerabilities, count=count)
-
-    try:
-        # Convert each ORM instance to a Pydantic model
-        result = [GetVulnerabilityResponse.model_validate(v) for v in vulnerabilities]
-    except Exception as e:
-        print(e)
-        raise HTTPException(status_code=500, detail=f"Serialization error: {str(e)}")
-
-    return VulnerabilitySearchResponse(result=result, count=count)
-=======
 async def create_notification(current_user: User = Depends(get_current_active_user)):
     """Create notification key."""
     # return notification_handler.post(current_user)
     return []
->>>>>>> 68bd4e54
 
 
 # DELETE
