"""
This module defines the API endpoints for the FastAPI application.

It includes endpoints for:
- Healthcheck
- Retrieving all API keys
- Retrieving all organizations

Endpoints:
    - healthcheck: Returns the health status of the application.
    - get_api_keys: Retrieves all API keys.
    - read_orgs: Retrieves all organizations.

Dependencies:
    - fastapi
    - .auth
    - .models
"""

# Standard Python Libraries
from typing import List, Optional

# Third-Party Libraries
from django.shortcuts import render
from fastapi import APIRouter, Depends, HTTPException, Query, Request
from fastapi.security import APIKeyHeader, OAuth2PasswordBearer

# from .schemas import Cpe
from . import schema_models
from .api_methods import api_key as api_key_methods
from .api_methods import auth as auth_methods
from .api_methods import notification as notification_methods
from .api_methods import scan
from .api_methods.api_keys import get_api_keys
from .api_methods.cpe import get_cpes_by_id
from .api_methods.cve import get_cves_by_id, get_cves_by_name
from .api_methods.domain import export_domains, get_domain_by_id, search_domains
from .api_methods.organization import get_organizations, read_orgs
<<<<<<< HEAD
from .api_methods.user import accept_terms, delete_user, get_users, update_user
from .api_methods.vulnerability import get_vulnerability_by_id, update_vulnerability
=======
from .api_methods.user import get_users
from .api_methods.vulnerability import (
    get_vulnerability_by_id,
    search_vulnerabilities,
    update_vulnerability,
)
>>>>>>> d102651a
from .auth import get_current_active_user
from .login_gov import callback, login
from .models import Assessment, User
from .schema_models import scan as scanSchema
from .schema_models.api_key import ApiKey as ApiKeySchema
from .schema_models.assessment import Assessment as AssessmentSchema
from .schema_models.cpe import Cpe as CpeSchema
from .schema_models.cve import Cve as CveSchema
from .schema_models.domain import Domain as DomainSchema
from .schema_models.domain import DomainFilters, DomainSearch
from .schema_models.notification import Notification as NotificationSchema
from .schema_models.organization import Organization as OrganizationSchema
from .schema_models.role import Role as RoleSchema
from .schema_models.user import User as UserSchema
from .schema_models.vulnerability import Vulnerability as VulnerabilitySchema
from .schema_models.vulnerability import VulnerabilitySearch

# Define API router
api_router = APIRouter()


# Healthcheck endpoint
@api_router.get("/healthcheck", tags=["Testing"])
async def healthcheck():
    """
    Healthcheck endpoint.

    Returns:
        dict: A dictionary containing the health status of the application.
    """
    return {"status": "ok2"}


@api_router.get("/test-apikeys", tags=["Testing"])
async def call_get_api_keys():
    """
    Get all API keys.

    Returns:
        list: A list of all API keys.
    """
    return get_api_keys()


@api_router.post(
    "/test-orgs",
    # dependencies=[Depends(get_current_active_user)],
    response_model=List[OrganizationSchema],
    tags=["Organizations", "Testing"],
)
async def call_read_orgs():
    """
    List all organizations with query parameters.
    Args:
        state (Optional[List[str]]): List of states to filter organizations by.
        regionId (Optional[List[str]]): List of region IDs to filter organizations by.

    Raises:
        HTTPException: If the user is not authorized or no organizations are found.

    Returns:
        List[Organizations]: A list of organizations matching the filter criteria.
    """
    return read_orgs()


# TODO: Uncomment checks for current_user once authentication is implemented
@api_router.get(
    "/assessments",
    #  current_user: User = Depends(get_current_active_user),
    tags=["ReadySetCyber"],
)
async def list_assessments():
    """
    Lists all assessments for the logged-in user.
    Args:
        current_user (User): The current authenticated user.

    Raises:
        HTTPException: If the user is not authorized or assessments are not found.

    Returns:
        List[Assessment]: A list of assessments for the logged-in user.
    """
    # Ensure the user is authenticated
    # if not current_user:
    #     raise HTTPException(status_code=401, detail="Unauthorized")

    # Query the database for assessments belonging to the current user
    # assessments = Assessment.objects.filter(user=current_user)
    assessments = (
        Assessment.objects.all()
    )  # TODO: Remove this line once filtering by user is implemented

    # Return assessments if found, or raise a 404 error if none exist
    if not assessments.exists():
        raise HTTPException(status_code=404, detail="No assessments found")

    return list(assessments)


@api_router.post("/search")
async def search():
    pass


@api_router.post("/search/export")
async def export_search():
    pass


@api_router.get(
    "/cpes/{cpe_id}",
    # dependencies=[Depends(get_current_active_user)],
    response_model=CpeSchema,
    tags=["Cpe"],
)
async def call_get_cpes_by_id(cpe_id):
    """
    Get Cpe by id.
    Returns:
        object: a single Cpe object.
    """
    return get_cpes_by_id(cpe_id)


@api_router.get(
    "/cves/{cve_id}",
    # dependencies=[Depends(get_current_active_user)],
    response_model=CveSchema,
    tags=["Cve"],
)
async def call_get_cves_by_id(cve_id):
    """
    Get Cve by id.
    Returns:
        object: a single Cve object.
    """
    return get_cves_by_id(cve_id)


@api_router.get(
    "/cves/name/{cve_name}",
    # dependencies=[Depends(get_current_active_user)],
    response_model=CveSchema,
    tags=["Get cve by name"],
)
async def call_get_cves_by_name(cve_name):
    """
    Get Cve by name.
    Returns:
        object: a single Cpe object.
    """
    return get_cves_by_name(cve_name)


@api_router.post(
    "/domain/search",
    # dependencies=[Depends(get_current_active_user)],
    response_model=List[DomainSchema],
    tags=["Domains"],
)
async def call_search_domains(domain_search: DomainSearch):
    try:
        return search_domains(domain_search)
    except Exception as e:
        raise HTTPException(status_code=500, detail=str(e))


@api_router.post(
    "/domain/export",
    # dependencies=[Depends(get_current_active_user)],
    tags=["Domains"],
)
async def call_export_domains(domain_search: DomainSearch):
    try:
        return export_domains(domain_search)
    except Exception as e:
        raise HTTPException(status_code=500, detail=str(e))


@api_router.get(
    "/domain/{domain_id}",
    # dependencies=[Depends(get_current_active_user)],
    response_model=DomainSchema,
    tags=["Get domain by id"],
)
async def call_get_domain_by_id(domain_id: str):
    """
    Get domain by id.
    Returns:
        object: a single Domain object.
    """
    return get_domain_by_id(domain_id)


@api_router.post(
    "/vulnerabilities/search",
    # dependencies=[Depends(get_current_active_user)],
    response_model=List[VulnerabilitySchema],
    tags=["Vulnerabilities"],
)
async def call_search_vulnerabilities(vulnerability_search: VulnerabilitySearch):
    try:
        return search_vulnerabilities(vulnerability_search)
    except Exception as e:
        raise HTTPException(status_code=500, detail=str(e))


@api_router.post("/vulnerabilities/export")
async def export_vulnerabilities():
    try:
        pass
    except Exception as e:
        raise HTTPException(status_code=500, detail=str(e))


@api_router.get(
    "/vulnerabilities/{vulnerabilityId}",
    # dependencies=[Depends(get_current_active_user)],
    response_model=VulnerabilitySchema,
    tags="Get vulnerability by id",
)
async def call_get_vulnerability_by_id(vuln_id):
    """
    Get vulnerability by id.
    Returns:
        object: a single Vulnerability object.
    """
    return get_vulnerability_by_id(vuln_id)


@api_router.put(
    "/vulnerabilities/{vulnerabilityId}",
    # dependencies=[Depends(get_current_active_user)],
    response_model=VulnerabilitySchema,
    tags="Update vulnerability",
)
async def call_update_vulnerability(vuln_id, data: VulnerabilitySchema):
    """
    Update vulnerability by id.

    Returns:
        object: a single vulnerability object that has been modified.
    """
    return update_vulnerability(vuln_id, data)


######################
# Auth
######################


# Okta Callback
@api_router.post("/auth/okta-callback", tags=["auth"])
async def okta_callback(request: Request):
    """Handle Okta Callback."""
    return await auth_methods.handle_okta_callback(request)


# Login
@api_router.get("/login", tags=["auth"])
async def login_route():
    """Handle V1 Login."""
    return login()


# V1 Callback
@api_router.post("/auth/callback", tags=["auth"])
async def callback_route(request: Request):
    """Handle V1 Callback."""
    body = await request.json()
    try:
        user_info = callback(body)
        return user_info
    except Exception as error:
        raise HTTPException(status_code=400, detail=str(error))


######################
# Users
######################


# GET Current User
@api_router.post("/users/acceptTerms", tags=["Users"])
async def call_accept_terms(
    request: Request, current_user: User = Depends(get_current_active_user)
):
    """
    Accept the latest terms of service.
    Args:
        version (str): The version of the terms of service.

    Returns:
        User: The updated user.
    """
    return accept_terms(request)


# TODO: Add authentication and  permissions
@api_router.delete("/users/{userId}", tags=["Users"])
async def call_delete_user(userId, request: Request):
    """
    Delete a user by ID.
    Args:
        userId : The ID of the user to delete.
        request : The HTTP request containing authorization.

    Raises:
        HTTPException: If the user is not authorized or the user is not found.

    Returns:
        JSONResponse: The result of the deletion.
    """
    request.path_params["user_id"] = userId
    return delete_user(request)


@api_router.get("/users/me", tags=["Users"])
async def read_users_me(current_user: User = Depends(get_current_active_user)):
    return current_user


@api_router.get(
    "/users",
    response_model=List[UserSchema],
    # dependencies=[Depends(get_current_active_user)],
    tags=["Users"],
)
async def call_get_users(request: Request):
    """
    Call get_users()
    Args:
        request : The HTTP request containing query parameters.

    Raises:
        HTTPException: If the user is not authorized or no users are found.

    Returns:
        List[User]: A list of users matching the filter criteria.
    """
    return get_users(request)


@api_router.post("/users/{userId}", tags=["Users"])
async def call_update_user(userId, request: Request):
    """
    Update a user by ID.
    Args:
        userId : The ID of the user to update.
        request : The HTTP request containing authorization and target for update.

    Raises:
        HTTPException: If the user is not authorized or the user is not found.

    Returns:
        JSONResponse: The result of the update.
    """
    request.path_params["user_id"] = userId
    return update_user(request)


######################
# API-Keys
######################


# POST
@api_router.post("/api-keys", response_model=ApiKeySchema, tags=["api-keys"])
async def create_api_key(current_user: User = Depends(get_current_active_user)):
    """Create api key."""
    return api_key_methods.post(current_user)


# DELETE
@api_router.delete("/api-keys/{id}", tags=["api-keys"])
async def delete_api_key(
    id: str, current_user: User = Depends(get_current_active_user)
):
    """Delete api key by id."""
    return api_key_methods.delete(id, current_user)


@api_router.get(
    "/organizations/{regionId}",
    response_model=List[OrganizationSchema],
    # dependencies=[Depends(get_current_active_user)],
    tags=["Organization"],
)
async def call_get_organizations(regionId):
    """
    List all organizations with query parameters.
    Args:
        regionId : Region IDs to filter organizations by.

    Raises:
        HTTPException: If the user is not authorized or no organizations are found.

    Returns:
        List[Organizations]: A list of organizations matching the filter criteria.
    """
    return get_organizations(regionId)


# GET ALL
@api_router.get("/api-keys", response_model=List[ApiKeySchema], tags=["api-keys"])
async def get_all_api_keys(current_user: User = Depends(get_current_active_user)):
    """Get all api keys."""
    return api_key_methods.get_all(current_user)


# GET BY ID
@api_router.get("/api-keys/{id}", response_model=ApiKeySchema, tags=["api-keys"])
async def get_api_key(id: str, current_user: User = Depends(get_current_active_user)):
    """Get api key by id."""
    return api_key_methods.get_by_id(id, current_user)


#########################
#     Notifications
#########################


# POST
@api_router.post(
    "/notifications", response_model=NotificationSchema, tags=["notifications"]
)
async def create_notification(current_user: User = Depends(get_current_active_user)):
    """Create notification key."""
    # return notification_handler.post(current_user)
    return []


# DELETE
@api_router.delete(
    "/notifications/{id}", response_model=NotificationSchema, tags=["notifications"]
)
async def delete_notification(
    id: str, current_user: User = Depends(get_current_active_user)
):
    """Delete notification by id."""
    return notification_methods.delete(id, current_user)


# GET ALL
@api_router.get(
    "/notifications", response_model=List[NotificationSchema], tags=["notifications"]
)
async def get_all_notifications(current_user: User = Depends(get_current_active_user)):
    """Get all notifications."""
    return notification_methods.get_all(current_user)


# GET BY ID
@api_router.get(
    "/notifications/{id}", response_model=NotificationSchema, tags=["notifications"]
)
async def get_notification(
    id: str, current_user: User = Depends(get_current_active_user)
):
    """Get notification by id."""
    return notification_methods.get_by_id(id, current_user)


# UPDATE BY ID
@api_router.put("/notifications/{id}", tags=["notifications"])
async def update_notification(
    id: str, current_user: User = Depends(get_current_active_user)
):
    """Update notification key by id."""
    return notification_methods.delete(id, current_user)


# GET 508 Banner
@api_router.get("/notifications/508-banner", tags=["notifications"])
async def get_508_banner(current_user: User = Depends(get_current_active_user)):
    """Get notification by id."""
    return notification_methods.get_508_banner(current_user)


# ========================================
#   Scan Endpoints
# ========================================


@api_router.get(
    "/scans",
    dependencies=[Depends(get_current_active_user)],
    response_model=scanSchema.GetScansResponseModel,
    tags=["Scans"],
)
async def list_scans(current_user: User = Depends(get_current_active_user)):
    """Retrieve a list of all scans."""
    return scan.list_scans(current_user)


@api_router.get(
    "/granularScans",
    dependencies=[Depends(get_current_active_user)],
    response_model=scanSchema.GetGranularScansResponseModel,
    tags=["Scans"],
)
async def list_granular_scans(current_user: User = Depends(get_current_active_user)):
    """Retrieve a list of granular scans. User must be authenticated."""
    return scan.list_granular_scans(current_user)


@api_router.post(
    "/scans",
    dependencies=[Depends(get_current_active_user)],
    response_model=scanSchema.CreateScanResponseModel,
    tags=["Scans"],
)
async def create_scan(
    scan_data: scanSchema.NewScan, current_user: User = Depends(get_current_active_user)
):
    """Create a new scan."""
    return scan.create_scan(scan_data, current_user)


@api_router.get(
    "/scans/{scan_id}",
    dependencies=[Depends(get_current_active_user)],
    response_model=scanSchema.GetScanResponseModel,
    tags=["Scans"],
)
async def get_scan(scan_id: str, current_user: User = Depends(get_current_active_user)):
    """Get a scan by its ID. User must be authenticated."""
    return scan.get_scan(scan_id, current_user)


@api_router.put(
    "/scans/{scan_id}",
    dependencies=[Depends(get_current_active_user)],
    response_model=scanSchema.CreateScanResponseModel,
    tags=["Scans"],
)
async def update_scan(
    scan_id: str,
    scan_data: scanSchema.NewScan,
    current_user: User = Depends(get_current_active_user),
):
    """Update a scan by its ID."""
    return scan.update_scan(scan_id, scan_data, current_user)


@api_router.delete(
    "/scans/{scan_id}",
    dependencies=[Depends(get_current_active_user)],
    response_model=scanSchema.GenericMessageResponseModel,
    tags=["Scans"],
)
async def delete_scan(
    scan_id: str, current_user: User = Depends(get_current_active_user)
):
    """Delete a scan by its ID."""
    return scan.delete_scan(scan_id, current_user)


@api_router.post(
    "/scans/{scan_id}/run",
    dependencies=[Depends(get_current_active_user)],
    response_model=scanSchema.GenericMessageResponseModel,
    tags=["Scans"],
)
async def run_scan(scan_id: str, current_user: User = Depends(get_current_active_user)):
    """Manually run a scan by its ID"""
    return scan.run_scan(scan_id, current_user)


@api_router.post(
    "/scheduler/invoke", dependencies=[Depends(get_current_active_user)], tags=["Scans"]
)
async def invoke_scheduler(current_user: User = Depends(get_current_active_user)):
    """Manually invoke the scan scheduler."""
    response = await scan.invoke_scheduler(current_user)
    return response<|MERGE_RESOLUTION|>--- conflicted
+++ resolved
@@ -36,17 +36,12 @@
 from .api_methods.cve import get_cves_by_id, get_cves_by_name
 from .api_methods.domain import export_domains, get_domain_by_id, search_domains
 from .api_methods.organization import get_organizations, read_orgs
-<<<<<<< HEAD
 from .api_methods.user import accept_terms, delete_user, get_users, update_user
-from .api_methods.vulnerability import get_vulnerability_by_id, update_vulnerability
-=======
-from .api_methods.user import get_users
 from .api_methods.vulnerability import (
     get_vulnerability_by_id,
     search_vulnerabilities,
     update_vulnerability,
 )
->>>>>>> d102651a
 from .auth import get_current_active_user
 from .login_gov import callback, login
 from .models import Assessment, User
@@ -122,6 +117,7 @@
 async def list_assessments():
     """
     Lists all assessments for the logged-in user.
+
     Args:
         current_user (User): The current authenticated user.
 
@@ -332,56 +328,23 @@
 
 
 # GET Current User
-@api_router.post("/users/acceptTerms", tags=["Users"])
-async def call_accept_terms(
-    request: Request, current_user: User = Depends(get_current_active_user)
-):
-    """
-    Accept the latest terms of service.
-    Args:
-        version (str): The version of the terms of service.
-
-    Returns:
-        User: The updated user.
-    """
-    return accept_terms(request)
-
-
-# TODO: Add authentication and  permissions
-@api_router.delete("/users/{userId}", tags=["Users"])
-async def call_delete_user(userId, request: Request):
-    """
-    Delete a user by ID.
-    Args:
-        userId : The ID of the user to delete.
-        request : The HTTP request containing authorization.
-
-    Raises:
-        HTTPException: If the user is not authorized or the user is not found.
-
-    Returns:
-        JSONResponse: The result of the deletion.
-    """
-    request.path_params["user_id"] = userId
-    return delete_user(request)
-
-
-@api_router.get("/users/me", tags=["Users"])
+@api_router.get("/users/me", tags=["users"])
 async def read_users_me(current_user: User = Depends(get_current_active_user)):
     return current_user
 
 
 @api_router.get(
-    "/users",
+    "/users/{regionId}",
     response_model=List[UserSchema],
     # dependencies=[Depends(get_current_active_user)],
-    tags=["Users"],
-)
-async def call_get_users(request: Request):
+    tags=["User"],
+)
+async def call_get_users(regionId):
     """
     Call get_users()
+
     Args:
-        request : The HTTP request containing query parameters.
+        regionId: Region IDs to filter users by.
 
     Raises:
         HTTPException: If the user is not authorized or no users are found.
@@ -389,25 +352,7 @@
     Returns:
         List[User]: A list of users matching the filter criteria.
     """
-    return get_users(request)
-
-
-@api_router.post("/users/{userId}", tags=["Users"])
-async def call_update_user(userId, request: Request):
-    """
-    Update a user by ID.
-    Args:
-        userId : The ID of the user to update.
-        request : The HTTP request containing authorization and target for update.
-
-    Raises:
-        HTTPException: If the user is not authorized or the user is not found.
-
-    Returns:
-        JSONResponse: The result of the update.
-    """
-    request.path_params["user_id"] = userId
-    return update_user(request)
+    return get_users(regionId)
 
 
 ######################
