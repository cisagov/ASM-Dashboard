"""
This module defines the API endpoints for the FastAPI application.

It includes endpoints for:
- Healthcheck
- Retrieving all API keys
- Retrieving all organizations

Endpoints:
    - healthcheck: Returns the health status of the application.
    - get_api_keys: Retrieves all API keys.
    - read_orgs: Retrieves all organizations.

Dependencies:
    - fastapi
    - .auth
    - .models
"""
# Standard Python Libraries
from typing import Any, List, Optional, Union

# Third-Party Libraries
from django.shortcuts import render
from fastapi import APIRouter, Depends, HTTPException, Query
from fastapi.security import APIKeyHeader, OAuth2PasswordBearer

# from .schemas import Cpe
from . import schema_models
from .auth import get_current_active_user
<<<<<<< HEAD
from .models import (
    ApiKey,
    Assessment,
    Cpe,
    Cve,
    Domain,
    Organization,
    Role,
    User,
    Vulnerability,
)
=======
from .models import ApiKey, Cpe, Cve, Domain, Organization, Role, User, Vulnerability
from .schemas import Cpe as CpeSchema
from .schemas import Cve as CveSchema
from .schemas import Domain as DomainSchema
from .schemas import DomainFilters, DomainSearch
from .schemas import Organization as OrganizationSchema
>>>>>>> 02082bc5
from .schemas import Role as RoleSchema
from .schemas import User as UserSchema
from .schemas import Vulnerability as VulnerabilitySchema

api_router = APIRouter()


# Healthcheck endpoint
@api_router.get("/healthcheck")
async def healthcheck():
    """
    Healthcheck endpoint.

    Returns:
        dict: A dictionary containing the health status of the application.
    """
    return {"status": "ok2"}


@api_router.get("/test-apikeys")
async def get_api_keys():
    """
    Get all API keys.

    Returns:
        list: A list of all API keys.
    """
    try:
        api_keys = ApiKey.objects.all()
        # return api_keys
        return [
            {
                "id": api_key.id,
                "createdAt": api_key.createdAt,
                "updatedAt": api_key.updatedAt,
                "lastUsed": api_key.lastUsed,
                "hashedKey": api_key.hashedKey,
                "lastFour": api_key.lastFour,
                "userId": api_key.userId.id if api_key.userId else None,
            }
            for api_key in api_keys
        ]
    except Exception as e:
        raise HTTPException(status_code=500, detail=str(e))


@api_router.post(
    "/test-orgs",
    dependencies=[Depends(get_current_active_user)],
    response_model=List[OrganizationSchema],
    tags=["List of all Organizations"],
)
def read_orgs(current_user: User = Depends(get_current_active_user)):
    """Call API endpoint to get all organizations.
    Returns:
        list: A list of all organizations.
    """
    try:
        organizations = Organization.objects.all()
        return [
            {
                "id": organization.id,
                "name": organization.name,
                "acronym": organization.acronym,
                "rootDomains": organization.rootDomains,
                "ipBlocks": organization.ipBlocks,
                "isPassive": organization.isPassive,
                "country": organization.country,
                "state": organization.state,
                "regionId": organization.regionId,
                "stateFips": organization.stateFips,
                "stateName": organization.stateName,
                "county": organization.county,
                "countyFips": organization.countyFips,
                "type": organization.type,
                "parentId": organization.parentId.id if organization.parentId else None,
                "createdById": organization.createdById.id
                if organization.createdById
                else None,
                "createdAt": organization.createdAt,
                "updatedAt": organization.updatedAt,
            }
            for organization in organizations
        ]
    except Exception as e:
        raise HTTPException(status_code=500, detail=str(e))


# TODO: Uncomment checks for current_user once authentication is implemented
@api_router.get(
    "/assessments",
    #  current_user: User = Depends(get_current_active_user),
    tags=["ReadySetCyber"],
)
async def list_assessments():
    """
    Lists all assessments for the logged-in user.

    Args:
        current_user (User): The current authenticated user.

    Raises:
        HTTPException: If the user is not authorized or assessments are not found.

    Returns:
        List[Assessment]: A list of assessments for the logged-in user.
    """
    # Ensure the user is authenticated
    # if not current_user:
    #     raise HTTPException(status_code=401, detail="Unauthorized")

    # Query the database for assessments belonging to the current user
    # assessments = Assessment.objects.filter(user=current_user)
    assessments = (
        Assessment.objects.all()
    )  # TODO: Remove this line once filtering by user is implemented

    # Return assessments if found, or raise a 404 error if none exist
    if not assessments.exists():
        raise HTTPException(status_code=404, detail="No assessments found")

    return list(assessments)


@api_router.post("/search")
async def search():
    pass


@api_router.post("/search/export")
async def export_search():
    pass


@api_router.get(
    "/cpes/{cpe_id}",
    # dependencies=[Depends(get_current_active_user)],
    response_model=CpeSchema,
    tags=["Get cpe by id"],
)
async def get_cpes_by_id(cpe_id):
    """
    Get Cpe by id.
    Returns:
        object: a single Cpe object.
    """
    try:
        cpe = Cpe.objects.get(id=cpe_id)
        return cpe
    except Exception as e:
        raise HTTPException(status_code=500, detail=str(e))


@api_router.get(
    "/cves/{cve_id}",
    # dependencies=[Depends(get_current_active_user)],
    response_model=CveSchema,
    tags=["Get cve by id"],
)
async def get_cves_by_id(cve_id):
    """
    Get Cve by id.
    Returns:
        object: a single Cve object.
    """
    try:
        cve = Cve.objects.get(id=cve_id)
        return cve
    except Exception as e:
        raise HTTPException(status_code=500, detail=str(e))


@api_router.get(
    "/cves/name/{cve_name}",
    # dependencies=[Depends(get_current_active_user)],
    response_model=CveSchema,
    tags=["Get cve by name"],
)
async def get_cves_by_name(cve_name):
    """
    Get Cve by name.
    Returns:
        object: a single Cpe object.
    """
    try:
        cve = Cve.objects.get(name=cve_name)
        return cve
    except Exception as e:
        raise HTTPException(status_code=500, detail=str(e))


@api_router.post("/domain/search")
async def search_domains(domain_search: DomainSearch):
    try:
        pass
    except Exception as e:
        raise HTTPException(status_code=500, detail=str(e))


@api_router.post("/domain/export")
async def export_domains():
    try:
        pass
    except Exception as e:
        raise HTTPException(status_code=500, detail=str(e))


@api_router.get(
    "/domain/{domain_id}",
    # dependencies=[Depends(get_current_active_user)],
    response_model=DomainSchema,
    tags=["Get domain by id"],
)
async def get_domain_by_id(domain_id: str):
    """
    Get domain by id.
    Returns:
        object: a single Domain object.
    """
    try:
        domain = Domain.objects.get(id=domain_id)
        return domain
    except Domain.DoesNotExist:
        raise HTTPException(status_code=404, detail="Domain not found.")
    except Exception as e:
        raise HTTPException(status_code=500, detail=str(e))


@api_router.post("/vulnerabilities/search")
async def search_vulnerabilities():
    try:
        pass
    except Exception as e:
        raise HTTPException(status_code=500, detail=str(e))


@api_router.post("/vulnerabilities/export")
async def export_vulnerabilities():
    try:
        pass
    except Exception as e:
        raise HTTPException(status_code=500, detail=str(e))


@api_router.get(
    "/vulnerabilities/{vulnerabilityId}",
    # dependencies=[Depends(get_current_active_user)],
    response_model=VulnerabilitySchema,
    tags="Get vulnerability by id",
)
async def get_vulnerability_by_id(vuln_id):
    """
    Get vulnerability by id.
    Returns:
        object: a single Vulnerability object.
    """
    try:
        vulnerability = Vulnerability.objects.get(id=vuln_id)
        return vulnerability
    except Exception as e:
        raise HTTPException(status_code=500, detail=str(e))


@api_router.put(
    "/vulnerabilities/{vulnerabilityId}",
    # dependencies=[Depends(get_current_active_user)],
    response_model=VulnerabilitySchema,
    tags="Update vulnerability",
)
async def update_vulnerability(vuln_id, data: VulnerabilitySchema):
    """
    Update vulnerability by id.

    Returns:
        object: a single vulnerability object that has been modified.
    """
    try:
        vulnerability = Vulnerability.objects.get(id=vuln_id)
        vulnerability = data
        vulnerability.save()
        return vulnerability
    except Exception as e:
        raise HTTPException(status_code=500, detail=str(e))


@api_router.get(
    "/v2/users",
    response_model=List[UserSchema],
    # dependencies=[Depends(get_current_active_user)],
)
async def get_users(
    state: Optional[List[str]] = Query(None),
    regionId: Optional[List[str]] = Query(None),
    invitePending: Optional[List[str]] = Query(None),
    # current_user: User = Depends(is_regional_admin)
):
    """
    Retrieve a list of users based on optional filter parameters.

    Args:
        state (Optional[List[str]]): List of states to filter users by.
        regionId (Optional[List[str]]): List of region IDs to filter users by.
        invitePending (Optional[List[str]]): List of invite pending statuses to filter users by.
        current_user (User): The current authenticated user, must be a regional admin.

    Raises:
        HTTPException: If the user is not authorized or no users are found.

    Returns:
        List[User]: A list of users matching the filter criteria.
    """
    # if not current_user:
    #     raise HTTPException(status_code=401, detail="Unauthorized")

    # Prepare filter parameters
    filter_params = {}
    if state:
        filter_params["state__in"] = state
    if regionId:
        filter_params["regionId__in"] = regionId
    if invitePending:
        filter_params["invitePending__in"] = invitePending

    # Query users with filter parameters and prefetch related roles
    users = User.objects.filter(**filter_params).prefetch_related("roles")

    if not users.exists():
        raise HTTPException(status_code=404, detail="No users found")

    # Return the Pydantic models directly by calling from_orm
    return [UserSchema.from_orm(user) for user in users]<|MERGE_RESOLUTION|>--- conflicted
+++ resolved
@@ -27,7 +27,6 @@
 # from .schemas import Cpe
 from . import schema_models
 from .auth import get_current_active_user
-<<<<<<< HEAD
 from .models import (
     ApiKey,
     Assessment,
@@ -39,14 +38,11 @@
     User,
     Vulnerability,
 )
-=======
-from .models import ApiKey, Cpe, Cve, Domain, Organization, Role, User, Vulnerability
 from .schemas import Cpe as CpeSchema
 from .schemas import Cve as CveSchema
 from .schemas import Domain as DomainSchema
 from .schemas import DomainFilters, DomainSearch
 from .schemas import Organization as OrganizationSchema
->>>>>>> 02082bc5
 from .schemas import Role as RoleSchema
 from .schemas import User as UserSchema
 from .schemas import Vulnerability as VulnerabilitySchema
