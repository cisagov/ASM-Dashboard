--- conflicted
+++ resolved
@@ -27,12 +27,8 @@
     save_ticket_to_datalake,
     save_vuln_scan,
 )
-<<<<<<< HEAD
 from xfd_api.utils.validation import save_validation_checksum
-from xfd_mini_dl.models import Cidr, Organization, Sector
-=======
 from xfd_mini_dl.models import Organization, Sector
->>>>>>> 1a27e403
 
 
 async def handler(event):
@@ -154,36 +150,6 @@
 
     print("VS Sync scan completed successfully!")
 
-<<<<<<< HEAD
-        for idx, chunk_info in enumerate(chunks):
-            chunk = chunk_info["chunk"]
-            bounds = chunk_info["bounds"]
-            csv_data = convert_to_csv(chunk)
-            body = {"data": csv_data}
-            try:
-                checksum = create_checksum(csv_data)
-            except Exception as e:
-                print("Error creating checksum for csv data", e)
-            start = bounds["start"]
-            end = bounds["end"]
-            headers = {
-                "x-checksum": checksum,
-                "x-cursor": f"{start}-{end}",
-                "Content-Type": "application/json",
-                "Authorization": os.environ.get("DMZ_API_KEY"),
-            }
-            print("Sending chunk to /sync")
-            save_validation_checksum(checksum, "LZ PUSH TO DMZ")
-            response = requests.post(
-                os.environ.get("DMZ_SYNC_ENDPOINT"),
-                json=body,
-                headers=headers,
-                timeout=60,
-            )
-            if response.status_code == 200:
-                print("CSV Succesfully sent to /sync")
-=======
->>>>>>> 1a27e403
 
 def fetch_from_redshift(query):
     """Fetch data from Redshift and log execution time."""
@@ -233,7 +199,7 @@
         "Content-Type": "application/json",
         "Authorization": os.environ.get("DMZ_API_KEY"),
     }
-
+    save_validation_checksum(checksum, "LZ PUSH TO DMZ")
     response = requests.post(
         os.environ.get("DMZ_SYNC_ENDPOINT"), json=body, headers=headers, timeout=60
     )
