--- conflicted
+++ resolved
@@ -13,19 +13,6 @@
 # Initialize Django
 django.setup()
 
-<<<<<<< HEAD
-# Third-Party Libraries
-from xfd_api.tasks.syncdb_helpers import (
-    create_scan_user,
-    drop_all_tables,
-    manage_elasticsearch_indices,
-    populate_sample_data,
-    sync_es_organizations,
-    synchronize,
-)
-
-=======
->>>>>>> ccec7c8a
 
 def handler(event, context):
     """Trigger syncdb."""
@@ -33,33 +20,7 @@
     populate = event.get("populate", False)
 
     try:
-<<<<<<< HEAD
-        # Drop and recreate the database if dangerouslyforce is true
-        if dangerouslyforce:
-            print("Dropping and recreating the database...")
-            drop_all_tables(app_label="xfd_api")
-
-        # Generate and apply migrations dynamically
-        print("Applying migrations dynamically...")
-        synchronize(target_app_label="xfd_api")
-
-        # Elasticsearch Index Management
-        manage_elasticsearch_indices(dangerouslyforce)
-
-        create_scan_user()
-        # Populate Sample Data
-        if populate:
-            print("Populating the database with sample data...")
-            populate_sample_data()
-            print("Sample data population complete.")
-
-        # Step 4: Sync organizations in ES
-
-        sync_es_organizations()
-
-=======
         call_command("syncdb", dangerouslyforce=dangerouslyforce, populate=populate)
->>>>>>> ccec7c8a
         return {
             "statusCode": 200,
             "body": "Database synchronization completed successfully.",
