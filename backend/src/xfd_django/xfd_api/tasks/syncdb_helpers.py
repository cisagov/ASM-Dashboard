"""Syncdb helpers."""
# File: xfd_api/utils/db_utils.py
# Standard Python Libraries
from datetime import datetime
import hashlib
from itertools import islice
import json
import os
import random
import secrets

# Third-Party Libraries
from django.apps import apps
from django.conf import settings
from django.db import connection, transaction
from django.db.backends.base.schema import BaseDatabaseSchemaEditor
from xfd_api.models import (
    ApiKey,
    Domain,
    Organization,
    OrganizationTag,
    Service,
    User,
    UserType,
    Vulnerability,
)
from xfd_api.tasks.es_client import ESClient

# Constants for sample data generation
SAMPLE_TAG_NAME = "Sample Data"
NUM_SAMPLE_ORGS = 10
NUM_SAMPLE_DOMAINS = 10
PROB_SAMPLE_SERVICES = 0.5
PROB_SAMPLE_VULNERABILITIES = 0.5
SAMPLE_STATES = ["Virginia", "California", "Colorado"]
SAMPLE_REGION_IDS = ["1", "2", "3"]
ORGANIZATION_CHUNK_SIZE = 50

# Load sample data files
SAMPLE_DATA_DIR = os.path.join(settings.BASE_DIR, "xfd_api", "tasks", "sample_data")
services = json.load(open(os.path.join(SAMPLE_DATA_DIR, "services.json")))
cpes = json.load(open(os.path.join(SAMPLE_DATA_DIR, "cpes.json")))
vulnerabilities = json.load(open(os.path.join(SAMPLE_DATA_DIR, "vulnerabilities.json")))
cves = json.load(open(os.path.join(SAMPLE_DATA_DIR, "cves.json")))
nouns = json.load(open(os.path.join(SAMPLE_DATA_DIR, "nouns.json")))
adjectives = json.load(open(os.path.join(SAMPLE_DATA_DIR, "adjectives.json")))

# Elasticsearch client
es_client = ESClient()


def manage_elasticsearch_indices(dangerouslyforce):
    """Handle Elasticsearch index setup and teardown."""
    try:
        if dangerouslyforce:
            es_client.delete_all()
        es_client.sync_organizations_index()
        es_client.sync_domains_index()
        print("Elasticsearch indices synchronized.")
    except Exception as e:
        print("Error managing Elasticsearch indices: {}".format(e))


def populate_sample_data():
    """Populate sample data into the database."""
    with transaction.atomic():
        tag, _ = OrganizationTag.objects.get_or_create(name=SAMPLE_TAG_NAME)
        for _ in range(NUM_SAMPLE_ORGS):
            # Create organization
            org = Organization.objects.create(
                acronym="".join(random.choices("ABCDEFGHIJKLMNOPQRSTUVWXYZ", k=5)),
                name=generate_random_name(),
                rootDomains=["crossfeed.local"],
                ipBlocks=[],
                isPassive=False,
                state=random.choice(SAMPLE_STATES),
                regionId=random.choice(SAMPLE_REGION_IDS),
            )
            org.tags.add(tag)

            # Create sample domains, services, and vulnerabilities
            for _ in range(NUM_SAMPLE_DOMAINS):
                domain = create_sample_domain(org)
                create_sample_services_and_vulnerabilities(domain)

        # Create a user for the organization
        user = create_sample_user(org)

        # Create an API key for the user
        create_api_key_for_user(user)


def create_sample_user(organization):
    """Create a sample user linked to an organization."""
    user = User.objects.create(
        firstName="Sample",
        lastName="User",
        email="user{}@example.com".format(random.randint(1, 1000)),
        userType=UserType.GLOBAL_ADMIN,
        state=random.choice(SAMPLE_STATES),
        regionId=random.choice(SAMPLE_REGION_IDS),
    )
    # Set user as the creator of the organization (optional)
    organization.createdBy = user
    organization.save()
    return user


def create_api_key_for_user(user):
    """Create a sample API key linked to a user."""
    # Generate a random 16-byte API key
    key = secrets.token_hex(16)

    # Hash the API key
    hashed_key = hashlib.sha256(key.encode()).hexdigest()

    # Create the API key record
    ApiKey.objects.create(
        hashedKey=hashed_key,
        lastFour=key[-4:],
        user=user,
        createdAt=datetime.utcnow(),
        updatedAt=datetime.utcnow(),
    )

    # Print the raw key for debugging or manual testing
    print("Created API key for user {}: {}".format(user.email, key))


def generate_random_name():
    """Generate a random organization name using an adjective and entity noun."""
    adjective = random.choice(adjectives)
    noun = random.choice(nouns)
    entity = random.choice(["City", "County", "Agency", "Department"])
    return "{} {} {}".format(adjective.capitalize(), entity, noun.capitalize())


def create_sample_domain(organization):
    """Create a sample domain linked to an organization."""
    domain_name = "{}-{}.crossfeed.local".format(
        random.choice(adjectives), random.choice(nouns)
    ).lower()
    ip = ".".join(map(str, (random.randint(0, 255) for _ in range(4))))
    return Domain.objects.create(
        name=domain_name,
        ip=ip,
        fromRootDomain="crossfeed.local",
        isFceb=True,
        subdomainSource="findomain",
        organization=organization,
    )


def create_sample_services_and_vulnerabilities(domain):
    """Create sample services and vulnerabilities for a domain."""
    # Add random services
    if random.random() < PROB_SAMPLE_SERVICES:
        Service.objects.create(
            domain=domain,
            port=random.choice([80, 443]),
            service="http",
            serviceSource="shodan",
            wappalyzerResults=[
                {"technology": {"cpe": random.choice(cpes)}, "version": ""}
            ],
        )

    # Add random vulnerabilities
    if random.random() < PROB_SAMPLE_VULNERABILITIES:
        Vulnerability.objects.create(
            title="Sample Vulnerability "
            + "".join(random.choices("ABCDEFGHIJKLMNOPQRSTUVWXYZ", k=3)),
            domain=domain,
            service=None,
            description="Sample description",
            severity=random.choice(["Low", "Medium", "High"]),
            needsPopulation=True,
            state="open",
            substate="unconfirmed",
            source="sample_source",
            actions=[],
            structuredData={},
        )


def synchronize():
    """
    Synchronize the database schema with Django models.

    Handles creation, update, and removal of tables and fields dynamically,
    including Many-to-Many linking tables.
    """
    print("Synchronizing database schema with models...")
    with connection.cursor() as cursor:
        with connection.schema_editor() as schema_editor:
            # Step 1: Process models in dependency order
            ordered_models = get_ordered_models(apps)
            for model in ordered_models:
                print("Processing model: {}".format(model.__name__))
                process_model(schema_editor, cursor, model)

            # Step 2: Handle Many-to-Many tables
            print("Processing Many-to-Many tables...")
            process_m2m_tables(schema_editor, cursor)

            # Step 3: Cleanup stale tables
            cleanup_stale_tables(cursor)
    print("Database synchronization complete.")


def get_ordered_models(apps):
    """
    Get models in dependency order to ensure foreign key constraints are respected.

    Handles circular dependencies gracefully by breaking cycles.
    """
    # Standard Python Libraries
    from collections import defaultdict, deque

    dependencies = defaultdict(set)
    dependents = defaultdict(set)
    models = list(apps.get_models())

    for model in models:
        for field in model._meta.get_fields():
            if field.is_relation and field.related_model:
                dependencies[model].add(field.related_model)
                dependents[field.related_model].add(model)

    ordered = []
    independent_models = deque(model for model in models if not dependencies[model])

    while independent_models:
        model = independent_models.popleft()
        ordered.append(model)
        for dependent in list(dependents[model]):
            dependencies[dependent].remove(model)
            dependents[model].remove(dependent)
            if not dependencies[dependent]:
                independent_models.append(dependent)

    # Handle circular dependencies
    if any(dependencies.values()):
        print("Circular dependencies detected. Breaking cycles arbitrarily.")
        for model, deps in dependencies.items():
            if deps:
                print("Breaking dependency for model: {}".format(model.__name__))
                dependencies[model] = set()

        ordered.extend(dependencies.keys())

    return ordered


def process_model(schema_editor: BaseDatabaseSchemaEditor, cursor, model):
    """Process a single model: create or update its table."""
    table_name = model._meta.db_table

    # Check if the table exists
<<<<<<< HEAD
    cursor.execute("SELECT to_regclass('{}');".format(table_name))
=======
    cursor.execute("SELECT to_regclass(%s);", [table_name])
>>>>>>> ec145d8c
    table_exists = cursor.fetchone()[0] is not None

    if table_exists:
        print("Updating table for model: {}".format(model.__name__))
        update_table(schema_editor, model)
    else:
        print("Creating table for model: {}".format(model.__name__))
        schema_editor.create_model(model)


def process_m2m_tables(schema_editor: BaseDatabaseSchemaEditor, cursor):
    """Handle creation of Many-to-Many linking tables."""
    for model in apps.get_models():
        for field in model._meta.local_many_to_many:
            m2m_table_name = field.m2m_db_table()

            # Check if the M2M table exists
<<<<<<< HEAD
            cursor.execute("SELECT to_regclass('{}');".format(m2m_table_name))
=======
            cursor.execute("SELECT to_regclass(%s);", [m2m_table_name])
>>>>>>> ec145d8c
            table_exists = cursor.fetchone()[0] is not None

            if not table_exists:
                print("Creating Many-to-Many table: {}".format(m2m_table_name))
                schema_editor.create_model(field.remote_field.through)
            else:
                print(
                    "Many-to-Many table {} already exists. Skipping.".format(
                        m2m_table_name
                    )
                )


def update_table(schema_editor: BaseDatabaseSchemaEditor, model):
    """Update an existing table for the given model. Ensure columns match fields."""
    table_name = model._meta.db_table
    db_fields = {field.column for field in model._meta.fields}

    with connection.cursor() as cursor:
        # Get existing columns
        cursor.execute(
            "SELECT column_name FROM information_schema.columns WHERE table_name = %s;",
            [table_name],  # Pass the table name as a parameter
        )
        existing_columns = {row[0] for row in cursor.fetchall()}

        # Add missing columns
        missing_columns = db_fields - existing_columns
        for field in model._meta.fields:
            if field.column in missing_columns:
                print(
                    "Adding column '{}' to table '{}'".format(field.column, table_name)
                )
                schema_editor.add_field(model, field)

        # Remove extra columns
        extra_columns = existing_columns - db_fields
        for column in extra_columns:
            print(
                "Removing extra column '{}' from table '{}'".format(column, table_name)
            )
            try:
<<<<<<< HEAD
                cursor.execute(
                    "ALTER TABLE {} DROP COLUMN IF EXISTS {};".format(
                        table_name, column
                    )
=======
                # Safely quote table and column names
                safe_table_name = connection.ops.quote_name(table_name)
                safe_column_name = connection.ops.quote_name(column)
                # Construct and execute the query without f-strings
                query = "ALTER TABLE {} DROP COLUMN IF EXISTS {};".format(
                    safe_table_name, safe_column_name
>>>>>>> ec145d8c
                )
                cursor.execute(query)
            except Exception as e:
                print(
                    "Error dropping column '{}' from table '{}': {}".format(
                        column, table_name, e
                    )
                )


def cleanup_stale_tables(cursor):
    """Remove tables that no longer correspond to any Django model or Many-to-Many relationship."""
    print("Checking for stale tables...")
    model_tables = {model._meta.db_table for model in apps.get_models()}
    m2m_tables = {
        field.m2m_db_table()
        for model in apps.get_models()
        for field in model._meta.local_many_to_many
    }
    expected_tables = model_tables.union(m2m_tables)

    cursor.execute("SELECT tablename FROM pg_tables WHERE schemaname = 'public';")
    existing_tables = {row[0] for row in cursor.fetchall()}

    stale_tables = existing_tables - expected_tables
    for table in stale_tables:
        print("Removing stale table: {}".format(table))
        try:
<<<<<<< HEAD
            cursor.execute("DROP TABLE {} CASCADE;".format(table))
=======
            cursor.execute("DROP TABLE %s CASCADE;", [connection.ops.quote_name(table)])
>>>>>>> ec145d8c
        except Exception as e:
            print("Error dropping stale table {}: {}".format(table, e))


def drop_all_tables():
    """Drop all tables in the database. Used with `dangerouslyforce`."""
    with connection.cursor() as cursor:
        cursor.execute(
            """
            DO $$ DECLARE
                r RECORD;
            BEGIN
                FOR r IN (
                    SELECT tablename
                    FROM pg_tables
                    WHERE schemaname = 'public'
                ) LOOP
                    EXECUTE 'DROP TABLE IF EXISTS ' || quote_ident(r.tablename) || ' CASCADE';
                END LOOP;
            END $$;
            """
        )
    print("All tables dropped successfully.")


def chunked_iterable(iterable, size):
    """Chunk an iterable."""
    iterator = iter(iterable)
    for first in iterator:
        yield list(islice([first] + list(iterator), size - 1))


def update_organization_chunk(es_client, organizations):
    """Update a chunk of organizations."""
    es_client.update_organizations(organizations)


def sync_es_organizations():
    """Sync elastic search organizations."""
    try:
        # Fetch all organization IDs
        organization_ids = list(Organization.objects.values_list("id", flat=True))
        print("Found {} organizations to sync.".format(len(organization_ids)))

        if organization_ids:
            # Split IDs into chunks
            for organization_chunk in chunked_iterable(
                organization_ids, ORGANIZATION_CHUNK_SIZE
            ):
                # Fetch full organization data for the current chunk
                organizations = list(
                    Organization.objects.filter(id__in=organization_chunk).values(
                        "id", "name", "country", "state", "regionId", "tags"
                    )
                )
                print("Syncing {} organizations...".format(len(organizations)))

                # Attempt to update Elasticsearch
                update_organization_chunk(es_client, organizations)

            print("Organization sync complete.")
        else:
            print("No organizations to sync.")

    except Exception as e:
        print("Error syncing organizations: {}".format(e))
        raise e<|MERGE_RESOLUTION|>--- conflicted
+++ resolved
@@ -257,11 +257,7 @@
     table_name = model._meta.db_table
 
     # Check if the table exists
-<<<<<<< HEAD
-    cursor.execute("SELECT to_regclass('{}');".format(table_name))
-=======
     cursor.execute("SELECT to_regclass(%s);", [table_name])
->>>>>>> ec145d8c
     table_exists = cursor.fetchone()[0] is not None
 
     if table_exists:
@@ -279,11 +275,7 @@
             m2m_table_name = field.m2m_db_table()
 
             # Check if the M2M table exists
-<<<<<<< HEAD
-            cursor.execute("SELECT to_regclass('{}');".format(m2m_table_name))
-=======
             cursor.execute("SELECT to_regclass(%s);", [m2m_table_name])
->>>>>>> ec145d8c
             table_exists = cursor.fetchone()[0] is not None
 
             if not table_exists:
@@ -326,19 +318,12 @@
                 "Removing extra column '{}' from table '{}'".format(column, table_name)
             )
             try:
-<<<<<<< HEAD
-                cursor.execute(
-                    "ALTER TABLE {} DROP COLUMN IF EXISTS {};".format(
-                        table_name, column
-                    )
-=======
                 # Safely quote table and column names
                 safe_table_name = connection.ops.quote_name(table_name)
                 safe_column_name = connection.ops.quote_name(column)
                 # Construct and execute the query without f-strings
                 query = "ALTER TABLE {} DROP COLUMN IF EXISTS {};".format(
                     safe_table_name, safe_column_name
->>>>>>> ec145d8c
                 )
                 cursor.execute(query)
             except Exception as e:
@@ -367,11 +352,7 @@
     for table in stale_tables:
         print("Removing stale table: {}".format(table))
         try:
-<<<<<<< HEAD
-            cursor.execute("DROP TABLE {} CASCADE;".format(table))
-=======
             cursor.execute("DROP TABLE %s CASCADE;", [connection.ops.quote_name(table)])
->>>>>>> ec145d8c
         except Exception as e:
             print("Error dropping stale table {}: {}".format(table, e))
 
