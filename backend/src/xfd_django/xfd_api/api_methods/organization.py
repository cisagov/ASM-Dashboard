--- conflicted
+++ resolved
@@ -3,10 +3,11 @@
 # Standard Python Libraries
 from typing import List
 import uuid
+import json
 
 # Third-Party Libraries
 from django.db.models import Q
-from fastapi import HTTPException
+from fastapi import HTTPException, status
 
 from ..auth import (
     get_org_memberships,
@@ -20,12 +21,17 @@
 )
 from ..helpers.regionStateMap import REGION_STATE_MAP
 from ..models import Organization, OrganizationTag, Role, Scan, ScanTask, User
-<<<<<<< HEAD
-from ..schema_models import organization as organization_schemas
 from ..tasks.es_client import ESClient
-=======
 from ..schema_models import organization_schema
->>>>>>> e9de9bad
+from .auth import (
+    get_current_active_user,
+    get_tag_organization_ids,
+    get_user_domains,
+    get_user_organization_ids,
+    get_user_ports,
+    get_user_service_ids,
+    is_global_view_admin,
+)
 
 
 def is_valid_uuid(val: str) -> bool:
@@ -992,11 +998,8 @@
         raise HTTPException(status_code=500, detail=str(e))
 
 
-<<<<<<< HEAD
 def search_organizations_task(search_body, current_user: User):
-    """
-    Handles the logic for searching organizations in Elasticsearch.
-    """
+    """Handles the logic for searching organizations in Elasticsearch."""
     try:
         # Initialize Elasticsearch client
         client = ESClient()
@@ -1036,8 +1039,9 @@
     except Exception as e:
         print(e)
         raise HTTPException(status_code=500, detail="An error occurred while searching organizations.")
-=======
+    
 async def stats_get_org_count_by_id(organization, tag, current_user, redis_client):
+    """Get stats org count."""
     try:
         # Retrieve data from Redis
         json_data = await redis_client.get("vulnerabilities_by_org")
@@ -1117,5 +1121,4 @@
         return results
 
     except Exception as e:
-        raise HTTPException(status_code=500, detail=str(e))
->>>>>>> e9de9bad
+        raise HTTPException(status_code=500, detail=str(e))