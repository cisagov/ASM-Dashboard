--- conflicted
+++ resolved
@@ -25,10 +25,6 @@
     """Proxy requests to the specified target URL with optional cookie handling."""
     headers = dict(request.headers)
 
-    # Remove /matomo from the path
-    if path and path.startswith("matomo"):
-        path = path.replace("matomo", "", 1)
-    
     # Include specified cookie in the headers if present
     if cookie_name:
         print("Cookie name: {}".format(cookie_name))
@@ -104,11 +100,6 @@
     if path in font_paths:
         return RedirectResponse(url=font_paths[path])
 
-<<<<<<< HEAD
-
-    # Proxy private paths
-=======
->>>>>>> a190fa88
     return await proxy_request(
         request=request,
         target_url=MATOMO_URL,
