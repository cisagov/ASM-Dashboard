--- conflicted
+++ resolved
@@ -25,21 +25,13 @@
     if cookie_name:
         cookies = request.cookies.get(cookie_name)
         if cookies:
-<<<<<<< HEAD
-            headers["Cookie"] = f"{cookie_name}={cookies}"
-=======
             headers["Cookie"] = "{}={}".format(cookie_name, cookies[cookie_name])
->>>>>>> 54f50b00
 
     # Send the request to the target
     async with httpx.AsyncClient(timeout=httpx.Timeout(30.0)) as client:
         proxy_response = await client.request(
             method=request.method,
-<<<<<<< HEAD
-            url=f"{target_url}/{path}" if path else target_url,
-=======
             url="{}/{}".format(target_url, path),
->>>>>>> 54f50b00
             headers=headers,
             params=request.query_params,
             content=await request.body(),
@@ -64,8 +56,9 @@
     MATOMO_URL: str,
 ):
     """
-    Handles Matomo-specific proxy logic, including public paths, font redirects,
-    and authentication for private paths.
+    Handle Matomo-specific proxy logic.
+
+    Includes public paths, font redirects, and authentication for private paths.
     """
     # Redirect font requests to CDN
     font_paths = {
