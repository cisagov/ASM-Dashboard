--- conflicted
+++ resolved
@@ -25,12 +25,9 @@
 )
 from ..helpers.regionStateMap import REGION_STATE_MAP
 from ..models import Organization, Role, User
-<<<<<<< HEAD
 from ..schema_models.user import NewUser as NewUserSchema
 from ..schema_models.user import User as UserSchema
 from ..tools.serializers import serialize_user
-=======
->>>>>>> fcb538f9
 
 
 def is_valid_uuid(val: str) -> bool:
