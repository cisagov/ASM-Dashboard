"""
User API.

"""
# Standard Python Libraries
from datetime import datetime
<<<<<<< HEAD
import inspect
from typing import List, Optional, Tuple

# Third-Party Libraries
from django.core.paginator import Paginator
from django.db.models import Q
from django.forms import model_to_dict
=======
import os
from typing import List, Optional
import uuid

# Third-Party Libraries
from django.core.exceptions import ObjectDoesNotExist
>>>>>>> 7195c904
from fastapi import HTTPException, Request
from fastapi.responses import JSONResponse

from ..auth import (
    can_access_user,
    get_org_memberships,
    is_global_view_admin,
    is_global_write_admin,
    is_org_admin,
    is_regional_admin,
    matches_user_region,
)
<<<<<<< HEAD
from ..helpers.filter_helpers import sort_direction
from ..models import User
=======
from ..helpers.email import (
    send_invite_email,
    send_registration_approved_email,
    send_registration_denied_email,
)
from ..helpers.regionStateMap import REGION_STATE_MAP
from ..models import Organization, Role, User
>>>>>>> 7195c904
from ..schema_models.user import NewUser as NewUserSchema
from ..schema_models.user import UpdateUser as UpdateUserSchema
from ..schema_models.user import User as UserSchema


def is_valid_uuid(val: str) -> bool:
    """Check if the given string is a valid UUID."""
    try:
        uuid_obj = uuid.UUID(val, version=4)
    except ValueError:
        return False
    return str(uuid_obj) == val


async def accept_terms(request: Request):
    """
    Accept the latest terms of service.
    Args:
        request : The HTTP request containing the user and the terms version.

    Returns:
        User: The updated user.
    """
    try:
        current_user = request.state.user
        if not current_user:
            raise HTTPException(status_code=401, detail="User not authenticated.")

        body = await request.json()
        version = body.get("version")
        if not version:
            raise HTTPException(
                status_code=400, detail="Missing version in request body."
            )

        current_user.dateAcceptedTerms = datetime.now()
        current_user.acceptedTermsVersion = version
        current_user.save()

        return UserSchema.model_validate(current_user)
    except Exception as e:
        raise HTTPException(status_code=500, detail=str(e))


#  TODO: Add user context and permissions
def delete_user(current_user, target_user_id):
    """
    Delete a user by ID.
    Args:
        request : The HTTP request containing authorization and target for deletion..

    Raises:
        HTTPException: If the user is not authorized or the user is not found.

    Returns:
        JSONResponse: The result of the deletion.
    """

    try:
        # current_user = request.state.user
        target_user = User.objects.get(id=target_user_id)
        result = target_user.delete()
        return JSONResponse(status_code=200, content={"result": result})

    except Exception as e:
        raise HTTPException(status_code=500, detail=str(e))


def get_users(current_user):
    """
    Retrieve a list of all users.
    Args:
        request : The HTTP request containing authorization information.

    Raises:
        HTTPException: If the user is not authorized.

    Returns:
        List[User]: A list of all users.
    """
    try:
        if not (is_global_view_admin(current_user)):
            raise HTTPException(status_code=401, detail="Unauthorized")

        users = User.objects.all().prefetch_related("roles", "roles.organization")
        return [UserSchema.model_validate(user) for user in users]

    except Exception as e:
        raise HTTPException(status_code=500, detail=str(e))


async def get_users_by_region_id(current_user, region_id):
    """
    List users with specific regionId.
    Args:
        request : The HTTP request containing the regionId.

    Returns:
        JSONResponse: The list of users with the specified regionId.
    """
    try:
        if not is_regional_admin(current_user):
            raise HTTPException(status_code=401, detail="Unauthorized")

        if not region_id:
            raise HTTPException(
                status_code=400, detail="Missing regionId in path parameters"
            )

        users = User.objects.filter(regionId=region_id).prefetch_related(
            "roles", "roles.organization"
        )
        if users:
            return JSONResponse(
                status_code=200,
                content=[UserSchema.model_validate(user) for user in users],
            )
        else:
            raise HTTPException(
                status_code=404, detail="No users found for the specified regionId"
            )
    except Exception as e:
        raise HTTPException(status_code=500, detail=str(e))


async def get_users_by_state(state, current_user):
    """
    List users with specific state.
    Args:
        request : The HTTP request containing the state.

    Returns:
        JSONResponse: The list of users with the specified state.
    """
    try:
        if not is_regional_admin(current_user):
            raise HTTPException(status_code=401, detail="Unauthorized")

        if not state:
            raise HTTPException(
                status_code=400, detail="Missing state in path parameters"
            )

        users = User.objects.filter(state=state).prefetch_related(
            "roles", "roles.organization"
        )
        if users:
            return JSONResponse(
                status_code=200,
                content=[UserSchema.model_validate(user) for user in users],
            )
        else:
            raise HTTPException(
                status_code=404, detail="No users found for the specified state"
            )
    except Exception as e:
        raise HTTPException(status_code=500, detail=str(e))


def get_users_v2(state, regionId, invitePending, current_user):
    """
    Retrieve a list of users based on optional filter parameters.
    Args:
        request : The HTTP request containing query parameters.

    Raises:
        HTTPException: If the user is not authorized or no users are found.

    Returns:
        List[User]: A list of users matching the filter criteria.
    """
    try:
        filters = {}

        if state:
            filters["state"] = state
        if regionId:
            filters["regionId"] = regionId
        if invitePending:
            filters["invitePending"] = invitePending

        users = User.objects.filter(**filters).prefetch_related("roles")
        return [model_to_dict(user) for user in users]
    except Exception as e:
        raise HTTPException(status_code=500, detail=str(e))


async def update_user(target_user_id, body, current_user):
    """
    Update a particular user.
    Args:
        request: The HTTP request containing the update data.

    Raises:
        HTTPException: If the user is not authorized or the user is not found.

    Returns:
        User: The updated user.
    """
    try:
        if not can_access_user(current_user, target_user_id):
            raise HTTPException(status_code=401, detail="Unauthorized")

        if not target_user_id or not User.objects.filter(id=target_user_id).exists():
            raise HTTPException(status_code=404, detail="User not found")

        update_data = NewUserSchema(**body)

        if not is_global_write_admin(current_user) and update_data.userType:
            raise HTTPException(status_code=401, detail="Unauthorized to set userType")

        user = User.objects.get(id=target_user_id)
        user.firstName = update_data.firstName or user.firstName
        user.lastName = update_data.lastName or user.lastName
        user.fullName = f"{user.firstName} {user.lastName}"
        user.userType = update_data.userType or user.userType
        user.state = update_data.state or user.state
        user.regionId = update_data.regionId or user.regionId
        user.email = update_data.email or user.email
        user.organization = update_data.organization or user.organization
        user.organizationAdmin = (
            update_data.organizationAdmin
            if update_data.organizationAdmin is not None
            else user.organizationAdmin
        )

        user.save()

        return UserSchema.model_validate(user)
    except Exception as e:
        raise HTTPException(status_code=500, detail=str(e))


async def update_user_v2(request: Request):
    """
    Update a particular user.
    Args:
        request: The HTTP request containing the update data.

    Raises:
        HTTPException: If the user is not authorized or the user is not found.

    Returns:
        User: The updated user.
    """
    try:
        current_user = request.state.user
        target_user_id = request.path_params["user_id"]
        if not can_access_user(current_user, target_user_id):
            raise HTTPException(status_code=401, detail="Unauthorized")

        if not target_user_id or not User.objects.filter(id=target_user_id).exists():
            raise HTTPException(status_code=404, detail="User not found")

        body = await request.json()
        update_data = UpdateUserSchema(**body)

        if not is_global_write_admin(current_user) and update_data.userType:
            raise HTTPException(status_code=401, detail="Unauthorized to set userType")

        user = User.objects.get(id=target_user_id)
        user.firstName = update_data.firstName or user.firstName
        user.lastName = update_data.lastName or user.lastName
        user.fullName = f"{user.firstName} {user.lastName}"
        user.userType = update_data.userType or user.userType
        user.state = update_data.state or user.state
        user.regionId = update_data.regionId or user.regionId
        user.invitePending = (
            update_data.invitePending
            if update_data.invitePending is not None
            else user.invitePending
        )
        user.loginBlockedByMaintenance = (
            update_data.loginBlockedByMaintenance
            if update_data.loginBlockedByMaintenance is not None
            else user.loginBlockedByMaintenance
        )
        user.organization = update_data.organization or user.organization

        user.save()

        return UserSchema.model_validate(user)
    except Exception as e:
        raise HTTPException(status_code=500, detail=str(e))


def user_register_approve(user_id, current_user):
    """Approve a registered user."""
    if not is_valid_uuid(user_id):
        raise HTTPException(status_code=404, detail="Invalid user ID.")

    try:
        # Retrieve the user by ID
        user = User.objects.get(id=user_id)
    except ObjectDoesNotExist:
        raise HTTPException(status_code=404, detail="User not found.")

    # Ensure authorizer's region matches the user's region
    if not matches_user_region(current_user, user.regionId):
        raise HTTPException(status_code=403, detail="Unauthorized region access.")

    # Send email notification
    try:
        send_registration_approved_email(
            user.email,
            subject="CyHy Dashboard Registration Approved",
            first_name=user.firstName,
            last_name=user.lastName,
            template="crossfeed_approval_notification.html",
        )

    except HTTPException as http_exc:
        raise http_exc

    except Exception as e:
        raise HTTPException(status_code=500, detail=f"Failed to send email: {str(e)}")

    return {"statusCode": 200, "body": "User registration approved."}


def deny_user_registration(user_id: str, current_user: User):
    """Deny a user's registration by user ID."""
    try:
        # Validate UUID format for the user_id
        if not is_valid_uuid(user_id):
            raise HTTPException(status_code=404, detail="User not found.")

        # Retrieve the user object
        user = User.objects.filter(id=user_id).first()
        if not user:
            raise HTTPException(status_code=404, detail="User not found.")

        # Ensure authorizer's region matches the user's region
        if not matches_user_region(current_user, user.regionId):
            raise HTTPException(status_code=403, detail="Unauthorized region access.")

        # Send registration denial email to the user
        send_registration_denied_email(
            user.email,
            subject="CyHy Dashboard Registration Denied",
            first_name=user.firstName,
            last_name=user.lastName,
            template="crossfeed_denial_notification.html",
        )

        return {"statusCode": 200, "body": "User registration denied."}

    except HTTPException as http_exc:
        raise http_exc
    except ObjectDoesNotExist:
        raise HTTPException(status_code=404, detail="User not found.")
    except Exception as e:
        print(f"Error denying registration: {e}")
        raise HTTPException(
            status_code=500, detail="Error processing registration denial."
        )


def invite(new_user_data, current_user):
    """Invite a user."""

    try:
        # Validate permissions
        if new_user_data.organization:
            if not is_org_admin(current_user, new_user_data.organization):
                raise HTTPException(status_code=403, detail="Unauthorized access.")
        else:
            if not is_global_write_admin(current_user):
                raise HTTPException(status_code=403, detail="Unauthorized access.")

        # Non-global admins cannot set userType
        if not is_global_write_admin(current_user) and new_user_data.userType:
            raise HTTPException(status_code=403, detail="Unauthorized access.")

        # Lowercase the email for consistency
        new_user_data.email = new_user_data.email.lower()

        # Map state to region ID if state is provided
        if new_user_data.state:
            new_user_data.regionId = REGION_STATE_MAP.get(new_user_data.state)

        # Check if the user already exists
        user = User.objects.filter(email=new_user_data.email).first()
        organization = (
            Organization.objects.filter(id=new_user_data.organization).first()
            if new_user_data.organization
            else None
        )

        if not user:
            # Create a new user if they do not exist
            user = User.objects.create(
                invitePending=True,
                **new_user_data.dict(
                    exclude_unset=True,
                    exclude={"organizationAdmin", "organization", "userType"},
                ),
            )
            if not os.getenv("IS_LOCAL"):
                send_invite_email(user.email, organization)
        elif not user.firstName and not user.lastName:
            # Update first and last name if the user exists but has no name set
            user.firstName = new_user_data.firstName
            user.lastName = new_user_data.lastName
            user.save()

        # Always update userType if specified
        if new_user_data.userType:
            user.userType = new_user_data.userType
            user.save()

        # Assign role if an organization is specified
        if organization:
            Role.objects.update_or_create(
                user=user,
                organization=organization,
                defaults={
                    "approved": True,
                    "createdBy": current_user,
                    "approvedBy": current_user,
                    "role": "admin" if new_user_data.organizationAdmin else "user",
                },
            )
        # Return the updated user with relevant details
        return {
            "id": str(user.id),
            "firstName": user.firstName,
            "lastName": user.lastName,
            "email": user.email,
            "userType": user.userType,
            "roles": [
                {
                    "id": str(role.id),
                    "role": role.role,
                    "approved": role.approved,
                    "organization": {
                        "id": str(role.organization.id),
                        "name": role.organization.name,
                    }
                    if role.organization
                    else {},
                }
                for role in user.roles.select_related("organization").all()
            ],
            "invitePending": user.invitePending,
        }

    except HTTPException as http_exc:
        raise http_exc

    except Exception as e:
        print(f"Error inviting user: {e}")
        raise HTTPException(status_code=500, detail="Error inviting user.")<|MERGE_RESOLUTION|>--- conflicted
+++ resolved
@@ -4,22 +4,15 @@
 """
 # Standard Python Libraries
 from datetime import datetime
-<<<<<<< HEAD
-import inspect
+import os
 from typing import List, Optional, Tuple
+import uuid
 
 # Third-Party Libraries
+from django.core.exceptions import ObjectDoesNotExist
 from django.core.paginator import Paginator
 from django.db.models import Q
 from django.forms import model_to_dict
-=======
-import os
-from typing import List, Optional
-import uuid
-
-# Third-Party Libraries
-from django.core.exceptions import ObjectDoesNotExist
->>>>>>> 7195c904
 from fastapi import HTTPException, Request
 from fastapi.responses import JSONResponse
 
@@ -32,18 +25,14 @@
     is_regional_admin,
     matches_user_region,
 )
-<<<<<<< HEAD
-from ..helpers.filter_helpers import sort_direction
-from ..models import User
-=======
 from ..helpers.email import (
     send_invite_email,
     send_registration_approved_email,
     send_registration_denied_email,
 )
+from ..helpers.filter_helpers import sort_direction
 from ..helpers.regionStateMap import REGION_STATE_MAP
 from ..models import Organization, Role, User
->>>>>>> 7195c904
 from ..schema_models.user import NewUser as NewUserSchema
 from ..schema_models.user import UpdateUser as UpdateUserSchema
 from ..schema_models.user import User as UserSchema
@@ -327,173 +316,4 @@
 
         return UserSchema.model_validate(user)
     except Exception as e:
-        raise HTTPException(status_code=500, detail=str(e))
-
-
-def user_register_approve(user_id, current_user):
-    """Approve a registered user."""
-    if not is_valid_uuid(user_id):
-        raise HTTPException(status_code=404, detail="Invalid user ID.")
-
-    try:
-        # Retrieve the user by ID
-        user = User.objects.get(id=user_id)
-    except ObjectDoesNotExist:
-        raise HTTPException(status_code=404, detail="User not found.")
-
-    # Ensure authorizer's region matches the user's region
-    if not matches_user_region(current_user, user.regionId):
-        raise HTTPException(status_code=403, detail="Unauthorized region access.")
-
-    # Send email notification
-    try:
-        send_registration_approved_email(
-            user.email,
-            subject="CyHy Dashboard Registration Approved",
-            first_name=user.firstName,
-            last_name=user.lastName,
-            template="crossfeed_approval_notification.html",
-        )
-
-    except HTTPException as http_exc:
-        raise http_exc
-
-    except Exception as e:
-        raise HTTPException(status_code=500, detail=f"Failed to send email: {str(e)}")
-
-    return {"statusCode": 200, "body": "User registration approved."}
-
-
-def deny_user_registration(user_id: str, current_user: User):
-    """Deny a user's registration by user ID."""
-    try:
-        # Validate UUID format for the user_id
-        if not is_valid_uuid(user_id):
-            raise HTTPException(status_code=404, detail="User not found.")
-
-        # Retrieve the user object
-        user = User.objects.filter(id=user_id).first()
-        if not user:
-            raise HTTPException(status_code=404, detail="User not found.")
-
-        # Ensure authorizer's region matches the user's region
-        if not matches_user_region(current_user, user.regionId):
-            raise HTTPException(status_code=403, detail="Unauthorized region access.")
-
-        # Send registration denial email to the user
-        send_registration_denied_email(
-            user.email,
-            subject="CyHy Dashboard Registration Denied",
-            first_name=user.firstName,
-            last_name=user.lastName,
-            template="crossfeed_denial_notification.html",
-        )
-
-        return {"statusCode": 200, "body": "User registration denied."}
-
-    except HTTPException as http_exc:
-        raise http_exc
-    except ObjectDoesNotExist:
-        raise HTTPException(status_code=404, detail="User not found.")
-    except Exception as e:
-        print(f"Error denying registration: {e}")
-        raise HTTPException(
-            status_code=500, detail="Error processing registration denial."
-        )
-
-
-def invite(new_user_data, current_user):
-    """Invite a user."""
-
-    try:
-        # Validate permissions
-        if new_user_data.organization:
-            if not is_org_admin(current_user, new_user_data.organization):
-                raise HTTPException(status_code=403, detail="Unauthorized access.")
-        else:
-            if not is_global_write_admin(current_user):
-                raise HTTPException(status_code=403, detail="Unauthorized access.")
-
-        # Non-global admins cannot set userType
-        if not is_global_write_admin(current_user) and new_user_data.userType:
-            raise HTTPException(status_code=403, detail="Unauthorized access.")
-
-        # Lowercase the email for consistency
-        new_user_data.email = new_user_data.email.lower()
-
-        # Map state to region ID if state is provided
-        if new_user_data.state:
-            new_user_data.regionId = REGION_STATE_MAP.get(new_user_data.state)
-
-        # Check if the user already exists
-        user = User.objects.filter(email=new_user_data.email).first()
-        organization = (
-            Organization.objects.filter(id=new_user_data.organization).first()
-            if new_user_data.organization
-            else None
-        )
-
-        if not user:
-            # Create a new user if they do not exist
-            user = User.objects.create(
-                invitePending=True,
-                **new_user_data.dict(
-                    exclude_unset=True,
-                    exclude={"organizationAdmin", "organization", "userType"},
-                ),
-            )
-            if not os.getenv("IS_LOCAL"):
-                send_invite_email(user.email, organization)
-        elif not user.firstName and not user.lastName:
-            # Update first and last name if the user exists but has no name set
-            user.firstName = new_user_data.firstName
-            user.lastName = new_user_data.lastName
-            user.save()
-
-        # Always update userType if specified
-        if new_user_data.userType:
-            user.userType = new_user_data.userType
-            user.save()
-
-        # Assign role if an organization is specified
-        if organization:
-            Role.objects.update_or_create(
-                user=user,
-                organization=organization,
-                defaults={
-                    "approved": True,
-                    "createdBy": current_user,
-                    "approvedBy": current_user,
-                    "role": "admin" if new_user_data.organizationAdmin else "user",
-                },
-            )
-        # Return the updated user with relevant details
-        return {
-            "id": str(user.id),
-            "firstName": user.firstName,
-            "lastName": user.lastName,
-            "email": user.email,
-            "userType": user.userType,
-            "roles": [
-                {
-                    "id": str(role.id),
-                    "role": role.role,
-                    "approved": role.approved,
-                    "organization": {
-                        "id": str(role.organization.id),
-                        "name": role.organization.name,
-                    }
-                    if role.organization
-                    else {},
-                }
-                for role in user.roles.select_related("organization").all()
-            ],
-            "invitePending": user.invitePending,
-        }
-
-    except HTTPException as http_exc:
-        raise http_exc
-
-    except Exception as e:
-        print(f"Error inviting user: {e}")
-        raise HTTPException(status_code=500, detail="Error inviting user.")+        raise HTTPException(status_code=500, detail=str(e))