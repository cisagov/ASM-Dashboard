--- conflicted
+++ resolved
@@ -9,46 +9,8 @@
 import uuid
 
 # Third-Party Libraries
-<<<<<<< HEAD
-from fastapi import HTTPException, Query
+from django.core.exceptions import ObjectDoesNotExist
 from django.db.models import Prefetch
-from django.forms.models import model_to_dict
-
-from ..models import User, Role
-from ..schema_models.user import User as UserSchema
-
-
-def get_me(current_user):
-    """Get current user."""
-    # Fetch the user and related objects from the database
-    user = User.objects.prefetch_related(
-        Prefetch('roles', queryset=Role.objects.select_related('organization')),
-        Prefetch('apiKeys')
-    ).get(id=str(current_user.id))
-
-    # Convert the user object to a dictionary
-    user_dict = model_to_dict(user, exclude=['password'])
-
-    # Include roles with their related organization
-    user_dict['roles'] = [
-        {
-            "id": role.id,
-            "role": role.role,
-            "approved": role.approved,
-            "organization": model_to_dict(role.organization) if role.organization else None
-        }
-        for role in user.roles.all()
-    ]
-
-    # Include API keys
-    user_dict['apiKeys'] = list(user.apiKeys.values('id', 'createdAt', 'updatedAt', 'lastUsed', 'hashedKey', 'lastFour'))
-
-    return user_dict
-
-
-def get_users(regionId):
-=======
-from django.core.exceptions import ObjectDoesNotExist
 from django.forms import model_to_dict
 from fastapi import HTTPException, Request
 from fastapi.responses import JSONResponse
@@ -81,9 +43,35 @@
         return False
     return str(uuid_obj) == val
 
+def get_me(current_user):
+    """Get current user."""
+    # Fetch the user and related objects from the database
+    user = User.objects.prefetch_related(
+        Prefetch('roles', queryset=Role.objects.select_related('organization')),
+        Prefetch('apiKeys')
+    ).get(id=str(current_user.id))
+
+    # Convert the user object to a dictionary
+    user_dict = model_to_dict(user, exclude=['password'])
+
+    # Include roles with their related organization
+    user_dict['roles'] = [
+        {
+            "id": role.id,
+            "role": role.role,
+            "approved": role.approved,
+            "organization": model_to_dict(role.organization) if role.organization else None
+        }
+        for role in user.roles.all()
+    ]
+
+    # Include API keys
+    user_dict['apiKeys'] = list(user.apiKeys.values('id', 'createdAt', 'updatedAt', 'lastUsed', 'hashedKey', 'lastFour'))
+
+    return user_dict
+
 
 async def accept_terms(request: Request):
->>>>>>> 66bc9733
     """
     Accept the latest terms of service.
     Args:
