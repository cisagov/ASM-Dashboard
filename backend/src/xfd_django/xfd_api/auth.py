"""Authentication utilities for the FastAPI application."""

# Standard Python Libraries
from datetime import datetime, timedelta, timezone
import hashlib
from hashlib import sha256
import os
from typing import Optional
from urllib.parse import urlencode
import uuid

# Third-Party Libraries
from django.conf import settings
from django.forms.models import model_to_dict
from fastapi import Depends, HTTPException, Request, Security, status
from fastapi.security import APIKeyHeader
import jwt
from jwt import ExpiredSignatureError, InvalidTokenError
import requests

from .models import ApiKey, Organization, OrganizationTag, Role, User

JWT_SECRET = os.getenv("JWT_SECRET")
SECRET_KEY = settings.SECRET_KEY
JWT_ALGORITHM = "HS256"
JWT_TIMEOUT_HOURS = 4

api_key_header = APIKeyHeader(name="X-API-KEY", auto_error=False)


def user_to_dict(user):
    """Takes a user model object from django and
    sanitizes fields for output.

    Args:
        user (django model): Django User model object

    Returns:
        dict: Returns sanitized and formated dict
    """
    user_dict = model_to_dict(user)  # Convert model to dict
    # Convert any UUID fields to strings
    if isinstance(user_dict.get("id"), uuid.UUID):
        user_dict["id"] = str(user_dict["id"])
    for key, val in user_dict.items():
        if isinstance(val, datetime):
            user_dict[key] = str(val)
    return user_dict


def create_jwt_token(user):
    """
    Create a JWT token for a given user.

    Args:
        user (User): The user object for whom the token is created.

    Returns:
        str: The encoded JWT token.
    """
    payload = {
        "id": str(user.id),
        "email": user.email,
        "exp": datetime.now(timezone.utc) + timedelta(hours=JWT_TIMEOUT_HOURS),
    }
    return jwt.encode(payload, JWT_SECRET, algorithm=JWT_ALGORITHM)


def decode_jwt_token(token):
    """
    Decode a JWT token to retrieve the user.

    Args:
        token (str): The JWT token to decode.

    Returns:
        User: The user object decoded from the token, or None if invalid or expired.
    """

    try:
        payload = jwt.decode(token, JWT_SECRET, algorithm=JWT_ALGORITHM)
        user = User.objects.get(id=payload["id"])
        return user
    except (ExpiredSignatureError, InvalidTokenError, User.DoesNotExist):
        return None


def hash_key(key: str) -> str:
    """
    Helper to hash API key.

    Returns:
        str: hashed API key value
    """

    return hashlib.sha256(key.encode()).hexdigest()


# TODO: Confirm still needed
async def get_user_info_from_cognito(token):
    """Get user info from cognito."""
    jwks_url = f"https://cognito-idp.us-east-1.amazonaws.com/{os.getenv('REACT_APP_USER_POOL_ID')}/.well-known/jwks.json"
    response = requests.get(jwks_url)
    jwks = response.json()
    unverified_header = jwt.get_unverified_header(token)
    for key in jwks["keys"]:
        if key["kid"] == unverified_header["kid"]:
            rsa_key = {
                "kty": key["kty"],
                "kid": key["kid"],
                "use": key["use"],
                "n": key["n"],
                "e": key["e"],
            }
    user_info = decode_jwt_token(token)
    return user_info


async def get_token_from_header(request: Request) -> Optional[str]:
    """
    Extract token from the Authorization header, allowing 'Bearer' or raw tokens.

    Args:
        request (Request): The incoming request object.

    Returns:
        Optional[str]: The token extracted from the Authorization header, or None if missing.
    """
    auth_header = request.headers.get("Authorization")
    if auth_header:
        if auth_header.startswith("Bearer "):
            return auth_header[7:]  # Remove 'Bearer ' prefix
        return auth_header  # Return the token directly if no 'Bearer ' prefix
    return None


def get_user_by_api_key(api_key: str):
    """Get a user by their API key."""
    hashed_key = sha256(api_key.encode()).hexdigest()
    try:
        api_key_instance = ApiKey.objects.get(hashedKey=hashed_key)
        api_key_instance.lastUsed = datetime.now(timezone.utc)
        api_key_instance.save(update_fields=["lastUsed"])
        return api_key_instance.userId
    except ApiKey.DoesNotExist:
        print("API Key not found")
        return None


def get_current_active_user(
    request: Request,
    api_key: Optional[str] = Security(api_key_header),
    token: Optional[str] = Depends(get_token_from_header),
):
    """
    Ensure the current user is authenticated and active, supporting either API key or token.

    Args:
        request (Request): The incoming request object.
        api_key (Optional[str]): The API key provided in headers.
        token (Optional[str]): The JWT token from the Authorization header.

    Returns:
        User: The authenticated user object.

    Raises:
        HTTPException: If authentication fails or credentials are invalid.
    """
    user = None
    if api_key:
        user = get_user_by_api_key(api_key)
    elif token:
        try:
            # Decode token in Authorization header to get user
            payload = jwt.decode(token, JWT_SECRET, algorithms=[JWT_ALGORITHM])
            user_id = payload.get("id")

            if user_id is None:
                print("No user ID found in token")
                raise HTTPException(
                    status_code=status.HTTP_401_UNAUTHORIZED,
                    detail="Invalid token",
                    headers={"WWW-Authenticate": "Bearer"},
                )
            # Fetch the user by ID from the database
            user = User.objects.get(id=user_id)
        except jwt.ExpiredSignatureError:
            print("Token has expired")
            raise HTTPException(
                status_code=status.HTTP_401_UNAUTHORIZED,
                detail="Token has expired",
                headers={"WWW-Authenticate": "Bearer"},
            )
        except jwt.InvalidTokenError:
            print("Invalid token")
            raise HTTPException(
                status_code=status.HTTP_401_UNAUTHORIZED,
                detail="Invalid token",
                headers={"WWW-Authenticate": "Bearer"},
            )
    else:
        raise HTTPException(
            status_code=status.HTTP_401_UNAUTHORIZED,
            detail="No valid authentication credentials provided",
        )

    if user is None:
        print("User not authenticated")
        raise HTTPException(
            status_code=status.HTTP_401_UNAUTHORIZED,
            detail="Invalid authentication credentials",
        )
    return user


async def process_user(decoded_token, access_token, refresh_token):
    """Process a user based on decoded token information."""
    user = User.objects.filter(email=decoded_token["email"]).first()
    if not user:
        # Create a new user if they don't exist from Okta fields in SAML Response
        user = User(
            email=decoded_token["email"],
            oktaId=decoded_token["sub"],
            firstName=decoded_token.get("given_name"),
            lastName=decoded_token.get("family_name"),
            userType="standard",
            invitePending=True,
        )
        user.save()
    else:
        # Update user oktaId (legacy users) and login time
        user.oktaId = decoded_token["sub"]
        user.lastLoggedIn = datetime.now()
        user.save()

    if user:
        if not JWT_SECRET:
            raise HTTPException(status_code=500, detail="JWT_SECRET is not defined")
        # Generate JWT token
        signed_token = jwt.encode(
            {
                "id": str(user.id),
                "email": user.email,
                "exp": datetime.utcnow() + timedelta(hours=JWT_TIMEOUT_HOURS),
            },
            JWT_SECRET,
            algorithm=JWT_ALGORITHM,
        )

        process_resp = {"token": signed_token, "user": user_to_dict(user)}
        return process_resp
    else:
        raise HTTPException(status_code=400, detail="User not found")


async def get_jwt_from_code(auth_code: str):
    """Exchange authorization code for JWT tokens and decode."""
    try:
        callback_url = os.getenv("REACT_APP_COGNITO_CALLBACK_URL")
        client_id = os.getenv("REACT_APP_COGNITO_CLIENT_ID")
        domain = os.getenv("REACT_APP_COGNITO_DOMAIN")
        scope = "openid"
        authorize_token_url = f"https://{domain}/oauth2/token"
        authorize_token_body = {
            "grant_type": "authorization_code",
            "client_id": client_id,
            "code": auth_code,
            "redirect_uri": callback_url,
            "scope": scope,
        }
        headers = {
            "Content-Type": "application/x-www-form-urlencoded",
        }

        response = requests.post(
            authorize_token_url, headers=headers, data=urlencode(authorize_token_body)
        )
        token_response = response.json()
        # Convert the id_token to bytes
        id_token = token_response["id_token"].encode("utf-8")
        access_token = token_response.get("access_token")
        refresh_token = token_response.get("refresh_token")

        # Decode the token without verifying the signature (if needed)
        decoded_token = jwt.decode(id_token, options={"verify_signature": False})
        print(f"decoded token: {decoded_token}")
        return {
            "refresh_token": refresh_token,
            "id_token": id_token,
            "access_token": access_token,
            "decoded_token": decoded_token,
        }

    except Exception as error:
        print(f"get_jwt_from_code post error: {error}")
        pass


<<<<<<< HEAD
# TODO: determine if we still need.
# async def handle_cognito_callback(body):
#     try:
#         print(f"handle_cognito_callback body input: {str(body)}")
#         user_info = await get_user_info_from_cognito(body["token"])
#         print(f"handle_cognito_callback user_info: {str(user_info)}")
#         user = await update_or_create_user(user_info)
#         token = create_jwt_token(user)
#         print(f"handle_cognito_callback token: {str(token)}")
#         return token, user
#     except Exception as error:
#         print(f"Error : {str(error)}")
#         raise HTTPException(
#             status_code=status.HTTP_500_INTERNAL_SERVER_ERROR, detail=str(error)
#         ) from error


# # TODO: Uncomment the token and if not user token once the JWT from OKTA is working
# def get_current_active_user(
#     api_key: str = Security(api_key_header),
#     # token: str = Depends(oauth2_scheme),
# ):
#     """Ensure the current user is authenticated and active."""
#     user = None
#     if api_key:
#         user = get_user_by_api_key(api_key)
#     # if not user and token:
#     #     user = decode_jwt_token(token)
#     if user is None:
#         print("User not authenticated")
#         raise HTTPException(
#             status_code=status.HTTP_401_UNAUTHORIZED,
#             detail="Invalid authentication credentials",
#         )
#     print(f"Authenticated user: {user.id}")
#     return user


def can_access_user(current_user, user_id: Optional[str]) -> bool:
    return (
        user_id and (current_user.id == user_id) or is_global_write_admin(current_user)
    )


=======
>>>>>>> 7794f927
def is_global_write_admin(current_user) -> bool:
    """Check if the user has global write admin permissions."""
    return current_user and current_user.userType == "globalAdmin"


def is_global_view_admin(current_user) -> bool:
    """Check if the user has global view permissions."""
    return current_user and current_user.userType in ["globalView", "globalAdmin"]


def is_regional_admin(current_user) -> bool:
    """Check if the user has regional admin permissions."""
    return current_user and current_user.userType in ["regionalAdmin", "globalAdmin"]


def is_org_admin(current_user, organization_id) -> bool:
    """Check if the user is an admin of the given organization."""
    if not organization_id:
        return False

    # Check if the user has an admin role in the given organization
    for role in current_user.roles.all():
        if str(role.organization.id) == str(organization_id) and role.role == "admin":
            return True

    # If the user is a global write admin, they are considered an org admin
    return is_global_write_admin(current_user)


def is_regional_admin_for_organization(current_user, organization_id) -> bool:
    """Check if user is a regional admin and if a selected organization belongs to their region."""
    if not organization_id:
        return False

    # Check if the user is a regional admin
    if is_regional_admin(current_user):
        # Check if the organization belongs to the user's region
        user_region_id = (
            current_user.regionId
        )  # Assuming this is available in the user object
        organization_region_id = get_organization_region(
            organization_id
        )  # Function to fetch the organization's region
        return user_region_id == organization_region_id

    return False


def get_organization_region(organization_id: str) -> str:
    """Fetch the region ID for the given organization."""
    organization = Organization.objects.get(id=organization_id)
    return organization.regionId


def get_tag_organizations(current_user, tag_id) -> list[str]:
    """Returns the organizations belonging to a tag, if the user can access the tag."""
    # Check if the user is a global view admin
    if not is_global_view_admin(current_user):
        return []

    # Fetch the OrganizationTag and its related organizations
    tag = (
        OrganizationTag.objects.prefetch_related("organizations")
        .filter(id=tag_id)
        .first()
    )
    if tag:
        # Return a list of organization IDs
        return [org.id for org in tag.organizations.all()]

    # Return an empty list if tag is not found
    return []


def get_org_memberships(current_user) -> list[str]:
    """Returns the organization IDs that a user is a member of."""
    roles = Role.objects.filter(user=current_user)
    if not roles:
        return []
    return [role.organization.id for role in roles if role.organization]


def matches_user_region(current_user, user_region_id: str) -> bool:
    """Checks if the current user's region matches the user's region being modified."""

    # Check if the current user is a global admin (can match any region)
    if is_global_write_admin(current_user):
        return True

    # Ensure the user has a region associated with them
    if not current_user.regionId or not user_region_id:
        return False

    # Compare the region IDs
    return user_region_id == current_user.regionId<|MERGE_RESOLUTION|>--- conflicted
+++ resolved
@@ -296,53 +296,12 @@
         pass
 
 
-<<<<<<< HEAD
-# TODO: determine if we still need.
-# async def handle_cognito_callback(body):
-#     try:
-#         print(f"handle_cognito_callback body input: {str(body)}")
-#         user_info = await get_user_info_from_cognito(body["token"])
-#         print(f"handle_cognito_callback user_info: {str(user_info)}")
-#         user = await update_or_create_user(user_info)
-#         token = create_jwt_token(user)
-#         print(f"handle_cognito_callback token: {str(token)}")
-#         return token, user
-#     except Exception as error:
-#         print(f"Error : {str(error)}")
-#         raise HTTPException(
-#             status_code=status.HTTP_500_INTERNAL_SERVER_ERROR, detail=str(error)
-#         ) from error
-
-
-# # TODO: Uncomment the token and if not user token once the JWT from OKTA is working
-# def get_current_active_user(
-#     api_key: str = Security(api_key_header),
-#     # token: str = Depends(oauth2_scheme),
-# ):
-#     """Ensure the current user is authenticated and active."""
-#     user = None
-#     if api_key:
-#         user = get_user_by_api_key(api_key)
-#     # if not user and token:
-#     #     user = decode_jwt_token(token)
-#     if user is None:
-#         print("User not authenticated")
-#         raise HTTPException(
-#             status_code=status.HTTP_401_UNAUTHORIZED,
-#             detail="Invalid authentication credentials",
-#         )
-#     print(f"Authenticated user: {user.id}")
-#     return user
-
-
 def can_access_user(current_user, user_id: Optional[str]) -> bool:
     return (
         user_id and (current_user.id == user_id) or is_global_write_admin(current_user)
     )
 
 
-=======
->>>>>>> 7794f927
 def is_global_write_admin(current_user) -> bool:
     """Check if the user has global write admin permissions."""
     return current_user and current_user.userType == "globalAdmin"
