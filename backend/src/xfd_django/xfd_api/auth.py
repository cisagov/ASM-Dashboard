--- conflicted
+++ resolved
@@ -19,17 +19,12 @@
 from jwt import ExpiredSignatureError, InvalidTokenError
 import requests
 
-<<<<<<< HEAD
+
 # from .helpers import user_to_dict
 from .models import ApiKey, Domain, Organization, OrganizationTag, Role, Service, User
 
 # JWT_ALGORITHM = "RS256"
 JWT_SECRET = settings.JWT_SECRET
-=======
-from .models import ApiKey, Organization, OrganizationTag, Role, User
-
-JWT_SECRET = os.getenv("JWT_SECRET")
->>>>>>> 7794f927
 SECRET_KEY = settings.SECRET_KEY
 JWT_ALGORITHM = settings.JWT_ALGORITHM
 JWT_TIMEOUT_HOURS = settings.JWT_TIMEOUT_HOURS
