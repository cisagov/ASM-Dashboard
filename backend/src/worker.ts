import { bootstrap } from 'global-agent';
import { CommandOptions } from './tasks/ecs-client';
import { connectToDatabase } from './models';
import fetchPublicSuffixList from './tasks/helpers/fetchPublicSuffixList';
import { handler as amass } from './tasks/amass';
import { handler as censys } from './tasks/censys';
import { handler as censysCertificates } from './tasks/censysCertificates';
import { handler as censysIpv4 } from './tasks/censysIpv4';
import { handler as cve } from './tasks/cve';
import { handler as cveSync } from './tasks/cve-sync';
import { handler as dnstwist } from './tasks/dnstwist';
import { handler as dotgov } from './tasks/dotgov';
<<<<<<< HEAD
import { handler as webscraper } from './tasks/webscraper';
import { handler as shodan } from './tasks/shodan';
import { handler as testProxy } from './tasks/test-proxy';
import { handler as dnstwist } from './tasks/dnstwist';
=======
import { handler as findomain } from './tasks/findomain';
import { handler as hibp } from './tasks/hibp';
import { handler as intrigueIdent } from './tasks/intrigue-ident';
import { handler as lookingGlass } from './tasks/lookingGlass';
import { handler as portscanner } from './tasks/portscanner';
>>>>>>> 346e595e
import { handler as rootDomainSync } from './tasks/rootDomainSync';
import { handler as rscSync } from './tasks/rscSync';
import { handler as savedSearch } from './tasks/saved-search';
import { handler as searchSync } from './tasks/search-sync';
import { handler as shodan } from './tasks/shodan';
import { handler as sslyze } from './tasks/sslyze';
import { handler as testProxy } from './tasks/test-proxy';
import { handler as trustymail } from './tasks/trustymail';
import { handler as vulnSync } from './tasks/vuln-sync';
import { handler as wappalyzer } from './tasks/wappalyzer';
import { handler as webscraper } from './tasks/webscraper';
import { SCAN_SCHEMA } from './api/scans';

/**
 * Worker entrypoint.
 */
async function main() {
  const commandOptions: CommandOptions = JSON.parse(
    process.env.CROSSFEED_COMMAND_OPTIONS || '{}'
  );
  console.log('commandOptions are', commandOptions);

  const { scanName = 'test', organizations = [] } = commandOptions;

  const scanFn: any = {
    amass,
    censys,
    censysCertificates,
    censysIpv4,
    cve,
    cveSync,
    dnstwist,
    dotgov,
    findomain,
<<<<<<< HEAD
    portscanner,
    wappalyzer,
    intrigueIdent,
    webscraper,
    savedSearch,
    shodan,
    dnstwist,
    testProxy,
=======
    hibp,
    intrigueIdent,
    lookingGlass,
    portscanner,
>>>>>>> 346e595e
    rootDomainSync,
    rscSync,
    savedSearch,
    searchSync,
    shodan,
    sslyze,
    test: async () => {
      await connectToDatabase();
      console.log('test');
    },
    testProxy,
    trustymail,
    vulnSync,
    wappalyzer,
    webscraper
  }[scanName];
  if (!scanFn) {
    throw new Error('Invalid scan name ' + scanName);
  }

  if (scanName === 'sslyze') {
    // No proxy
  } else {
    bootstrap();
  }

  if (scanName === 'trustymail') {
    await fetchPublicSuffixList();
  }

  const { global } = SCAN_SCHEMA[scanName];

  if (global) {
    await scanFn(commandOptions);
  } else {
    // For non-global scans, since a single ScanTask can correspond to
    // multiple organizations, we run scanFn for each particular
    // organization here by passing in the current organization's
    // name and id into commandOptions.
    for (const organization of organizations) {
      await scanFn({
        ...commandOptions,
        organizations: [],
        organizationId: organization.id,
        organizationName: organization.name
      });
    }
  }

  process.exit();
}

main();<|MERGE_RESOLUTION|>--- conflicted
+++ resolved
@@ -10,18 +10,9 @@
 import { handler as cveSync } from './tasks/cve-sync';
 import { handler as dnstwist } from './tasks/dnstwist';
 import { handler as dotgov } from './tasks/dotgov';
-<<<<<<< HEAD
-import { handler as webscraper } from './tasks/webscraper';
-import { handler as shodan } from './tasks/shodan';
-import { handler as testProxy } from './tasks/test-proxy';
-import { handler as dnstwist } from './tasks/dnstwist';
-=======
 import { handler as findomain } from './tasks/findomain';
-import { handler as hibp } from './tasks/hibp';
 import { handler as intrigueIdent } from './tasks/intrigue-ident';
-import { handler as lookingGlass } from './tasks/lookingGlass';
 import { handler as portscanner } from './tasks/portscanner';
->>>>>>> 346e595e
 import { handler as rootDomainSync } from './tasks/rootDomainSync';
 import { handler as rscSync } from './tasks/rscSync';
 import { handler as savedSearch } from './tasks/saved-search';
@@ -56,21 +47,8 @@
     dnstwist,
     dotgov,
     findomain,
-<<<<<<< HEAD
+    intrigueIdent,
     portscanner,
-    wappalyzer,
-    intrigueIdent,
-    webscraper,
-    savedSearch,
-    shodan,
-    dnstwist,
-    testProxy,
-=======
-    hibp,
-    intrigueIdent,
-    lookingGlass,
-    portscanner,
->>>>>>> 346e595e
     rootDomainSync,
     rscSync,
     savedSearch,
