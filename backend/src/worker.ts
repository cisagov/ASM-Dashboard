import { bootstrap } from 'global-agent';
import { CommandOptions } from './tasks/ecs-client';
import { connectToDatabase } from './models';
import fetchPublicSuffixList from './tasks/helpers/fetchPublicSuffixList';
import { handler as amass } from './tasks/amass';
import { handler as censys } from './tasks/censys';
import { handler as cve } from './tasks/cve';
import { handler as cveSync } from './tasks/cve-sync';
import { handler as dnstwist } from './tasks/dnstwist';
import { handler as dotgov } from './tasks/dotgov';
import { handler as findomain } from './tasks/findomain';
import { handler as intrigueIdent } from './tasks/intrigue-ident';
import { handler as portscanner } from './tasks/portscanner';
import { handler as rootDomainSync } from './tasks/rootDomainSync';
import { handler as rscSync } from './tasks/rscSync';
import { handler as savedSearch } from './tasks/saved-search';
import { handler as searchSync } from './tasks/search-sync';
import { handler as shodan } from './tasks/shodan';
import { handler as sslyze } from './tasks/sslyze';
import { handler as testProxy } from './tasks/test-proxy';
import { handler as trustymail } from './tasks/trustymail';
import { handler as vulnSync } from './tasks/vuln-sync';
import { handler as vulnScanningSync } from './tasks/vs_sync';
import { handler as wappalyzer } from './tasks/wappalyzer';
import { SCAN_SCHEMA } from './api/scans';

/**
 * Worker entrypoint.
 */
async function main() {
  const commandOptions: CommandOptions = JSON.parse(
    process.env.CROSSFEED_COMMAND_OPTIONS || '{}'
  );
  console.log('commandOptions are', commandOptions);

  const { scanName = 'test', organizations = [] } = commandOptions;

  const scanFn: any = {
    amass,
    censys,
    cve,
    cveSync,
    dnstwist,
    dotgov,
    findomain,
    intrigueIdent,
    portscanner,
    rootDomainSync,
    trustymail,
    vulnScanningSync,
    vulnSync,
    rscSync,
    savedSearch,
    searchSync,
    shodan,
    sslyze,
    test: async () => {
      await connectToDatabase();
      console.log('test');
    },
    testProxy,
<<<<<<< HEAD
    trustymail,
    vulnSync,
    wappalyzer
=======
    wappalyzer,
    webscraper
>>>>>>> a662e2e1
  }[scanName];
  if (!scanFn) {
    throw new Error('Invalid scan name ' + scanName);
  }

  if (scanName === 'sslyze') {
    // No proxy
  } else {
    bootstrap();
  }

  if (scanName === 'trustymail') {
    await fetchPublicSuffixList();
  }

  const { global } = SCAN_SCHEMA[scanName];

  if (global) {
    await scanFn(commandOptions);
  } else {
    // For non-global scans, since a single ScanTask can correspond to
    // multiple organizations, we run scanFn for each particular
    // organization here by passing in the current organization's
    // name and id into commandOptions.
    for (const organization of organizations) {
      await scanFn({
        ...commandOptions,
        organizations: [],
        organizationId: organization.id,
        organizationName: organization.name
      });
    }
  }

  process.exit();
}

main();<|MERGE_RESOLUTION|>--- conflicted
+++ resolved
@@ -46,9 +46,6 @@
     intrigueIdent,
     portscanner,
     rootDomainSync,
-    trustymail,
-    vulnScanningSync,
-    vulnSync,
     rscSync,
     savedSearch,
     searchSync,
@@ -59,14 +56,10 @@
       console.log('test');
     },
     testProxy,
-<<<<<<< HEAD
     trustymail,
+    vulnScanningSync,
     vulnSync,
     wappalyzer
-=======
-    wappalyzer,
-    webscraper
->>>>>>> a662e2e1
   }[scanName];
   if (!scanFn) {
     throw new Error('Invalid scan name ' + scanName);
