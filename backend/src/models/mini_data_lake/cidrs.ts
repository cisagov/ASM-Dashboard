--- conflicted
+++ resolved
@@ -7,11 +7,8 @@
   BaseEntity,
   ManyToMany,
   JoinTable,
-<<<<<<< HEAD
-  Relation
-=======
+  Relation,
   UpdateDateColumn
->>>>>>> a662e2e1
 } from 'typeorm';
 
 import { Organization } from './organizations';
@@ -46,17 +43,8 @@
   @Column({ nullable: true })
   retired: boolean;
 
-<<<<<<< HEAD
-  @ManyToMany((type) => Request, (request) => request.cidrs, {
-    onDelete: 'CASCADE',
-    onUpdate: 'CASCADE'
-  })
-  @JoinTable()
-  requests: Relation<Request>[];
-=======
   @UpdateDateColumn()
   updatedAt: Date | null;
->>>>>>> a662e2e1
 
   @ManyToMany((type) => Organization, (org) => org.cidrs, {
     onDelete: 'CASCADE',
