--- conflicted
+++ resolved
@@ -9,11 +9,8 @@
   ManyToMany,
   ManyToOne,
   JoinTable,
-<<<<<<< HEAD
+  OneToMany,
   Relation
-=======
-  OneToMany
->>>>>>> a662e2e1
 } from 'typeorm';
 import { Snapshot } from './snapshots';
 import { Ip } from './ips';
@@ -499,21 +496,17 @@
     onUpdate: 'CASCADE'
   })
   @JoinTable()
-<<<<<<< HEAD
   snapshots: Relation<Snapshot>[];
-=======
-  snapshots: Snapshot[];
 
   @OneToMany((type) => TicketEvent, (event) => event.vulnScan, {
     onDelete: 'CASCADE',
     onUpdate: 'CASCADE'
   })
-  ticketEvents?: TicketEvent[];
+  ticketEvents?: Relation<TicketEvent>[];
 
   @Column({
     type: 'jsonb',
     default: {}
   })
   otherFindings: object;
->>>>>>> a662e2e1
 }