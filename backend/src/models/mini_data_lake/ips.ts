--- conflicted
+++ resolved
@@ -9,12 +9,9 @@
   BaseEntity,
   OneToMany,
   ManyToOne,
-<<<<<<< HEAD
+  UpdateDateColumn,
+  CreateDateColumn,
   Relation
-=======
-  UpdateDateColumn,
-  CreateDateColumn
->>>>>>> a662e2e1
 } from 'typeorm';
 import { Domain } from './domains';
 import { HostScan } from './host_scans';
