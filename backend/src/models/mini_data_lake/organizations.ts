--- conflicted
+++ resolved
@@ -10,12 +10,9 @@
   OneToMany,
   ManyToMany,
   ManyToOne,
-<<<<<<< HEAD
+  CreateDateColumn,
+  UpdateDateColumn,
   Relation
-=======
-  CreateDateColumn,
-  UpdateDateColumn
->>>>>>> a662e2e1
 } from 'typeorm';
 import { Domain } from './domains';
 import { Ip } from './ips';
@@ -148,11 +145,7 @@
     onDelete: 'CASCADE',
     nullable: true
   })
-<<<<<<< HEAD
-  locations: Relation<Location>[];
-=======
-  location: Location;
->>>>>>> a662e2e1
+  location: Relation<Location>;
 
   @ManyToMany((type) => Contact, (contact) => contact.organizations, {
     onDelete: 'CASCADE',
@@ -196,15 +189,6 @@
   })
   reports: Relation<Report>[];
 
-<<<<<<< HEAD
-  @OneToMany((type) => Request, (request) => request.organization, {
-    onDelete: 'CASCADE',
-    onUpdate: 'CASCADE'
-  })
-  requests: Relation<Request>[];
-
-=======
->>>>>>> a662e2e1
   @OneToMany((type) => SslyzeScan, (sslyze) => sslyze.organization, {
     onDelete: 'CASCADE',
     onUpdate: 'CASCADE'
@@ -231,16 +215,7 @@
       onUpdate: 'CASCADE'
     }
   )
-<<<<<<< HEAD
-  @Column({
-    nullable: true,
-    type: 'varchar'
-  })
-  reportPeriod: string | null;
   trustymailScans: Relation<TrustymailScan>[];
-=======
-  trustymailScans: TrustymailScan[];
->>>>>>> a662e2e1
 
   @OneToMany((type) => VulnScan, (vuln_scan) => vuln_scan.organization, {
     onDelete: 'CASCADE',
