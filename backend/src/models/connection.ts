--- conflicted
+++ resolved
@@ -2,6 +2,9 @@
 import {
   // Models for the Crossfeed database
   ApiKey,
+  SavedSearch,
+  Notification,
+  OrganizationTag,
   Assessment,
   Category,
   Cpe,
@@ -20,15 +23,6 @@
   User,
   Vulnerability,
   Webpage,
-<<<<<<< HEAD
-  ApiKey,
-  SavedSearch,
-  Notification,
-  OrganizationTag,
-  Cpe,
-  Cve,
-=======
->>>>>>> a662e2e1
 
   //  Models for the Mini Data Lake database
   CertScan,
@@ -144,17 +138,14 @@
       Response,
       Role,
       SavedSearch,
-<<<<<<< HEAD
       OrganizationTag,
-      Notification
-=======
+      Notification,
       Scan,
       ScanTask,
       Service,
       User,
       Vulnerability,
       Webpage
->>>>>>> a662e2e1
     ],
     synchronize: false,
     name: 'default',
