import { connectToDatabase, Vulnerability } from '../../models';

export default async (
  vulnerabilities: Vulnerability[],
  updateState: boolean
): Promise<void> => {
  await connectToDatabase();
  for (const vulnerability of vulnerabilities) {
    const updatedValues = Object.keys(vulnerability).filter((key) => {
      const allowedFields = [
        'lastSeen',
        'cvss',
        'severity',
        'cve',
        'cwe',
        'cpe',
        'serviceId',
        'description',
        'structuredData',
        ...(updateState ? ['state', 'substate'] : [])
      ];
      return (
        vulnerability[key] !== undefined && allowedFields.indexOf(key) > -1
      );
    });
    await Vulnerability.createQueryBuilder()
      .insert()
      .values(vulnerability)
      .orUpdate(
<<<<<<< HEAD
        updatedValues.map((val) => val), //This may be flipped around
=======
        updatedValues.map((val) => val),
>>>>>>> 1f94db5a
        ['domainId', 'title']
      )
      /*.onConflict(
        `
            ("domainId", "title") DO UPDATE
            SET ${updatedValues
              .map((val) => `"${val}" = excluded."${val}",`)
              .join('\n')}
                "updatedAt" = now()
          `
      )*/
      .execute();
  }
};<|MERGE_RESOLUTION|>--- conflicted
+++ resolved
@@ -27,11 +27,7 @@
       .insert()
       .values(vulnerability)
       .orUpdate(
-<<<<<<< HEAD
-        updatedValues.map((val) => val), //This may be flipped around
-=======
         updatedValues.map((val) => val),
->>>>>>> 1f94db5a
         ['domainId', 'title']
       )
       /*.onConflict(
