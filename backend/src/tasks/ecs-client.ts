--- conflicted
+++ resolved
@@ -95,17 +95,11 @@
             `DB_NAME=${process.env.DB_NAME}`,
             `DB_USERNAME=${process.env.DB_USERNAME}`,
             `DB_PASSWORD=${process.env.DB_PASSWORD}`,
-<<<<<<< HEAD
             `MDL_NAME=${process.env.MDL_NAME}`,
-            `MDL_USERNAMD=${process.env.MDL_USERNAME}`,
+            `MDL_USERNAME=${process.env.MDL_USERNAME}`,
             `MDL_PASSWORD=${process.env.MDL_PASSWORD}`,
-=======
-            `MDL_NAME=${process.env.DB_NAME}`,
-            `MDL_USERNAMD=${process.env.DB_USERNAME}`,
-            `MDL_PASSWORD=${process.env.DB_PASSWORD}`,
             `MI_ACCOUNT_NAME=${process.env.MI_ACCOUNT_NAME}`,
             `MI_PASSWORD=${process.env.MI_PASSWORD}`,
->>>>>>> aaae6447
             `PE_DB_NAME=${process.env.PE_DB_NAME}`,
             `PE_DB_USERNAME=${process.env.PE_DB_USERNAME}`,
             `PE_DB_PASSWORD=${process.env.PE_DB_PASSWORD}`,
