FROM node:18-bullseye as build
USER root

WORKDIR /app

COPY ./package* ./

COPY src ./src

RUN apt update && apt install git zlib1g-dev

RUN apt-get update && apt-get install -y jq

RUN wget -c https://www.python.org/ftp/python/3.10.11/Python-3.10.11.tar.xz && tar -Jxvf Python-3.10.11.tar.xz
RUN cd Python-3.10.11 && ./configure && make -j4 && make altinstall
RUN update-alternatives --install /usr/bin/python python /usr/local/bin/python3.10 1
RUN update-alternatives --install /usr/bin/pip pip /usr/local/bin/pip3.10 1
RUN pip3.10 install --upgrade pip

RUN apt remove dav1d && apt autoclean && apt autoremove

# Install AWS CLI
RUN curl --insecure "https://awscli.amazonaws.com/awscli-exe-linux-x86_64.zip" -o "awscliv2.zip"
RUN unzip awscliv2.zip
RUN ./aws/install

# Install pe-source module
# Sync the latest from cf-staging branch
RUN git clone -b crossfeed-SQS https://github.com/cisagov/ATC-Framework.git && \
    cd ATC-Framework && \
<<<<<<< HEAD
    git checkout b077f19d6c2f7a72b474264e857465dcaeb56d1a && \
=======
    git checkout a4036e94ad54876cb592fc966f57e7fd84750e9a && \
>>>>>>> cae83351
    pip install .

RUN python -m spacy download en_core_web_lg

# Create database.ini
RUN echo "[database]" > database.ini \
    && echo "user=$(cat db_user.txt)" >> database.ini \
    && echo "password=$(cat db_password.txt)" >> database.ini

COPY worker worker

CMD ["./worker/generate_config.sh", "./worker/pe-worker-entry.sh"]<|MERGE_RESOLUTION|>--- conflicted
+++ resolved
@@ -28,11 +28,7 @@
 # Sync the latest from cf-staging branch
 RUN git clone -b crossfeed-SQS https://github.com/cisagov/ATC-Framework.git && \
     cd ATC-Framework && \
-<<<<<<< HEAD
-    git checkout b077f19d6c2f7a72b474264e857465dcaeb56d1a && \
-=======
     git checkout a4036e94ad54876cb592fc966f57e7fd84750e9a && \
->>>>>>> cae83351
     pip install .
 
 RUN python -m spacy download en_core_web_lg
