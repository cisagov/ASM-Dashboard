module.exports = {
  siteMetadata: {
    author: 'CISA',
    title: `Crossfeed`,
    description: `Crossfeed is a tool that continuously enumerates and monitors an organization's public-facing attack surface in order to discover assets and flag potential security flaws.`,
    navigation: [
      {
        items: [{ text: 'Home', link: '/docs/' }],
      },
      {
        items: [
          {
            text: 'User Guide',
            link: '/docs/user-guide/quickstart/',
            // If rootLink is specified, this navigation item will be
            // highlighted as current when the user navigates to sub-pages whose
            // paths start with the given rootLink.
            rootLink: '/docs/user-guide/',
          },
        ],
      },
      {
        items: [
          {
            text: 'Development',
            link: '/docs/dev/quickstart/',
            rootLink: '/docs/dev/',
          },
        ],
      },
      {
        items: [{ text: 'Scanning FAQ', link: '/docs/scans/' }],
      },
      {
        title: '',
        items: [{ text: 'API Reference', link: '/docs/api-reference/' }],
      },
<<<<<<< HEAD
      {
        items: [{ text: 'ReadySetCyber', link: '/docs/rsc/user-guide' }],
      },
=======
>>>>>>> 9f433bc3
    ],
    secondaryLinks: [
      {
        text: 'Find Crossfeed on GitHub',
        link: 'https://github.com/cisagov/crossfeed',
      },
    ],

    /**
     * Search.gov configuration
     *
     * 1. Create an account with Search.gov https://search.usa.gov/signup
     * 2. Add a new site.
     * 3. Add your site/affiliate name here.
     */
    searchgov: {
      // You should not change this.
      endpoint: 'https://search.usa.gov',

      // replace this with your search.gov account
      affiliate: 'federalist-uswds-example',

      // replace with your access key
      access_key: '...',

      // this renders the results within the page instead of sending to user to search.gov
      inline: true,
    },

    /**
     * Digital Analytics Program (DAP) configuration
     *
     * USAID   - Agency for International Development
     * USDA    - Department of Agriculture
     * DOC     - Department of Commerce
     * DOD     - Department of Defense
     * ED      - Department of Education
     * DOE     - Department of Energy
     * HHS     - Department of Health and Human Services
     * DHS     - Department of Homeland Security
     * HUD     - Department of Housing and Urban Development
     * DOJ     - Department of Justice
     * DOL     - Department of Labor
     * DOS     - Department of State
     * DOI     - Department of the Interior
     * TREAS   - Department of the Treasury
     * DOT     - Department of Transportation
     * VA      - Department of Veterans Affairs
     * EPA     - Environmental Protection Agency
     * EOP     - Executive Office of the President
     * GSA     - General Services Administration
     * NASA    - National Aeronautics and Space Administration
     * NARA    - National Archives and Records Administration
     * NSF     - National Science Foundation
     * NRC     - Nuclear Regulatory Commission
     * OPM     - Office of Personnel Management
     * USPS    - Postal Service
     * SBA     - Small Business Administration
     * SSA     - Social Security Administration
     */
    dap: {
      // agency: 'your-agency',
      // Optional
      // subagency: 'your-subagency',
    },

    /**
     * Google Analytics configuration
     */
    ga: {
      // ua: 'your-ua',
    },
  },
  pathPrefix: '/docs',
  plugins: [
    `gatsby-plugin-sass`,
    `gatsby-plugin-sharp`,
    `gatsby-plugin-react-helmet`,
    {
      resolve: `gatsby-source-filesystem`,
      options: {
        name: `images`,
        path: `${__dirname}/src/images`,
      },
    },
    {
      resolve: `gatsby-source-filesystem`,
      options: {
        name: `documentation-pages`,
        path: `${__dirname}/src/documentation-pages`,
      },
    },
    {
      resolve: `gatsby-transformer-remark`,
      options: {
        plugins: [
          `gatsby-remark-autolink-headers`,
          {
            resolve: `gatsby-remark-prismjs`,
            options: {
              prompt: {
                user: 'root',
                host: 'localhost',
              },
            },
          },
          {
            resolve: `gatsby-remark-images`,
            options: {
              maxWidth: 590,
            },
          },
        ],
      },
    },
    {
      resolve: `gatsby-plugin-manifest`,
      options: {
        name: `Crossfeed Documentation`,
        short_name: `Crossfeed`,
        start_url: `/docs/`,
        background_color: `#663399`,
        theme_color: `#663399`,
        display: `minimal-ui`,
        icon: `src/images/logo.png`, // This path is relative to the root of the site.
      },
    },
    `gatsby-plugin-meta-redirect`,
    // this (optional) plugin enables Progressive Web App + Offline functionality
    // To learn more, visit: https://gatsby.dev/offline
    // `gatsby-plugin-offline`,
  ],
};<|MERGE_RESOLUTION|>--- conflicted
+++ resolved
@@ -35,12 +35,6 @@
         title: '',
         items: [{ text: 'API Reference', link: '/docs/api-reference/' }],
       },
-<<<<<<< HEAD
-      {
-        items: [{ text: 'ReadySetCyber', link: '/docs/rsc/user-guide' }],
-      },
-=======
->>>>>>> 9f433bc3
     ],
     secondaryLinks: [
       {
