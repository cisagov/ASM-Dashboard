variable "aws_region" {
  description = "aws_region"
  type        = string
  default     = "us-gov-east-1"
}

variable "aws_other_region" {
  description = "aws_other_region"
  type        = string
  default     = "us-gov-west-1"
}

variable "aws_partition" {
  description = "aws_partition"
  type        = string
  default     = "aws"
}

variable "is_dmz" {
  description = "is_dmz"
  type        = bool
  default     = false
}

variable "project" {
  description = "project"
  type        = string
  default     = "Crossfeed"
}

variable "stage" {
  description = "stage"
  type        = string
  default     = "staging"
}

variable "db_port" {
  description = "db_port"
  type        = number
  default     = 5432
}

variable "db_name" {
  description = "db_name"
  type        = string
  default     = "crossfeed-stage-db"
}

variable "db_instance_class" {
  description = "db_instance_class"
  type        = string
  default     = "db.t3.micro"
}

variable "api_domain" {
  description = "api_domain"
  type        = string
  default     = "api.staging.crossfeed.cyber.dhs.gov"
}

variable "frontend_domain" {
  description = "frontend_domain"
  type        = string
  default     = "staging.crossfeed.cyber.dhs.gov"
}

variable "frontend_bucket" {
  description = "frontend_bucket"
  type        = string
  default     = "staging.crossfeed.cyber.dhs.gov"
}

variable "frontend_lambda_function" {
  description = "frontend_lambda_function"
  type        = string
  default     = "crossfeed-security-headers-staging"
}

variable "log_metric_namespace" {
  description = "log_metric_namespace"
  type        = string
  default     = "LogMetrics"
}

variable "log_metric_api_error_rate" {
  description = "log_metric_filter_api_error_rate"
  type        = string
  default     = "crossfeed-staging-APIErrorRate"
}

variable "log_metric_root_user" {
  description = "log_metric_filter_root_user"
  type        = string
  default     = "crossfeed-staging-RootUserAccess"
}

variable "log_metric_unauthorized_api_call" {
  description = "log_metric_filter_unauthorized_api_call"
  type        = string
  default     = "crossfeed-staging-UnauthorizedAPICall"
}

variable "log_metric_login_without_mfa" {
  description = "log_metric_filter_login_without_mfa"
  type        = string
  default     = "crossfeed-staging-ConsoleLoginWithoutMFA"
}

variable "log_metric_iam_policy" {
  description = "log_metric_filter_iam_policy"
  type        = string
  default     = "crossfeed-staging-IAMPolicyChange"
}

variable "log_metric_cloudtrail" {
  description = "log_metric_filter_cloudtrail"
  type        = string
  default     = "crossfeed-staging-CloudTrailConfigurationChange"
}

variable "log_metric_login_failure" {
  description = "log_metric_filter_login_failure"
  type        = string
  default     = "crossfeed-staging-ConsoleLoginFailure"
}

variable "log_metric_cmk_delete_disable" {
  description = "log_metric_filter_cmk_delete_disable"
  type        = string
  default     = "crossfeed-staging-DisablingOrScheduledDeletionOfCMK"
}

variable "log_metric_s3_bucket_policy" {
  description = "log_metric_filter_s3_bucket_policy"
  type        = string
  default     = "crossfeed-staging-S3BucketPolicyChange"
}

variable "log_metric_aws_config" {
  description = "log_metric_filter_aws_config"
  type        = string
  default     = "crossfeed-staging-AWSConfigConfigurationChange"
}

variable "log_metric_security_group" {
  description = "log_metric_filter_security_group"
  type        = string
  default     = "crossfeed-staging-SecurityGroupChange"
}

variable "log_metric_nacl" {
  description = "log_metric_filter_nacl"
  type        = string
  default     = "crossfeed-staging-NACLChange"
}

variable "log_metric_network_gateway" {
  description = "log_metric_filter_network_gateway"
  type        = string
  default     = "crossfeed-staging-NetworkGatewayChange"
}

variable "log_metric_route_table" {
  description = "log_metric_filter_route_table"
  type        = string
  default     = "crossfeed-staging-RouteTableChange"
}

variable "log_metric_vpc" {
  description = "log_metric_filter_vpc"
  type        = string
  default     = "crossfeed-staging-VPCChange"
}

variable "log_metric_ec2_shutdown" {
  description = "log_metric_filter_ec2_shutdown"
  type        = string
  default     = "crossfeed-staging-EC2Shutdown"
}

variable "log_metric_db_shutdown" {
  description = "log_metric_filter_DB_shutdown"
  type        = string
  default     = "crossfeed-staging-DBShutdown"
}

variable "log_metric_db_deletion" {
  description = "log_metric_filter_db_deletion"
  type        = string
  default     = "crossfeed-staging-DBDeletion"
}

variable "sns_topic_alarms" {
  description = "sns_alarm_topic_name"
  type        = string
  default     = "crossfeed-staging-cis-alarms"
}

variable "ssm_db_name" {
  description = "ssm_db_name"
  type        = string
  default     = "/crossfeed/staging/DATABASE_NAME"
}

variable "ssm_db_host" {
  description = "ssm_db_host"
  type        = string
  default     = "/crossfeed/staging/DATABASE_HOST"
}

variable "ssm_pe_db_name" {
  description = "ssm_pe_db_name"
  type        = string
  default     = "/crossfeed/staging/PE_DB_NAME"
}

variable "ssm_pe_db_username" {
  description = "ssm_pe_db_username"
  type        = string
  default     = "/crossfeed/staging/PE_DB_USERNAME"
}

variable "ssm_pe_db_password" {
  description = "ssm_pe_db_password"
  type        = string
  default     = "/crossfeed/staging/PE_DB_PASSWORD"
}

variable "ssm_crossfeed_vpc_name" {
  description = "ssm_crossfeed_vpc_name"
  type        = string
  default     = "/crossfeed/staging/VPC_NAME"
}

variable "ssm_lambda_sg" {
  description = "ssm_lambda_sg"
  type        = string
  default     = "/crossfeed/staging/SG_ID"
}

variable "ssm_lambda_subnet" {
  description = "ssm_lambda_subnet"
  type        = string
  default     = "/crossfeed/staging/SUBNET_ID"
}

variable "ssm_worker_sg" {
  description = "ssm_worker_sg"
  type        = string
  default     = "/crossfeed/staging/WORKER_SG_ID"
}

variable "ssm_worker_subnet" {
  description = "ssm_worker_subnet"
  type        = string
  default     = "/crossfeed/staging/WORKER_SUBNET_ID"
}

variable "ssm_worker_arn" {
  description = "ssm_worker_arn"
  type        = string
  default     = "/crossfeed/staging/WORKER_CLUSTER_ARN"
}

variable "db_table_name" {
  description = "db_table_name"
  type        = string
  default     = "cfstagedb"
}

variable "ssm_db_username" {
  description = "ssm_db_username"
  type        = string
  default     = "/crossfeed/staging/DATABASE_USER"
}

variable "ssm_db_password" {
  description = "ssm_db_password"
  type        = string
  default     = "/crossfeed/staging/DATABASE_PASSWORD"
}

variable "ssm_matomo_db_password" {
  description = "ssm_matomo_db_password"
  type        = string
  default     = "/crossfeed/staging/MATOMO_DATABASE_PASSWORD"
}

variable "ssm_worker_signature_public_key" {
  description = "ssm_worker_signature_public_key"
  type        = string
  default     = "/crossfeed/staging/WORKER_SIGNATURE_PUBLIC_KEY"
}

variable "ssm_worker_signature_private_key" {
  description = "ssm_worker_signature_private_key"
  type        = string
  default     = "/crossfeed/staging/WORKER_SIGNATURE_PRIVATE_KEY"
}

variable "ssm_censys_api_id" {
  description = "ssm_censys_api_id"
  type        = string
  default     = "/crossfeed/staging/CENSYS_API_ID"
}

variable "ssm_censys_api_secret" {
  description = "ssm_censys_api_secret"
  type        = string
  default     = "/crossfeed/staging/CENSYS_API_SECRET"
}

variable "ssm_shodan_api_key" {
  description = "ssm_shodan_api_key"
  type        = string
  default     = "/crossfeed/staging/SHODAN_API_KEY"
}

variable "ssm_hibp_api_key" {
  description = "ssm_hibp_api_key"
  type        = string
  default     = "/crossfeed/staging/HIBP_API_KEY"
}

variable "ssm_pe_shodan_api_keys" {
  description = "ssm_pe_shodan_api_keys"
  type        = string
  default     = "/crossfeed/staging/PE_SHODAN_API_KEYS"
}

variable "ssm_sixgill_client_id" {
  description = "ssm_sixgill_client_id"
  type        = string
  default     = "/crossfeed/staging/SIXGILL_CLIENT_ID"
}

variable "ssm_sixgill_client_secret" {
  description = "ssm_sixgill_client_secret"
  type        = string
  default     = "/crossfeed/staging/SIXGILL_CLIENT_SECRET"
}

<<<<<<< HEAD
=======
variable "ssm_intelx_api_key" {
  description = "ssm_intelx_api_key"
  type        = string
  default     = "/crossfeed/staging/INTELX_API_KEY"
}

variable "ssm_xpanse_api_key" {
  description = "ssm_xpanse_api_key"
  type        = string
  default     = "/crossfeed/staging/XPANSE_API_KEY"
}

variable "ssm_xpanse_auth_id" {
  description = "ssm_xpanse_auth_id"
  type        = string
  default     = "/crossfeed/staging/XPANSE_AUTH_ID"
}

>>>>>>> 111c656b

variable "ssm_lg_api_key" {
  description = "ssm_lg_api_key"
  type        = string
  default     = "/crossfeed/staging/LG_API_KEY"
}

variable "ssm_lg_workspace_name" {
  description = "ssm_lg_workspace_name"
  type        = string
  default     = "/crossfeed/staging/LG_WORKSPACE_NAME"
}

variable "ssm_https_proxy" {
  description = "ssm_https_proxy"
  type        = string
  default     = "/crossfeed/staging/HTTPS_PROXY"
}

variable "db_group_name" {
  description = "db_group_name"
  type        = string
  default     = "crossfeed-db-group"
}

variable "worker_ecs_repository_name" {
  description = "worker_ecs_repository_name"
  type        = string
  default     = "crossfeed-worker-staging"
}

variable "worker_ecs_cluster_name" {
  description = "worker_ecs_cluster_name"
  type        = string
  default     = "crossfeed-worker-staging"
}

variable "worker_ecs_task_definition_family" {
  description = "worker_ecs_task_definition_family"
  type        = string
  default     = "crossfeed-worker-staging"
}

variable "worker_ecs_log_group_name" {
  description = "worker_ecs_log_group_name"
  type        = string
  default     = "crossfeed-worker-staging"
}

variable "worker_ecs_role_name" {
  description = "worker_ecs_role_name"
  type        = string
  default     = "crossfeed-worker-staging"
}

variable "logging_bucket_name" {
  description = "logging_bucket_name"
  type        = string
  default     = "cisa-crossfeed-staging-logging"
}

variable "export_bucket_name" {
  description = "export_bucket_name"
  type        = string
  default     = "cisa-crossfeed-staging-exports"
}

variable "reports_bucket_name" {
  description = "reports_bucket_name"
  type        = string
  default     = "cisa-crossfeed-reports"
}

variable "pe_db_backups_bucket_name" {
  description = "pe_db_backups_bucket_name"
  type        = string
  default     = "cisa-crossfeed-pe-db-backups"
}

variable "user_pool_name" {
  description = "user_pool_name"
  type        = string
  default     = "crossfeed-staging"
}

variable "user_pool_domain" {
  description = "user_pool_domain"
  type        = string
  default     = "crossfeed-staging"
}

variable "ssm_user_pool_id" {
  description = "ssm_user_pool_id"
  type        = string
  default     = "/crossfeed/staging/USER_POOL_ID"
}

variable "ssm_user_pool_client_id" {
  description = "ssm_user_pool_client_id"
  type        = string
  default     = "/crossfeed/staging/USER_POOL_CLIENT_ID"
}

variable "ses_support_email_sender" {
  type        = string
  description = "Email address from which SES emails are sent"
  default     = "noreply@staging.crossfeed.cyber.dhs.gov"
}

variable "ses_support_email_replyto" {
  type        = string
  description = "Email address set in the Reply-To header for SES emails"
  default     = "support@staging.crossfeed.cyber.dhs.gov"
}

variable "matomo_ecs_cluster_name" {
  description = "matomo_ecs_cluster_name"
  type        = string
  default     = "crossfeed-matomo-staging"
}

variable "matomo_ecs_task_definition_family" {
  description = "matomo_ecs_task_definition_family"
  type        = string
  default     = "crossfeed-matomo-staging"
}

variable "matomo_ecs_log_group_name" {
  description = "matomo_ecs_log_group_name"
  type        = string
  default     = "crossfeed-matomo-staging"
}

variable "matomo_db_name" {
  description = "matomo_db_name"
  type        = string
  default     = "crossfeed-matomo-staging"
}

variable "matomo_db_instance_class" {
  description = "matomo_db_instance_class"
  type        = string
  default     = "db.t3.micro"
}

variable "matomo_ecs_role_name" {
  description = "matomo_ecs_role_name"
  type        = string
  default     = "crossfeed-matomo-staging"
}

variable "es_instance_type" {
  description = "es_instance_type"
  type        = string
  default     = "t2.micro.elasticsearch"
}

variable "es_instance_count" {
  description = "es_instance_count"
  type        = number
  default     = 1
}

variable "es_instance_volume_size" {
  description = "es_instance_volume_size"
  type        = number
  default     = 100
}

variable "create_db_accessor_instance" {
  description = "Whether to create a DB accessor instance. This instance can be used to access RDS and is spun up in a private subnet. It can be accessed using AWS Systems Manager Session Manager."
  type        = bool
  default     = false
}

variable "db_accessor_instance_class" {
  description = "db_accessor_instance_class"
  type        = string
  default     = "t3.micro"
}

variable "elk_instance_class" {
  description = "elk_instance_class"
  type        = string
  default     = "t3.micro"
}

variable "create_elk_instance" {
  description = "Whether to create a ELK instance. This instance can be used to run a ELK cluseter. It can be accessed using AWS Systems Manager Session Manager."
  type        = bool
  default     = false
}

variable "severity_critical" {
  description = "severity_critical"
  type        = string
  default     = "CRITICAL"
}

variable "severity_high" {
  description = "severity_high"
  type        = string
  default     = "HIGH"
}

variable "severity_medium" {
  description = "severity_medium"
  type        = string
  default     = "MEDIUM"
}

variable "severity_low" {
  description = "severity_low"
  type        = string
  default     = "LOW"
}

variable "ami_id" {
  description = "ID of the AMI to use for EC2 instances."
  type        = string
  default     = "ami-0a1445a13e666a557"
}

variable "cloudtrail_name" {
  description = "cloudtrail_name"
  type        = string
  default     = "crossfeed-staging-all-events"
}

variable "cloudtrail_bucket_name" {
  description = "cloudtrail_bucket_name"
  type        = string
  default     = "cisa-crossfeed-staging-cloudtrail"
}

variable "cloudtrail_role_name" {
  description = "cloudtrail_role_name"
  type        = string
  default     = "crossfeed-staging-cloudtrail-role"
}

variable "cloudtrail_log_group_name" {
  description = "cloudtrail_log_group_name"
  type        = string
  default     = "crossfeed-staging-cloudtrail-logs"
}

variable "es_instance_master_count" {
  description = "es_instance_master_count"
  type        = number
  default     = 3
}

variable "ssm_vpc_id" {
  description = "ssm_vpc_id"
  type        = string
  default     = "/LZ/VPC_ID"
}

variable "ssm_vpc_cidr_block" {
  description = "ssm_vpc_cidr_block"
  type        = string
  default     = "/LZ/VPC_CIDR_BLOCK"
}

variable "ssm_route_table_endpoints_id" {
  description = "ssm_route_table_endpoints_id"
  type        = string
  default     = ""
}
variable "ssm_route_table_private_A_id" {
  description = "ssm_route_table_private_A_id"
  type        = string
  default     = ""
}
variable "ssm_route_table_private_B_id" {
  description = "ssm_route_table_private_B_id"
  type        = string
  default     = ""
}

variable "ssm_route_table_private_C_id" {
  description = "ssm_route_table_private_C_id"
  type        = string
  default     = ""
}

variable "ssm_subnet_backend_id" {
  description = "ssm_subnet_backend_id"
  type        = string
  default     = ""
}

variable "ssm_subnet_worker_id" {
  description = "ssm_subnet_worker_id"
  type        = string
  default     = ""
}

variable "ssm_subnet_matomo_id" {
  description = "ssm_subnet_matomo_id"
  type        = string
  default     = ""
}

variable "ssm_subnet_db_1_id" {
  description = "ssm_subnet_db_1_id"
  type        = string
  default     = ""
}

variable "ssm_subnet_db_2_id" {
  description = "ssm_subnet_db_2_id"
  type        = string
  default     = ""
}

variable "ssm_subnet_es_id" {
  description = "ssm_subnet_es_id"
  type        = string
  default     = ""
}

variable "ssm_ses_email_identity_arn" {
  description = "ssm_ses_email_identity_arn"
  type        = string
  default     = "/crossfeed/staging/SES_EMAIL_IDENTITY_ARN"
}

variable "ssm_worker_kms_keys" {
  description = "ssm_worker_kms_keys"
  type        = string
  default     = "/crossfeed/staging/WORKER_KMS_KEYS"
}

variable "ssm_intelx_api_key" {
  description = "ssm_intelx_api_key"
  type        = string
  default     = "/crossfeed/staging/INTELX_API_KEY"
}

variable "ssm_pe_api_key" {
  description = "ssm_pe_api_key"
  type        = string
  default     = "/crossfeed/staging/PE_API_KEY"
}

variable "ssm_cf_api_key" {
  description = "ssm_cf_api_key"
  type        = string
  default     = "/crossfeed/staging/CF_API_KEY"
}

variable "cloudwatch_bucket_name" {
  description = "cloudwatch_bucket_name"
  type        = string
  default     = "cisa-crossfeed-staging-cloudwatch"
}

variable "cloudwatch_log_group_name" {
  description = "cloudwatch_log_group_name"
  type        = string
  default     = "crossfeed-staging-cloudwatch-bucket"
}

variable "pe_worker_ecs_repository_name" {
  description = "pe_worker_ecs_repository_name"
  type        = string
  default     = "pe-staging-worker"
}

variable "pe_worker_ecs_cluster_name" {
  description = "pe_worker_ecs_cluster_name"
  type        = string
  default     = "pe-staging-worker"
}

variable "pe_worker_ecs_task_definition_family" {
  description = "pe_worker_ecs_task_definition_family"
  type        = string
  default     = "pe-staging-worker"
}

variable "pe_worker_ecs_log_group_name" {
  description = "pe_worker_ecs_log_group_name"
  type        = string
  default     = "pe-staging-worker"
}

variable "pe_worker_ecs_role_name" {
  description = "pe_worker_ecs_role_name"
  type        = string
  default     = "pe-staging-worker"
}

variable "matomo_availability_zone" {
  description = "matomo_availability_zone"
  type        = string
  default     = "us-east-1"

}
variable "ssm_mdl_name" {
  description = "ssm_mdl_name"
  type        = string
  default     = "/crossfeed/staging/MDL_NAME"
}

variable "ssm_mdl_username" {
  description = "ssm_mdl_username"
  type        = string
  default     = "/crossfeed/staging/MDL_USERNAME"
}

variable "ssm_mdl_password" {
  description = "ssm_mdl_password"
  type        = string
  default     = "/crossfeed/staging/MDL_PASSWORD"
}

variable "ssm_redshift_host" {
  description = "ssm_redshift_host"
  type        = string
  default     = "/crossfeed/staging/REDSHIFT_HOST"
}

variable "ssm_redshift_database" {
  description = "ssm_redshift_database"
  type        = string
  default     = "/crossfeed/staging/REDSHIFT_DATABASE"
}

variable "ssm_redshift_user" {
  description = "ssm_redshift_user"
  type        = string
  default     = "/crossfeed/staging/REDSHIFT_USER"
}

variable "ssm_redshift_password" {
  description = "ssm_redshift_password"
  type        = string
  default     = "/crossfeed/staging/REDSHIFT_PASSWORD"
}

variable "create_elasticache_cluster" {
  description = "Whether to create a elasticache cluster."
  type        = bool
  default     = false
}<|MERGE_RESOLUTION|>--- conflicted
+++ resolved
@@ -340,8 +340,6 @@
   default     = "/crossfeed/staging/SIXGILL_CLIENT_SECRET"
 }
 
-<<<<<<< HEAD
-=======
 variable "ssm_intelx_api_key" {
   description = "ssm_intelx_api_key"
   type        = string
@@ -360,7 +358,6 @@
   default     = "/crossfeed/staging/XPANSE_AUTH_ID"
 }
 
->>>>>>> 111c656b
 
 variable "ssm_lg_api_key" {
   description = "ssm_lg_api_key"
