--- conflicted
+++ resolved
@@ -82,33 +82,6 @@
 
   # Python hooks
   # - repo: https://github.com/PyCQA/bandit
-<<<<<<< HEAD
-  #   rev: 1.7.5
-  #   hooks:
-  #     - id: bandit
-  #       args:
-  #         - --config=.bandit.yml
-  # - repo: https://github.com/psf/black-pre-commit-mirror
-  #   rev: 23.9.1
-  #   hooks:
-  #     - id: black
-  # - repo: https://github.com/PyCQA/flake8
-  #   rev: 6.1.0
-  #   hooks:
-  #     - id: flake8
-  #       additional_dependencies:
-  #         - flake8-docstrings
-  # - repo: https://github.com/PyCQA/isort
-  #   rev: 5.12.0
-  #   hooks:
-  #     - id: isort
-  # - repo: https://github.com/pre-commit/mirrors-mypy
-  #   rev: v1.5.1
-  #   hooks:
-  #     - id: mypy
-  #       additional_dependencies:
-  #         - types-requests
-=======
   #  rev: 1.7.5
   #  hooks:
   #    - id: bandit
@@ -134,7 +107,6 @@
       - id: mypy
         additional_dependencies:
           - types-requests
->>>>>>> 02082bc5
   - repo: https://github.com/asottile/pyupgrade
     rev: v3.10.1
     hooks:
