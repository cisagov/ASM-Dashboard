"""Integration test for domain API."""
# Standard Python Libraries
import os
import random

# Third-Party Libraries
import pytest
import requests

BASE_URL = "http://localhost:3000"
X_API_KEY = os.environ.get("X_API_KEY")
BAD_ID = "01234567-0123-4567-8901-12345"


<<<<<<< HEAD
def get_domain_ids():
=======
def get_domains():
>>>>>>> f6ab7960
    """Get a tuple of domain IDs for testing."""
    url = "{}/domain/search".format(BASE_URL)
    json = {
        "page": 1,
        "pageSize": 10,
    }
    response = requests.post(
        url, json=json, headers={"X-API-KEY": X_API_KEY}, timeout=10
    )

    assert response.status_code == 200
    data = response.json()
    assert data is not None, "Response is empty"
    assert "result" in data, "Results not found in response"
    assert len(data["result"]) > 0, "No results found"

<<<<<<< HEAD
    # Extract domain IDs
    domain_ids = [domain["id"] for domain in data["result"]]
    return tuple(domain_ids)
=======
    return data["result"]
>>>>>>> f6ab7960


# mark tests with integration tag, run with pytest -m integration
@pytest.mark.integration
def test_get_domain_by_id():
    """Test get domain by id."""
<<<<<<< HEAD
    domain_ids = get_domain_ids()
    domain_id = random.choice(domain_ids)
=======
    domains = get_domains()
    selected_domain = random.choice(domains)
    domain_id = selected_domain["id"]
>>>>>>> f6ab7960

    url = "{}/domain/{}".format(BASE_URL, domain_id)
    print(url)
    response = requests.get(url, headers={"X-API-KEY": X_API_KEY}, timeout=10)

    assert response.status_code == 200
    data = response.json()
    assert data is not None, "Response is empty"
    assert data["id"] == domain_id


@pytest.mark.integration
def test_get_domain_by_id_fails_404():
    """Test get domain by id fails with 404."""
    url = "{}/domain/{}".format(BASE_URL, BAD_ID)
    # Get domain by Id.
    response = requests.get(url, headers={"X-API-KEY": X_API_KEY}, timeout=10)

    assert response.status_code == 404
    data = response.json()
    assert data is not None, "Response is empty"
    assert response.status_code == 404


@pytest.mark.integration
def test_search_domain_by_ip():
    """Test search domain by IP."""
    domains = get_domains()
    selected_domain = random.choice(domains)
    domain_ip = selected_domain["ip"]

    url = "{}/domain/search".format(BASE_URL)
    json = {
        "page": 1,
        "filters": {
<<<<<<< HEAD
            "ip": os.environ.get("SEARCH_IP"),
=======
            "ip": domain_ip,
>>>>>>> f6ab7960
        },
        "pageSize": 10,
    }
    response = requests.post(
        url, json=json, headers={"X-API-KEY": X_API_KEY}, timeout=10
    )
    assert response.status_code == 200
    data = response.json()
    assert data is not None, "Response is empty"
    assert "result" in data, "Results not found in response"
    assert len(data["result"]) > 0, "No results found"

    # Validate result contain the correct IP
    for domain in data["result"]:
<<<<<<< HEAD
        assert domain["ip"] == "127.39.232.192", "IP does not match"
=======
        assert domain["ip"] == domain_ip, "IP does not match"
>>>>>>> f6ab7960
<|MERGE_RESOLUTION|>--- conflicted
+++ resolved
@@ -7,16 +7,12 @@
 import pytest
 import requests
 
-BASE_URL = "http://localhost:3000"
+BASE_URL = os.environ.get("BACKEND_DOMAIN")
 X_API_KEY = os.environ.get("X_API_KEY")
 BAD_ID = "01234567-0123-4567-8901-12345"
 
 
-<<<<<<< HEAD
-def get_domain_ids():
-=======
 def get_domains():
->>>>>>> f6ab7960
     """Get a tuple of domain IDs for testing."""
     url = "{}/domain/search".format(BASE_URL)
     json = {
@@ -33,27 +29,18 @@
     assert "result" in data, "Results not found in response"
     assert len(data["result"]) > 0, "No results found"
 
-<<<<<<< HEAD
-    # Extract domain IDs
-    domain_ids = [domain["id"] for domain in data["result"]]
-    return tuple(domain_ids)
-=======
     return data["result"]
->>>>>>> f6ab7960
+
+
+domains = get_domains()
 
 
 # mark tests with integration tag, run with pytest -m integration
 @pytest.mark.integration
 def test_get_domain_by_id():
     """Test get domain by id."""
-<<<<<<< HEAD
-    domain_ids = get_domain_ids()
-    domain_id = random.choice(domain_ids)
-=======
-    domains = get_domains()
     selected_domain = random.choice(domains)
     domain_id = selected_domain["id"]
->>>>>>> f6ab7960
 
     url = "{}/domain/{}".format(BASE_URL, domain_id)
     print(url)
@@ -81,7 +68,6 @@
 @pytest.mark.integration
 def test_search_domain_by_ip():
     """Test search domain by IP."""
-    domains = get_domains()
     selected_domain = random.choice(domains)
     domain_ip = selected_domain["ip"]
 
@@ -89,11 +75,7 @@
     json = {
         "page": 1,
         "filters": {
-<<<<<<< HEAD
-            "ip": os.environ.get("SEARCH_IP"),
-=======
             "ip": domain_ip,
->>>>>>> f6ab7960
         },
         "pageSize": 10,
     }
@@ -108,8 +90,4 @@
 
     # Validate result contain the correct IP
     for domain in data["result"]:
-<<<<<<< HEAD
-        assert domain["ip"] == "127.39.232.192", "IP does not match"
-=======
-        assert domain["ip"] == domain_ip, "IP does not match"
->>>>>>> f6ab7960
+        assert domain["ip"] == domain_ip, "IP does not match"